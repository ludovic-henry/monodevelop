--- conflicted
+++ resolved
@@ -46,29 +46,7 @@
   </Dependencies>
 
   <Extension path="/MonoDevelop/ProjectModel/MSBuildItemTypes">
-<<<<<<< HEAD
     <DotNetProjectType language="F#" extension="fsproj" guid="{f2a71f9b-5d33-465a-a702-920d77279786}" type="MonoDevelop.FSharp.FSharpProject"/>
-=======
-    <!--  If FSharp 3.1 is available, use it. Note XS looks for the first DotNetProject node under 'Extension' -->
-	<Condition id="MSBuildTargetIsAvailable" target="$(MSBuildExtensionsPath32)\..\Microsoft SDKs\F#\3.1\Framework\v4.0\Microsoft.FSharp.Targets" >
-      <DotNetProject language="F#" extension="fsproj" guid="{f2a71f9b-5d33-465a-a702-920d77279786}" import="$(MSBuildExtensionsPath32)\..\Microsoft SDKs\F#\3.1\Framework\v4.0\Microsoft.FSharp.Targets"  resourceHandler="MonoDevelop.FSharp.FSharpResourceIdBuilder"/>
-	</Condition>
-
-    <!--  If FSharp 3.1 is not available, then use FSharp 3.0  -->
-    <DotNetProject language="F#" extension="fsproj" guid="{f2a71f9b-5d33-465a-a702-920d77279786}" import="$(MSBuildExtensionsPath32)\..\Microsoft SDKs\F#\3.0\Framework\v4.0\Microsoft.FSharp.Targets"  resourceHandler="MonoDevelop.FSharp.FSharpResourceIdBuilder"/>
-
-    <!-- Disable this until the new project system is available
-    <Condition id="MSBuildTargetIsAvailable" target="$(MSBuildExtensionsPath32)\..\Microsoft SDKs\F#\3.1\Framework\v4.0\Microsoft.Portable.FSharp.Targets">		
-      <DotNetProjectSubtype		
-        guid="{f2a71f9b-5d33-465a-a702-920d77279786}"		
-        type="MonoDevelop.Projects.DotNetProject"		
-        useXBuild="false">
-        <AddImport language="F#" projects="$(MSBuildExtensionsPath32)\..\Microsoft SDKs\F#\3.1\Framework\v4.0\Microsoft.Portable.FSharp.Targets" />		
-        <RemoveImport language="F#" projects="$(MSBuildExtensionsPath32)\..\Microsoft SDKs\F#\3.1\Framework\v4.0\Microsoft.FSharp.Targets" />		
-      </DotNetProjectSubtype>		
-    </Condition> -->
-  
->>>>>>> 86c911f0
   </Extension>
 
   <Extension path="/MonoDevelop/Ide/GlobalOptionsDialog/Other">
@@ -306,96 +284,4 @@
     </ComplexCondition>
   </Extension>
 
-<<<<<<< HEAD
-  <!--- F# Android -->
-  <Module>
-    <Dependencies>
-      <Addin id="Xamarin.Ide" version="5.0"/>
-      <Addin id="MonoAndroid" version="5.0"/>
-    </Dependencies>
-
-    <Extension path="/MonoDevelop/Ide/FileTemplates">
-      <FileTemplate id= "FSharp.MonoDroidView" file ="Templates/Android/MonoDroidView.xft.xml"/>
-      <FileTemplate id= "FSharp.MonoDroidActivity" file ="Templates/Android/MonoDroidActivity.xft.xml"/>
-      <FileTemplate id= "FSharp.MonoDroidBroadcastReceiver" file ="Templates/Android/MonoDroidBroadcastReceiver.xft.xml"/>
-      <FileTemplate id= "FSharp.MonoDroidClass" file ="Templates/Android/MonoDroidClass.xft.xml"/>
-      <FileTemplate id= "FSharp.MonoDroidFragment" file ="Templates/Android/MonoDroidFragment.xft.xml"/>
-      <FileTemplate id= "FSharp.MonoDroidInterface" file ="Templates/Android/MonoDroidInterface.xft.xml"/>
-    </Extension>
-
-    <Extension path="/MonoDevelop/Ide/ProjectTemplates">
-      <ProjectTemplate id="FSharp.MonoDroidLibraryProject" file ="Templates/Android/MonoDroidLibraryProject.xpt.xml" />
-      <ProjectTemplate id="FSharp.MonoDroidApplicationProject" file ="Templates/Android/MonoDroidApplicationProject.xpt.xml"/>
-      <ProjectTemplate id="FSharp.MonoDroidOpenGLProject" file ="Templates/Android/MonoDroidOpenGLProject.xpt.xml"/>
-      <ProjectTemplate id="FSharp.MonoDroidUnitTestProject" file ="Templates/Android/MonoDroidUnitTestProject.xpt.xml"/>
-    </Extension>
-
-  </Module>
-
-  <!-- ios-->
-  <Module>
-    <Dependencies>
-      <Addin id="Xamarin.Ide" version="5.0"/>
-      <Addin id="MacPlatform" version="5.0"/>
-      <Addin id="IPhone" version="5.0"/>
-    </Dependencies>
-
-    <Extension path="/MonoDevelop/Ide/ProjectTemplates">
-      <Condition id="MonoTouchInstalled">
-        <ProjectTemplate file="Templates/ios/Empty/ProjectIPad.xpt.xml"/>
-        <ProjectTemplate file="Templates/ios/Empty/ProjectIPhone.xpt.xml"/>
-        <ProjectTemplate file="Templates/ios/Empty/ProjectUniversal.xpt.xml"/>
-        <ProjectTemplate file="Templates/ios/SingleView/ProjectIPad.xpt.xml"/>
-        <ProjectTemplate file="Templates/ios/SingleView/ProjectIPhone.xpt.xml"/>
-        <ProjectTemplate file="Templates/ios/SingleView/ProjectUniversal.xpt.xml"/>
-        <ProjectTemplate file="Templates/ios/LibraryProject.xpt.xml"/>
-      </Condition>
-    </Extension>
-  </Module>
-
-  <!-- MonoMac-->
-  <Module>
-    <Dependencies>
-      <Addin id="MacDev" version="5.0"/>
-      <Addin id="MacPlatform" version="5.0"/>
-      <Addin id="Xamarin.Ide" version="5.0"/>
-      <Addin id="MonoMac" version="5.0"/>
-    </Dependencies>
-
-	<Extension path="/MonoDevelop/Ide/FileTemplates">
-		<Condition id="MonoMacInstalled">
-			<FileTemplate id="FSharpMonoMacWindowWithControllerXib" file ="Templates/MonoMac/MonoMac/MonoMacWindowWithControllerXib.xft.xml"/>
-		</Condition>
-
-		<Condition id="XamMacInstalled">
-			<FileTemplate id="FSharpXamMacWindowWithControllerXib" file ="Templates/MonoMac/XamMac/XamMacWindowWithControllerXib.xft.xml"/>
-		</Condition>
-
-        <Condition id="XamMac2Installed" minVersion="1.13">
-            <FileTemplate id="FSharpXamMac2WindowWithController" file="Templates/MonoMac/XamMacUnified/Files/WindowWithController.xft.xml"/>
-        </Condition>
-	</Extension>
-
-	<Extension path="/MonoDevelop/Ide/ProjectTemplates">
-		<Condition id="MonoMacInstalled">
-			<ProjectTemplate id="FSharpMonoMacProject" file="Templates/MonoMac/MonoMac/MonoMacProject.xpt.xml"/>
-			<ProjectTemplate id="FSharpMonoMacProjectEmpty" file="Templates/MonoMac/MonoMac/MonoMacProjectEmpty.xpt.xml"/>
-		</Condition>
-
-		<Condition id="XamMacInstalled">
-			<ProjectTemplate id="FSharpXamMacProject" file="Templates/MonoMac/XamMac/XamMacProject.xpt.xml"/>
-			<ProjectTemplate id="FSharpXamMacProjectEmpty" file="Templates/MonoMac/XamMac/XamMacProjectEmpty.xpt.xml"/>
-		</Condition>
-    
-        <Condition id="XamMac2Installed" minVersion="1.13">
-            <ProjectTemplate id="XamMac2Application" file="Templates/MonoMac/XamMacUnified/Projects/Application.xpt.xml"/>
-            <ProjectTemplate id="XamMac2Library" file="Templates/MonoMac/XamMacUnified/Projects/Library.xpt.xml"/>
-            <ProjectTemplate id="XamMac2EmptyApplication" file="Templates/MonoMac/XamMacUnified/Projects/EmptyApplication.xpt.xml"/>
-        </Condition>
-	</Extension>
-
-  </Module>
-
-=======
->>>>>>> 86c911f0
 </Addin>