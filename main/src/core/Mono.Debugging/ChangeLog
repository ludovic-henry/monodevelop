--- conflicted
+++ resolved
@@ -1,5 +1,3 @@
-<<<<<<< HEAD
-=======
 2010-01-22  Lluis Sanchez Gual  <lluis@novell.com>
 
 	* Makefile.am:
@@ -24,13 +22,6 @@
 	* Mono.Debugging.Evaluation/ObjectValueAdaptor.cs: Generate
 	  NotSupported values when getting such exception.
 
-2010-01-20  Michael Hutchinson  <mhutchinson@novell.com>
-
-	* Makefile.am:
-	* mono.debugging.snk:
-	* Mono.Debugging.csproj: Sign and fix deps.
-
->>>>>>> 2cabf4b9
 2010-01-20  Lluis Sanchez Gual  <lluis@novell.com>
 
 	* Mono.Debugging.Evaluation/NRefactoryEvaluator.cs: Fix
@@ -448,7 +439,7 @@
 
 	* Mono.Debugging.Evaluation/ObjectValueAdaptor.cs: Workaround
 	  to a bug in mono 2.0. That mono version fails to compile an
-	  anonymous method in GetExpressionValuesAsync.
+	  anonymous method in GetExpressionValuesAsync.
 
 2009-06-16  Lluis Sanchez Gual  <lluis@novell.com>
 
