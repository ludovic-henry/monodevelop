--- conflicted
+++ resolved
@@ -42,295 +42,283 @@
 using MonoDevelop.Ide.Editor.Highlighting;
 using Microsoft.VisualStudio.Platform;
 using Microsoft.VisualStudio.Text.Tagging;
-
+
 namespace Mono.TextEditor
-{
-	class TextDocument : ITextDocument
-	{
-		public Microsoft.VisualStudio.Text.ITextDocument VsTextDocument { get; }
-		public Microsoft.VisualStudio.Text.ITextBuffer TextBuffer { get { return this.VsTextDocument.TextBuffer; } }
-		Microsoft.VisualStudio.Text.ITextSnapshot currentSnapshot;
-
-		bool lineEndingMismatch;
-
-		//HACK ImmutableText buffer;
-		//HACK readonly ILineSplitter splitter;
-
-		ISyntaxHighlighting syntaxMode = null;
-
-		//HACK TextSourceVersionProvider versionProvider = new TextSourceVersionProvider ();
-
-		bool   readOnly;
-		ReadOnlyCheckDelegate readOnlyCheckDelegate;
-
-		public string MimeType {
-			get {
-<<<<<<< HEAD
-				var snapshot = this.currentSnapshot;
-				return PlatformCatalog.Instance.MimeToContentTypeRegistryService.GetMimeType(snapshot.ContentType) ?? snapshot.ContentType.TypeName;
-			}
-			set {
+{
+	class TextDocument : ITextDocument
+	{
+		public Microsoft.VisualStudio.Text.ITextDocument VsTextDocument { get; }
+		public Microsoft.VisualStudio.Text.ITextBuffer TextBuffer { get { return this.VsTextDocument.TextBuffer; } }
+		Microsoft.VisualStudio.Text.ITextSnapshot currentSnapshot;
+
+		bool lineEndingMismatch;
+
+		//HACK ImmutableText buffer;
+		//HACK readonly ILineSplitter splitter;
+
+		ISyntaxHighlighting syntaxMode = null;
+
+		//HACK TextSourceVersionProvider versionProvider = new TextSourceVersionProvider ();
+
+		bool   readOnly;
+		ReadOnlyCheckDelegate readOnlyCheckDelegate;
+
+		public string MimeType {
+			get {
+				var snapshot = this.TextBuffer.CurrentSnapshot;
+				return PlatformCatalog.Instance.MimeToContentTypeRegistryService.GetMimeType(snapshot.ContentType) ?? snapshot.ContentType.TypeName;
+			}
+			set {
 				var newContentType = GetContentTypeFromMimeType(value);
-
-				if (this.TextBuffer.CurrentSnapshot.ContentType != newContentType) {
-=======
-				return PlatformCatalog.Instance.MimeToContentTypeRegistryService.GetMimeType(this.TextBuffer.ContentType);
-			}
-			set {
-				var newContentType = PlatformCatalog.Instance.ContentTypeRegistryService.UnknownContentType;
-				if (value != null)
-				{
-					newContentType = PlatformCatalog.Instance.MimeToContentTypeRegistryService.GetContentType (value) ?? newContentType;
-				}
-				
-				if (this.TextBuffer.ContentType != newContentType) {
->>>>>>> ae470d54
-					this.TextBuffer.ChangeContentType(newContentType, null);
-				}
-			}
-		}
-
-		private static Microsoft.VisualStudio.Utilities.IContentType GetContentTypeFromMimeType(string mimeType)
-		{
-			Microsoft.VisualStudio.Utilities.IContentType contentType = PlatformCatalog.Instance.MimeToContentTypeRegistryService.GetContentType(mimeType);
-			if (contentType == null)
-			{
-				// fallback 1: see if there is a content tyhpe with the same name
-				contentType = PlatformCatalog.Instance.ContentTypeRegistryService.GetContentType(mimeType);
-				if (contentType == null)
-				{
-					// No joy, create a content type that, by default, derives from text. This is strictly an error
-					// (there should be mappings between any mime type and any content type).
-					contentType = PlatformCatalog.Instance.ContentTypeRegistryService.AddContentType(mimeType, new string[] { "text" });
-				}
-			}
-
-			return contentType;
-		}
-
-		public event EventHandler MimeTypeChanged;
-
-		public FilePath FileName {
-			get {
-				return this.VsTextDocument.FilePath;
-			}
-			set {
-				if (value != this.FileName)
-				{
-					this.VsTextDocument.Rename(value);
-				}
-			}
-		}
-
-		public event EventHandler FileNameChanged;
-		public System.Text.Encoding Encoding {
-			get {
-				return this.VsTextDocument.Encoding;
-			}
-			set {
-				this.VsTextDocument.Encoding = value ?? defaultEncoding;
-			}
-		}
-
-		internal ISyntaxHighlighting SyntaxMode {
-			get {
-				if (syntaxMode == null) {
-					lock (syncObject) {
-						InitializeSyntaxMode ();
-					}
-				}
-				return syntaxMode;
-			}
-			set {
-				ISyntaxHighlighting old;
-				lock (syncObject) {
-					old = syntaxMode;
-					if (old != null && old != DefaultSyntaxHighlighting.Instance)
-						old.HighlightingStateChanged -= SyntaxMode_HighlightingStateChanged;
-
-					syntaxMode = value;
-					if (syntaxMode != null && syntaxMode != DefaultSyntaxHighlighting.Instance)
-						syntaxMode.HighlightingStateChanged += SyntaxMode_HighlightingStateChanged;
-				}
-				OnSyntaxModeChanged (new SyntaxModeChangeEventArgs (old, syntaxMode));
-			}
-		}
-
-		void SyntaxMode_HighlightingStateChanged (object sender, MonoDevelop.Ide.Editor.LineEventArgs e)
-		{
-			CommitDocumentUpdate ();
-		}
-
-		void OnSyntaxModeChanged (SyntaxModeChangeEventArgs e)
-		{
-			var handler = SyntaxModeChanged;
-			if (handler != null)
-				handler (this, e);
-		}
-
-		string syntaxModeFileName, syntaxModeMimeType;
-
-		void InitializeSyntaxMode ()
-		{
-			var def = SyntaxHighlightingService.GetSyntaxHighlightingDefinition (FileName, this.MimeType);
-			if (def != null) {
-				SyntaxMode = new SyntaxHighlighting (def, this);
-			} else {
-#if false
-				SyntaxMode = TagBasedSyntaxHighlighting.CreateSyntaxHighlighting(this.TextBuffer);
-#else
-				SyntaxMode = DefaultSyntaxHighlighting.Instance;
-#endif
-			}
-		}
-
-		void UpdateSyntaxMode ()
-		{
-			//never been initialized, don't need to update
-			if (syntaxMode == null) {
-				return;
-			}
-
-			//already up to date
-			if (syntaxModeFileName == this.FileName && syntaxModeMimeType == this.MimeType) {
-				return;
-			}
-			syntaxModeFileName = this.FileName;
-			syntaxModeMimeType = MimeType;
-
-			InitializeSyntaxMode ();
-		}
-
-
-		internal event EventHandler<SyntaxModeChangeEventArgs> SyntaxModeChanged;
-
-		public object Tag {
-			get;
-			set;
-		}
-
-		public bool HasLineEndingMismatchOnTextSet {
-			get {
-				return lineEndingMismatch;
-			}
-			set {
-				lineEndingMismatch = value;
-			}
-		}
-
-		protected void Initialize()
-		{
-			this.currentSnapshot = this.TextBuffer.CurrentSnapshot;
-
-			this.TextBuffer.Properties.AddProperty(typeof(ITextDocument), this);
-			this.TextBuffer.Changed += this.OnTextBufferChanged;
-			this.TextBuffer.ContentTypeChanged += this.OnTextBufferContentTypeChanged;
-
-			this.VsTextDocument.FileActionOccurred += this.OnTextDocumentFileActionOccured;
-
-			TextChanging += HandleSplitterLineSegmentTreeLineRemoved;
-			foldSegmentTree.tree.NodeRemoved += HandleFoldSegmentTreetreeNodeRemoved;
-			this.diffTracker.SetTrackDocument(this);
-		}
-
+
+				if (this.TextBuffer.CurrentSnapshot.ContentType != newContentType) {
+					this.TextBuffer.ChangeContentType(newContentType, null);
+				}
+			}
+		}
+
+		private static Microsoft.VisualStudio.Utilities.IContentType GetContentTypeFromMimeType(string mimeType)
+		{
+			Microsoft.VisualStudio.Utilities.IContentType contentType = PlatformCatalog.Instance.MimeToContentTypeRegistryService.GetContentType(mimeType);
+			if (contentType == null)
+			{
+				// fallback 1: see if there is a content tyhpe with the same name
+				contentType = PlatformCatalog.Instance.ContentTypeRegistryService.GetContentType(mimeType);
+				if (contentType == null)
+				{
+					// No joy, create a content type that, by default, derives from text. This is strictly an error
+					// (there should be mappings between any mime type and any content type).
+					contentType = PlatformCatalog.Instance.ContentTypeRegistryService.AddContentType(mimeType, new string[] { "text" });
+				}
+			}
+
+			return contentType;
+		}
+
+		public event EventHandler MimeTypeChanged;
+
+		public FilePath FileName {
+			get {
+				return this.VsTextDocument.FilePath;
+			}
+			set {
+				if (value != this.FileName)
+				{
+					this.VsTextDocument.Rename(value);
+				}
+			}
+		}
+
+		public event EventHandler FileNameChanged;
+		public System.Text.Encoding Encoding {
+			get {
+				return this.VsTextDocument.Encoding;
+			}
+			set {
+				this.VsTextDocument.Encoding = value ?? MonoDevelop.Core.Text.TextFileUtility.DefaultEncoding;
+			}
+		}
+
+		internal ISyntaxHighlighting SyntaxMode {
+			get {
+				if (syntaxMode == null) {
+					lock (syncObject) {
+						InitializeSyntaxMode ();
+					}
+				}
+				return syntaxMode;
+			}
+			set {
+				ISyntaxHighlighting old;
+				lock (syncObject) {
+					old = syntaxMode;
+					if (old != null && old != DefaultSyntaxHighlighting.Instance)
+						old.HighlightingStateChanged -= SyntaxMode_HighlightingStateChanged;
+
+					syntaxMode = value;
+					if (syntaxMode != null && syntaxMode != DefaultSyntaxHighlighting.Instance)
+						syntaxMode.HighlightingStateChanged += SyntaxMode_HighlightingStateChanged;
+				}
+				OnSyntaxModeChanged (new SyntaxModeChangeEventArgs (old, syntaxMode));
+			}
+		}
+
+		void SyntaxMode_HighlightingStateChanged (object sender, MonoDevelop.Ide.Editor.LineEventArgs e)
+		{
+			CommitDocumentUpdate ();
+		}
+
+		void OnSyntaxModeChanged (SyntaxModeChangeEventArgs e)
+		{
+			var handler = SyntaxModeChanged;
+			if (handler != null)
+				handler (this, e);
+		}
+
+		string syntaxModeFileName, syntaxModeMimeType;
+
+		void InitializeSyntaxMode ()
+		{
+			var def = SyntaxHighlightingService.GetSyntaxHighlightingDefinition (FileName, this.MimeType);
+			if (def != null) {
+				SyntaxMode = new SyntaxHighlighting (def, this);
+			} else {
+#if false
+				SyntaxMode = TagBasedSyntaxHighlighting.CreateSyntaxHighlighting(this.TextBuffer);
+#else
+				SyntaxMode = DefaultSyntaxHighlighting.Instance;
+#endif
+			}
+		}
+
+		void UpdateSyntaxMode ()
+		{
+			//never been initialized, don't need to update
+			if (syntaxMode == null) {
+				return;
+			}
+
+			//already up to date
+			if (syntaxModeFileName == this.FileName && syntaxModeMimeType == this.MimeType) {
+				return;
+			}
+			syntaxModeFileName = this.FileName;
+			syntaxModeMimeType = MimeType;
+
+			InitializeSyntaxMode ();
+		}
+
+
+		internal event EventHandler<SyntaxModeChangeEventArgs> SyntaxModeChanged;
+
+		public object Tag {
+			get;
+			set;
+		}
+
+		public bool HasLineEndingMismatchOnTextSet {
+			get {
+				return lineEndingMismatch;
+			}
+			set {
+				lineEndingMismatch = value;
+			}
+		}
+
+		protected void Initialize()
+		{
+			this.currentSnapshot = this.TextBuffer.CurrentSnapshot;
+
+			this.TextBuffer.Properties.AddProperty(typeof(ITextDocument), this);
+			this.TextBuffer.Changed += this.OnTextBufferChanged;
+			this.TextBuffer.ContentTypeChanged += this.OnTextBufferContentTypeChanged;
+
+			this.VsTextDocument.FileActionOccurred += this.OnTextDocumentFileActionOccured;
+
+			TextChanging += HandleSplitterLineSegmentTreeLineRemoved;
+			foldSegmentTree.tree.NodeRemoved += HandleFoldSegmentTreetreeNodeRemoved;
+			this.diffTracker.SetTrackDocument(this);
+		}
+
 		void OnTextBufferChanged(object sender, Microsoft.VisualStudio.Text.TextContentChangedEventArgs args)
 		{
 			if (args.Changes == null)
-				return;
+				return;
 			cachedText = null;
 			var changes = new List<TextChange> ();
 			foreach (var change in args.Changes) {
-				changes.Add (new TextChange(change.OldPosition, change.NewPosition, change.OldText, change.NewText));
+				changes.Add (new TextChange (change.OldPosition, change.NewPosition, change.OldText, change.NewText));
 				EnsureSegmentIsUnfolded(change.OldPosition, change.NewLength);
-			}
-			bool endUndo = false;
-			UndoOperation operation = null;
+			}
+			bool endUndo = false;
+			UndoOperation operation = null;
 			var textChange = new TextChangeEventArgs(changes);
-
+
 			InterruptFoldWorker();
 			TextChanging?.Invoke(this, textChange);           
-			// After TextChanging notification has been sent, we can update the cached snapshot
-			this.currentSnapshot = this.TextBuffer.CurrentSnapshot;
-	  
-			if (!isInUndo) {
-				operation = new UndoOperation(textChange);
-				if (currentAtomicOperation != null) {
-					currentAtomicOperation.Add(operation);
-				} else {
-					OnBeginUndo();
-					undoStack.Push(operation);
-					endUndo = true;
-				}
-				redoStack.Clear();
-			}
+			// After TextChanging notification has been sent, we can update the cached snapshot
+			this.currentSnapshot = this.TextBuffer.CurrentSnapshot;
+
+			if (!isInUndo) {
+				operation = new UndoOperation(textChange);
+				if (currentAtomicOperation != null) {
+					currentAtomicOperation.Add(operation);
+				} else {
+					OnBeginUndo();
+					undoStack.Push(operation);
+					endUndo = true;
+				}
+				redoStack.Clear();
+			}
 
 			foldSegmentTree.UpdateOnTextReplace(this, textChange);
-			textSegmentMarkerTree.UpdateOnTextReplace (this, textChange);
-
+			textSegmentMarkerTree.UpdateOnTextReplace (this, textChange);
+
 			TextChanged?.Invoke(this, textChange);
-			if (endUndo)
-				OnEndUndo(new UndoOperationEventArgs(operation));
-		}
-
-		void OnTextBufferContentTypeChanged(object sender, Microsoft.VisualStudio.Text.ContentTypeChangedEventArgs args)
-		{
-			UpdateSyntaxMode();
-			this.MimeTypeChanged?.Invoke(this, EventArgs.Empty);
-		}
-
-		void OnTextDocumentFileActionOccured(object sender, Microsoft.VisualStudio.Text.TextDocumentFileActionEventArgs args)
-		{
-			if (args.FileActionType == Microsoft.VisualStudio.Text.FileActionTypes.DocumentRenamed)
-			{
-				this.UpdateSyntaxMode();
-				this.FileNameChanged?.Invoke(this, EventArgs.Empty);
-			}
-		}
-
+			if (endUndo)
+				OnEndUndo(new UndoOperationEventArgs(operation));
+		}
+
+		void OnTextBufferContentTypeChanged(object sender, Microsoft.VisualStudio.Text.ContentTypeChangedEventArgs args)
+		{
+			this.currentSnapshot = this.TextBuffer.CurrentSnapshot; // Changing the content type changes the snapshot even though there are no text changes.
+
+			UpdateSyntaxMode();
+			this.MimeTypeChanged?.Invoke(this, EventArgs.Empty);
+		}
+
+		void OnTextDocumentFileActionOccured(object sender, Microsoft.VisualStudio.Text.TextDocumentFileActionEventArgs args)
+		{
+			if (args.FileActionType == Microsoft.VisualStudio.Text.FileActionTypes.DocumentRenamed)
+			{
+				this.UpdateSyntaxMode();
+				this.FileNameChanged?.Invoke(this, EventArgs.Empty);
+			}
+		}
+
 		void HandleFoldSegmentTreetreeNodeRemoved (object sender, RedBlackTree<FoldSegment>.RedBlackTreeNodeEventArgs e)
 		{
 			if (e.Node.IsCollapsed)
 				foldedSegments.Remove (e.Node);
 		}
 
-		public TextDocument(string fileName, string mimeType)
-		{
-			var contentType = GetContentTypeFromMimeType(mimeType);
-
-			this.VsTextDocument = PlatformCatalog.Instance.TextDocumentFactoryService.CreateAndLoadTextDocument(fileName, contentType ?? PlatformCatalog.Instance.ContentTypeRegistryService.UnknownContentType);
-
-			this.Initialize();
-		}
-
-		private static readonly Encoding defaultEncoding = new UTF8Encoding(encoderShouldEmitUTF8Identifier: false);
-		public TextDocument (string text = null)
-		{
-			var buffer = PlatformCatalog.Instance.TextBufferFactoryService.CreateTextBuffer(text ?? string.Empty,
-																							PlatformCatalog.Instance.TextBufferFactoryService.InertContentType);
-
-			this.VsTextDocument = PlatformCatalog.Instance.TextDocumentFactoryService.CreateTextDocument(buffer, string.Empty);
-			this.VsTextDocument.Encoding = defaultEncoding;
-
-			this.Initialize();
-		}
-
-		public TextDocument Clone()
-		{
-			return new TextDocument(this);
-		}
-
-		private TextDocument(TextDocument doc)
-		{
-			var snapshot = doc.currentSnapshot;
-			var buffer = PlatformCatalog.Instance.TextBufferFactoryService.CreateTextBuffer(new Microsoft.VisualStudio.Text.SnapshotSpan(snapshot, 0, snapshot.Length),
-																							snapshot.ContentType);
-
-			this.VsTextDocument = PlatformCatalog.Instance.TextDocumentFactoryService.CreateTextDocument(buffer, doc.FileName);
-			this.VsTextDocument.Encoding = doc.Encoding;
-
-			this.Initialize();
-		}
-
+		public TextDocument(string fileName, string mimeType)
+		{
+			var contentType = GetContentTypeFromMimeType(mimeType);
+
+			this.VsTextDocument = PlatformCatalog.Instance.TextDocumentFactoryService.CreateAndLoadTextDocument(fileName, contentType ?? PlatformCatalog.Instance.ContentTypeRegistryService.UnknownContentType);
+
+			this.Initialize();
+		}
+
+		public TextDocument (string text = null)
+		{
+			var buffer = PlatformCatalog.Instance.TextBufferFactoryService.CreateTextBuffer(text ?? string.Empty,
+																							PlatformCatalog.Instance.TextBufferFactoryService.InertContentType);
+
+			this.VsTextDocument = PlatformCatalog.Instance.TextDocumentFactoryService.CreateTextDocument(buffer, string.Empty);
+			this.VsTextDocument.Encoding = MonoDevelop.Core.Text.TextFileUtility.DefaultEncoding;
+
+			this.Initialize();
+		}
+
+		public TextDocument Clone()
+		{
+			return new TextDocument(this);
+		}
+
+		private TextDocument(TextDocument doc)
+		{
+			var snapshot = doc.currentSnapshot;
+			var buffer = PlatformCatalog.Instance.TextBufferFactoryService.CreateTextBuffer(new Microsoft.VisualStudio.Text.SnapshotSpan(snapshot, 0, snapshot.Length),
+																							snapshot.ContentType);
+
+			this.VsTextDocument = PlatformCatalog.Instance.TextDocumentFactoryService.CreateTextDocument(buffer, doc.FileName);
+			this.VsTextDocument.Encoding = doc.Encoding;
+
+			this.Initialize();
+		}
+
 		public static TextDocument CreateImmutableDocument (string text, bool suppressHighlighting = true)
 		{
 			return new TextDocument (text) {
@@ -409,30 +397,35 @@
 			if (value == null)
 				value = string.Empty;
 
-			this.TextBuffer.Replace(new Microsoft.VisualStudio.Text.Span(offset, count), value);
+			this.TextBuffer.Replace(new Microsoft.VisualStudio.Text.Span(offset, count), value);
 		}
 
 		public void ApplyTextChanges (IEnumerable<MonoDevelop.Core.Text.TextChange> changes)
 		{
 			if (changes == null)
-				throw new ArgumentNullException (nameof (changes));
-
-			var edit = this.TextBuffer.CreateEdit ();
-			foreach (var change in changes)
-				edit.Replace (change.Offset, change.RemovalLength, change.InsertedText.Text);
-			edit.Apply ();
-		}
-
-		public void ApplyTextChanges(IEnumerable<Microsoft.CodeAnalysis.Text.TextChange> changes)
-		{
-			if (changes == null)
-				throw new ArgumentNullException(nameof(changes));
-			var edit = this.TextBuffer.CreateEdit();
-			foreach (var change in changes)
-				edit.Replace(change.Span.Start, change.Span.Length, change.NewText);
-			edit.Apply();
-		}
-
+				throw new ArgumentNullException (nameof (changes));
+
+			using (var edit = this.TextBuffer.CreateEdit())
+			{
+				foreach (var change in changes)
+					edit.Replace(change.Offset, change.RemovalLength, change.InsertedText.Text);
+				edit.Apply();
+			}
+		}
+
+		public void ApplyTextChanges(IEnumerable<Microsoft.CodeAnalysis.Text.TextChange> changes)
+		{
+			if (changes == null)
+				throw new ArgumentNullException(nameof(changes));
+
+			using (var edit = this.TextBuffer.CreateEdit())
+			{
+				foreach (var change in changes)
+					edit.Replace(change.Span.Start, change.Span.Length, change.NewText);
+				edit.Apply();
+			}
+		}
+
 		public string GetTextBetween (int startOffset, int endOffset)
 		{
 			if (startOffset < 0)
@@ -442,11 +435,11 @@
 			if (endOffset < 0)
 				throw new ArgumentException ("startOffset < 0");
 			if (endOffset > Length)
-				throw new ArgumentException ("endOffset > Length");
-
-			return this.currentSnapshot.GetText(startOffset, endOffset - startOffset);
-		}
-
+				throw new ArgumentException ("endOffset > Length");
+
+			return this.currentSnapshot.GetText(startOffset, endOffset - startOffset);
+		}
+
 		public string GetTextBetween (DocumentLocation start, DocumentLocation end)
 		{
 			return GetTextBetween (LocationToOffset (start), LocationToOffset (end));
@@ -494,7 +487,7 @@
 		}
 		
 		public char GetCharAt (int offset)
-		{
+		{
 			return this.currentSnapshot[offset];
 		}
 
@@ -506,8 +499,8 @@
 		public char GetCharAt (int line, int column)
 		{
 			return this.currentSnapshot[LocationToOffset (line, column)];
-		}
-
+		}
+
 		/// <summary>
 		/// Gets the index of the first occurrence of the character in the specified array.
 		/// </summary>
@@ -516,20 +509,20 @@
 		/// <param name="count">Length of the area to search.</param>
 		/// <returns>The first index where the character was found; or -1 if no occurrence was found.</returns>
 		public int IndexOf (char c, int startIndex, int count)
-		{
-			var snapshot = this.currentSnapshot;
-
-			for (int i = 0; (i < count); ++i)
-			{
-				if (snapshot[i + startIndex] == c)
-				{
-					return i + startIndex;
-				}
-			}
-
+		{
+			var snapshot = this.currentSnapshot;
+
+			for (int i = 0; (i < count); ++i)
+			{
+				if (snapshot[i + startIndex] == c)
+				{
+					return i + startIndex;
+				}
+			}
+
 			return -1;
-		}
-
+		}
+
 		/// <summary>
 		/// Gets the index of the first occurrence of the specified search text in this text source.
 		/// </summary>
@@ -538,40 +531,40 @@
 		/// <param name="count">Length of the area to search.</param>
 		/// <param name="comparisonType">String comparison to use.</param>
 		/// <returns>The first index where the search term was found; or -1 if no occurrence was found.</returns>
-		public int IndexOf(string searchText, int startIndex, int count, StringComparison comparisonType)
-		{
-			//TODO do we really need to handle general StringComparison or should we hard code this only for Ordinal
-			// (where we use IndexOf(c, ...) to find possible matches first.
-			var snapshot = this.currentSnapshot;
-			if ((startIndex < 0) || (count < 0) || (startIndex + count > snapshot.Length))
-			{
-				throw new ArgumentOutOfRangeException(nameof(startIndex));
-			}
-
-			if ((count < 0) || (startIndex + count > snapshot.Length) || (startIndex + count < 0))
-			{
-				throw new ArgumentOutOfRangeException(nameof(count));
-			}
-
-			const int bufferSize = 4095;
-
-			int position = startIndex;
-			while (position < startIndex + count)
-			{
-				var end = System.Math.Min(position + bufferSize + searchText.Length, startIndex + count);
-				var text = snapshot.GetText(position, end - position);
-				var index = text.IndexOf(searchText, 0, text.Length, comparisonType);
-				if (index >= 0)
-				{
-					return position + index;
-				}
-
-				position += (bufferSize + 1);
-			}
-
-			return -1;
-		}
-
+		public int IndexOf(string searchText, int startIndex, int count, StringComparison comparisonType)
+		{
+			//TODO do we really need to handle general StringComparison or should we hard code this only for Ordinal
+			// (where we use IndexOf(c, ...) to find possible matches first.
+			var snapshot = this.currentSnapshot;
+			if ((startIndex < 0) || (count < 0) || (startIndex + count > snapshot.Length))
+			{
+				throw new ArgumentOutOfRangeException(nameof(startIndex));
+			}
+
+			if ((count < 0) || (startIndex + count > snapshot.Length) || (startIndex + count < 0))
+			{
+				throw new ArgumentOutOfRangeException(nameof(count));
+			}
+
+			const int bufferSize = 4095;
+
+			int position = startIndex;
+			while (position < startIndex + count)
+			{
+				var end = System.Math.Min(position + bufferSize + searchText.Length, startIndex + count);
+				var text = snapshot.GetText(position, end - position);
+				var index = text.IndexOf(searchText, 0, text.Length, comparisonType);
+				if (index >= 0)
+				{
+					return position + index;
+				}
+
+				position += (bufferSize + 1);
+			}
+
+			return -1;
+		}
+
 #if false	//Do we need these?
 		/// <summary>
 		/// Gets the index of the first occurrence of any character in the specified array.
@@ -628,46 +621,46 @@
 		}
 #endif
 
-		public event EventHandler<TextChangeEventArgs> TextChanged;
+		public event EventHandler<TextChangeEventArgs> TextChanged;
 		public event EventHandler<TextChangeEventArgs> TextChanging;
 
-		public event EventHandler TextSet;
+		public event EventHandler TextSet;
 		#endregion
-
-		#region Line Splitter operations
-		public IEnumerable<DocumentLine> Lines {
-			get {
-				return this.GetLinesStartingAt(1); }
-		}
+
+		#region Line Splitter operations
+		public IEnumerable<DocumentLine> Lines {
+			get {
+				return this.GetLinesStartingAt(1); }
+		}
 
 		public int LineCount {
 			get {
 				return this.currentSnapshot.LineCount;
 			}
-		}
-
-		public IEnumerable<DocumentLine> GetLinesBetween (int startLine, int endLine)
-		{
-			var snapshot = this.currentSnapshot;
-
-			endLine = System.Math.Min(endLine, snapshot.LineCount);
-			for (int i = startLine; (i <= endLine); ++i)
-			{
-				yield return this.Get(i);
-			}
-		}
-
-		public IEnumerable<DocumentLine> GetLinesStartingAt (int startLine)
-		{
-			return this.GetLinesBetween(startLine, int.MaxValue);
-		}
-
-		public IEnumerable<DocumentLine> GetLinesReverseStartingAt (int startLine)
-		{
-			for (int i = startLine; (i >= 1); --i)
-			{
-				yield return this.Get(i);
-			}
+		}
+
+		public IEnumerable<DocumentLine> GetLinesBetween (int startLine, int endLine)
+		{
+			var snapshot = this.currentSnapshot;
+
+			endLine = System.Math.Min(endLine, snapshot.LineCount);
+			for (int i = startLine; (i <= endLine); ++i)
+			{
+				yield return this.Get(i);
+			}
+		}
+
+		public IEnumerable<DocumentLine> GetLinesStartingAt (int startLine)
+		{
+			return this.GetLinesBetween(startLine, int.MaxValue);
+		}
+
+		public IEnumerable<DocumentLine> GetLinesReverseStartingAt (int startLine)
+		{
+			for (int i = startLine; (i >= 1); --i)
+			{
+				yield return this.Get(i);
+			}
 		}
 
 		public int LocationToOffset (int line, int column)
@@ -718,33 +711,33 @@
 		IDocumentLine IReadonlyTextDocument.GetLine (int lineNumber)
 		{
 			return GetLine (lineNumber);
-		}
-
-		public DocumentLine GetLineByOffset (int offset)
-		{
-			var snapshot = this.currentSnapshot;
-
+		}
+
+		public DocumentLine GetLineByOffset (int offset)
+		{
+			var snapshot = this.currentSnapshot;
+
 			if (offset < 0 || offset > snapshot.Length)
 				return null;
-			var line = snapshot.GetLineFromPosition (offset);
-			return new DocumentLineFromTextSnapshotLine(line);
-		}
+			var line = snapshot.GetLineFromPosition (offset);
+			return new DocumentLineFromTextSnapshotLine(line);
+		}
 
 		IDocumentLine IReadonlyTextDocument.GetLineByOffset (int offset)
 		{
 			return GetLineByOffset (offset);
-		}
-
-		public int OffsetToLineNumber (int offset)
-		{
-			var snapshot = this.currentSnapshot;
-
+		}
+
+		public int OffsetToLineNumber (int offset)
+		{
+			var snapshot = this.currentSnapshot;
+
 			if (offset < 0 || offset > snapshot.Length)
-				return 0;
-			return snapshot.GetLineFromPosition(offset).LineNumber + 1;
-		}
+				return 0;
+			return snapshot.GetLineFromPosition(offset).LineNumber + 1;
+		}
 		#endregion
-
+
 		#region Undo/Redo operations
 		internal class UndoOperation
 		{
@@ -771,21 +764,21 @@
 			}
 
 			public virtual void Undo (TextDocument doc, bool fireEvent = true)
-			{
-				var changes = new List<TextChange>();
-				foreach (var change in args.TextChanges)
-					changes.Add(new TextChange(change.NewOffset, change.InsertedText, change.RemovedText));
-
-				doc.ApplyTextChanges(changes);
+			{
+				var changes = new List<TextChange>();
+				foreach (var change in args.TextChanges)
+					changes.Add(new TextChange(change.NewOffset, change.InsertedText, change.RemovedText));
+
+				doc.ApplyTextChanges(changes);
 				if (fireEvent)
 					OnUndoDone ();
 			}
 			
 			public virtual void Redo (TextDocument doc, bool fireEvent = true)
 			{
-				var changes = new List<TextChange>();
-				foreach (var change in args.TextChanges.Reverse())
-					changes.Add(new TextChange(change.Offset, change.RemovedText, change.InsertedText));
+				var changes = new List<TextChange>();
+				foreach (var change in args.TextChanges.Reverse())
+					changes.Add(new TextChange(change.Offset, change.RemovedText, change.InsertedText));
 
 				doc.ApplyTextChanges(changes);
 				if (fireEvent)
@@ -1328,8 +1321,8 @@
 				while (oldIndex < oldSegments.Count && offset > oldSegments [oldIndex].Offset) {
 					RemoveFolding (oldSegments [oldIndex]);
 					oldIndex++;
-				}
-
+				}
+
 				if (oldIndex < oldSegments.Count && offset == oldSegments [oldIndex].Offset) {
 					FoldSegment curSegment = oldSegments [oldIndex];
 					if (curSegment.IsCollapsed && newFoldSegment.Length != curSegment.Length)
@@ -1450,8 +1443,8 @@
 		}
 		
 		public IEnumerable<FoldSegment> GetEndFoldings (DocumentLine line)
-		{
-			var lineOffset = line.Offset;
+		{
+			var lineOffset = line.Offset;
 			foreach (FoldSegment segment in GetFoldingContaining (line)) {
 				if (segment.GetEndLine (this).Offset == lineOffset)
 					yield return segment;
@@ -1474,8 +1467,8 @@
 			foreach (FoldSegment fold in GetFoldingsFromOffset (offset).Where (f => f.IsCollapsed && f.Offset < offset && offset < f.EndOffset)) {
 				needUpdate = true;
 				fold.IsCollapsed = false;
-				InformFoldChanged(new FoldSegmentEventArgs(fold));
-			}
+				InformFoldChanged(new FoldSegmentEventArgs(fold));
+			}
 		}
 
 		public void EnsureSegmentIsUnfolded (int offset, int length)
@@ -1484,8 +1477,8 @@
 			foreach (var fold in GetFoldingContaining (offset, length).Where (f => f.IsCollapsed)) {
 				needUpdate = true;
 				fold.IsCollapsed = false;
-				InformFoldChanged(new FoldSegmentEventArgs(fold));
-			}
+				InformFoldChanged(new FoldSegmentEventArgs(fold));
+			}
 		}
 
 		internal void InformFoldTreeUpdated ()
@@ -1699,9 +1692,9 @@
 		}
 
 #endregion
-
-#region Text segment markers
-
+
+#region Text segment markers
+
 		int textSegmentInsertId = 0;
 		SegmentTree<TextSegmentMarker> textSegmentMarkerTree = new SegmentTree<TextSegmentMarker> ();
 
@@ -2073,14 +2066,14 @@
 #region ITextSource implementation
 
 		public System.IO.TextReader CreateReader ()
-		{
-			var snapshot = this.currentSnapshot;
+		{
+			var snapshot = this.currentSnapshot;
 			return new SnapshotSpanToTextReader(new Microsoft.VisualStudio.Text.SnapshotSpan(snapshot, 0, snapshot.Length));
 		}
 
 		public System.IO.TextReader CreateReader (int offset, int length)
 		{
-			var snapshot = this.currentSnapshot;
+			var snapshot = this.currentSnapshot;
 			return new SnapshotSpanToTextReader(new Microsoft.VisualStudio.Text.SnapshotSpan(snapshot, offset, length));
 		}
 
@@ -2111,37 +2104,37 @@
 
 
 			public SnapshotDocument (TextDocument doc) : base (doc)
-			{
-				this.version = doc.Version;
-				//HACK ((LazyLineSplitter)splitter).src = this;
+			{
+				this.version = doc.Version;
+				//HACK ((LazyLineSplitter)splitter).src = this;
 
 				IsReadOnly = true;
-			}
+			}
 		}
 
 		public TextDocument CreateDocumentSnapshot ()
 		{
 			return new SnapshotDocument (this);
-		}
+		}
 
 		public void CopyTo (int sourceIndex, char [] destination, int destinationIndex, int count)
-		{
-			var snapshot = this.currentSnapshot;
-			this.currentSnapshot.CopyTo(sourceIndex, destination, destinationIndex, count);
+		{
+			var snapshot = this.currentSnapshot;
+			this.currentSnapshot.CopyTo(sourceIndex, destination, destinationIndex, count);
 		}
 
 		ITextSource ITextSource.CreateSnapshot ()
 		{
-			var snapshot = this.currentSnapshot;
+			var snapshot = this.currentSnapshot;
 			return new SnapshotSpanToTextSource(this.Encoding, new Microsoft.VisualStudio.Text.SnapshotSpan(snapshot, 0, snapshot.Length));
 		}
 
 		ITextSource ITextSource.CreateSnapshot (int offset, int length)
 		{
-			var snapshot = this.currentSnapshot;
+			var snapshot = this.currentSnapshot;
 			return new SnapshotSpanToTextSource(this.Encoding, new Microsoft.VisualStudio.Text.SnapshotSpan(snapshot, offset, length));
-		}
-
+		}
+
 		IReadonlyTextDocument ITextDocument.CreateDocumentSnapshot ()
 		{
 			return CreateDocumentSnapshot ();
@@ -2168,137 +2161,137 @@
 			HeightChanged?.Invoke (this, e);
 		}
 
-		internal event EventHandler HeightChanged;
-
-		private DocumentLine Get(int number)
-		{
-			var snapshot = this.currentSnapshot;
-			int snapshotLineNumber = number - 1;
-			if (snapshotLineNumber < 0 || snapshotLineNumber >= snapshot.LineCount)
-				return null;
-
-			return new DocumentLineFromTextSnapshotLine(snapshot.GetLineFromLineNumber(snapshotLineNumber));
-		}
-
-		internal sealed class DocumentLineFromTextSnapshotLine : DocumentLine
-		{
-			public Microsoft.VisualStudio.Text.ITextSnapshotLine Line { get; }
-
-			public override int Offset
-			{
-				get { return this.Line.Start; }
-				set
-				{
-
-				}
-			}
-
-			public override int LineNumber
-			{
-				get
-				{
-					return this.Line.LineNumber + 1;
-				}
-			}
-				   
-			public override DocumentLine NextLine
-			{
-				get
-				{
-					int newLineNumber = this.Line.LineNumber + 1;
-					return (newLineNumber < this.Line.Snapshot.LineCount) ? new DocumentLineFromTextSnapshotLine(this.Line.Snapshot.GetLineFromLineNumber(newLineNumber)) : null;
-				}
-			}
-
-			public override DocumentLine PreviousLine
-			{
-				get
-				{
-					int newLineNumber = this.Line.LineNumber - 1;
-					return (newLineNumber >= 0) ? new DocumentLineFromTextSnapshotLine(this.Line.Snapshot.GetLineFromLineNumber(newLineNumber)) : null;
-				}
-			}
-
-			public DocumentLineFromTextSnapshotLine(Microsoft.VisualStudio.Text.ITextSnapshotLine line) : base(line.LengthIncludingLineBreak, DocumentLineFromTextSnapshotLine.LineCode(line))
-			{
-				this.Line = line;
-			}
-
-			public override string ToString()
-			{
-				return string.Format("[LineSegment: lineNumber={0}, Offset={1}]", this.Line.LineNumber, this.Line.Start.Position);
-			}
-
-			private static UnicodeNewline LineCode(Microsoft.VisualStudio.Text.ITextSnapshotLine line)
-			{
-				if (line.LineBreakLength == 2)
-				{
-					return UnicodeNewline.CRLF;
-				}
-				else if (line.LineBreakLength == 0)
-				{
-					return UnicodeNewline.Unknown;
-				}
-				else
-				{
-					switch(line.Snapshot[line.End])
-					{
-						case '\u000A': return UnicodeNewline.LF;
+		internal event EventHandler HeightChanged;
+
+		private DocumentLine Get(int number)
+		{
+			var snapshot = this.currentSnapshot;
+			int snapshotLineNumber = number - 1;
+			if (snapshotLineNumber < 0 || snapshotLineNumber >= snapshot.LineCount)
+				return null;
+
+			return new DocumentLineFromTextSnapshotLine(snapshot.GetLineFromLineNumber(snapshotLineNumber));
+		}
+
+		internal sealed class DocumentLineFromTextSnapshotLine : DocumentLine
+		{
+			public Microsoft.VisualStudio.Text.ITextSnapshotLine Line { get; }
+
+			public override int Offset
+			{
+				get { return this.Line.Start; }
+				set
+				{
+
+				}
+			}
+
+			public override int LineNumber
+			{
+				get
+				{
+					return this.Line.LineNumber + 1;
+				}
+			}
+				   
+			public override DocumentLine NextLine
+			{
+				get
+				{
+					int newLineNumber = this.Line.LineNumber + 1;
+					return (newLineNumber < this.Line.Snapshot.LineCount) ? new DocumentLineFromTextSnapshotLine(this.Line.Snapshot.GetLineFromLineNumber(newLineNumber)) : null;
+				}
+			}
+
+			public override DocumentLine PreviousLine
+			{
+				get
+				{
+					int newLineNumber = this.Line.LineNumber - 1;
+					return (newLineNumber >= 0) ? new DocumentLineFromTextSnapshotLine(this.Line.Snapshot.GetLineFromLineNumber(newLineNumber)) : null;
+				}
+			}
+
+			public DocumentLineFromTextSnapshotLine(Microsoft.VisualStudio.Text.ITextSnapshotLine line) : base(line.LengthIncludingLineBreak, DocumentLineFromTextSnapshotLine.LineCode(line))
+			{
+				this.Line = line;
+			}
+
+			public override string ToString()
+			{
+				return string.Format("[LineSegment: lineNumber={0}, Offset={1}]", this.Line.LineNumber, this.Line.Start.Position);
+			}
+
+			private static UnicodeNewline LineCode(Microsoft.VisualStudio.Text.ITextSnapshotLine line)
+			{
+				if (line.LineBreakLength == 2)
+				{
+					return UnicodeNewline.CRLF;
+				}
+				else if (line.LineBreakLength == 0)
+				{
+					return UnicodeNewline.Unknown;
+				}
+				else
+				{
+					switch(line.Snapshot[line.End])
+					{
+						case '\u000A': return UnicodeNewline.LF;
 						//case '\u000B': return UnicodeNewline.VT; // Not recognized by VS
-						//case '\u000C': return UnicodeNewline.FF; // Not recognized by VS
-
+						//case '\u000C': return UnicodeNewline.FF; // Not recognized by VS
+
 						case '\u000D': return UnicodeNewline.CR;
-						case '\u0085': return UnicodeNewline.NEL;
-						case '\u2028': return UnicodeNewline.LS;
-						case '\u2029': return UnicodeNewline.PS;
-						default: return UnicodeNewline.Unknown;
-					}
-				}
-			}
-
-			public override int GetHashCode()
-			{
-				return this.Line.Snapshot.GetHashCode() ^ this.Line.LineNumber;
-			}
-
-			public override bool Equals(object other)
-			{
-				var otherLine = other as DocumentLineFromTextSnapshotLine;
-				return (otherLine != null) && (otherLine.Line.Snapshot == this.Line.Snapshot) && (otherLine.Line.LineNumber == this.Line.LineNumber);
-			}
-		}
-
-		class SnapshotSpanToTextSource : ITextSource
-		{
-			private readonly Microsoft.VisualStudio.Text.SnapshotSpan span;
-
-			public SnapshotSpanToTextSource(Encoding encoding, Microsoft.VisualStudio.Text.SnapshotSpan span)
-			{
-				this.Encoding = encoding;
-				this.span = span;
-			}
-
-			public ITextSourceVersion Version { get { return null; } }
-
+						case '\u0085': return UnicodeNewline.NEL;
+						case '\u2028': return UnicodeNewline.LS;
+						case '\u2029': return UnicodeNewline.PS;
+						default: return UnicodeNewline.Unknown;
+					}
+				}
+			}
+
+			public override int GetHashCode()
+			{
+				return this.Line.Snapshot.GetHashCode() ^ this.Line.LineNumber;
+			}
+
+			public override bool Equals(object other)
+			{
+				var otherLine = other as DocumentLineFromTextSnapshotLine;
+				return (otherLine != null) && (otherLine.Line.Snapshot == this.Line.Snapshot) && (otherLine.Line.LineNumber == this.Line.LineNumber);
+			}
+		}
+
+		class SnapshotSpanToTextSource : ITextSource
+		{
+			private readonly Microsoft.VisualStudio.Text.SnapshotSpan span;
+
+			public SnapshotSpanToTextSource(Encoding encoding, Microsoft.VisualStudio.Text.SnapshotSpan span)
+			{
+				this.Encoding = encoding;
+				this.span = span;
+			}
+
+			public ITextSourceVersion Version { get { return null; } }
+
 			/// <summary>
 			/// Encoding of the text that was read from or is going to be saved to.
 			/// </summary>
-			public Encoding Encoding { get; }
-
+			public Encoding Encoding { get; }
+
 			/// <summary>
 			/// Gets the total text length.
 			/// </summary>
 			/// <returns>The length of the text, in characters.</returns>
 			/// <remarks>This is the same as Text.Length, but is more efficient because
 			///  it doesn't require creating a String object.</remarks>
-			public int Length { get { return this.span.Length; } }
-
+			public int Length { get { return this.span.Length; } }
+
 			/// <summary>
 			/// Gets the whole text as string.
 			/// </summary>
-			[System.Diagnostics.CodeAnalysis.SuppressMessage("Microsoft.Naming", "CA1721:PropertyNamesShouldNotMatchGetMethods")]
-			public string Text { get { return this.span.GetText(); } }
-
+			[System.Diagnostics.CodeAnalysis.SuppressMessage("Microsoft.Naming", "CA1721:PropertyNamesShouldNotMatchGetMethods")]
+			public string Text { get { return this.span.GetText(); } }
+
 			/// <summary>
 			/// Gets a character at the specified position in the document.
 			/// </summary>
@@ -2307,8 +2300,8 @@
 			/// <returns>The character at the specified position.</returns>
 			/// <remarks>This is the same as Text[offset], but is more efficient because
 			///  it doesn't require creating a String object.</remarks>
-			public char this[int offset] { get { return this.span.Snapshot[offset + this.span.Start.Position]; } }
-
+			public char this[int offset] { get { return this.span.Snapshot[offset + this.span.Start.Position]; } }
+
 			/// <summary>
 			/// Gets a character at the specified position in the document.
 			/// </summary>
@@ -2317,51 +2310,51 @@
 			/// <returns>The character at the specified position.</returns>
 			/// <remarks>This is the same as Text[offset], but is more efficient because
 			///  it doesn't require creating a String object.</remarks>
-			public char GetCharAt(int offset) { return this.span.Snapshot[offset + this.span.Start.Position]; }
-
+			public char GetCharAt(int offset) { return this.span.Snapshot[offset + this.span.Start.Position]; }
+
 			/// <summary>
 			/// Retrieves the text for a portion of the document.
 			/// </summary>
 			/// <exception cref="ArgumentOutOfRangeException">offset or length is outside the valid range.</exception>
 			/// <remarks>This is the same as Text.Substring, but is more efficient because
 			///  it doesn't require creating a String object for the whole document.</remarks>
-			public string GetTextAt(int offset, int length) { return this.span.Snapshot.GetText(offset + this.span.Start.Position, length); }
-
+			public string GetTextAt(int offset, int length) { return this.span.Snapshot.GetText(offset + this.span.Start.Position, length); }
+
 			/// <summary>
 			/// Creates a new TextReader to read from this text source.
 			/// </summary>
-			public TextReader CreateReader() { return new Microsoft.VisualStudio.Platform.NewTextSnapshotToTextReader(this.span.Snapshot, this.span.Start, this.span.Length); }
-
+			public TextReader CreateReader() { return new Microsoft.VisualStudio.Platform.NewTextSnapshotToTextReader(this.span.Snapshot, this.span.Start, this.span.Length); }
+
 			/// <summary>
 			/// Creates a new TextReader to read from this text source.
 			/// </summary>
-			public TextReader CreateReader(int offset, int length)
-			{
-				if ((offset < 0) || (offset > this.Length))
-					throw new ArgumentOutOfRangeException("offset");
-				int end = offset + length;
-				if ((end < offset) || (end > this.Length))
-					throw new ArgumentOutOfRangeException("length");
-
-				return new Microsoft.VisualStudio.Platform.NewTextSnapshotToTextReader(this.span.Snapshot, this.span.Start + offset, length);
-			}
-
+			public TextReader CreateReader(int offset, int length)
+			{
+				if ((offset < 0) || (offset > this.Length))
+					throw new ArgumentOutOfRangeException("offset");
+				int end = offset + length;
+				if ((end < offset) || (end > this.Length))
+					throw new ArgumentOutOfRangeException("length");
+
+				return new Microsoft.VisualStudio.Platform.NewTextSnapshotToTextReader(this.span.Snapshot, this.span.Start + offset, length);
+			}
+
 			/// <summary>
 			/// Writes the text from this document into the TextWriter.
 			/// </summary>
-			public void WriteTextTo(TextWriter writer)
-			{
-				this.WriteTextTo(writer, 0, this.span.Length);
-			}
-
+			public void WriteTextTo(TextWriter writer)
+			{
+				this.WriteTextTo(writer, 0, this.span.Length);
+			}
+
 			/// <summary>
 			/// Writes the text from this document into the TextWriter.
 			/// </summary>
-			public void WriteTextTo(TextWriter writer, int offset, int length)
-			{
-				this.span.Snapshot.Write(writer, new Microsoft.VisualStudio.Text.Span(this.span.Start.Position + offset, length));
-			}
-
+			public void WriteTextTo(TextWriter writer, int offset, int length)
+			{
+				this.span.Snapshot.Write(writer, new Microsoft.VisualStudio.Text.Span(this.span.Start.Position + offset, length));
+			}
+
 			/// <summary>
 			/// Copies text from the source index to a destination array at destinationIndex.
 			/// </summary>
@@ -2369,166 +2362,166 @@
 			/// <param name="destination">The destination array copied to.</param>
 			/// <param name="destinationIndex">The destination index copied to.</param>
 			/// <param name="count">The number of characters to be copied.</param>
-			public void CopyTo(int sourceIndex, char[] destination, int destinationIndex, int count)
-			{
-				for (int i = 0; (i < count); ++i)
-				{
-					destination[destinationIndex + i] = this.span.Snapshot[this.span.Start.Position + i];
-				}
-			}
-
+			public void CopyTo(int sourceIndex, char[] destination, int destinationIndex, int count)
+			{
+				for (int i = 0; (i < count); ++i)
+				{
+					destination[destinationIndex + i] = this.span.Snapshot[this.span.Start.Position + i];
+				}
+			}
+
 			/// <summary>
 			/// Creates an immutable snapshot of this text source.
 			/// Unlike all other methods in this interface, this method is thread-safe.
 			/// </summary>
-			public ITextSource CreateSnapshot() { return this; }
-
+			public ITextSource CreateSnapshot() { return this; }
+
 			/// <summary>
 			/// Creates an immutable snapshot of a part of this text source.
 			/// Unlike all other methods in this interface, this method is thread-safe.
 			/// </summary>
-			public ITextSource CreateSnapshot(int offset, int length)
-			{
-				return new SnapshotSpanToTextSource(this.Encoding, new Microsoft.VisualStudio.Text.SnapshotSpan(this.span.Snapshot, this.span.Start.Position + offset, length));
-			}
-		}
-
-		sealed class SnapshotSpanToTextReader : TextReader
-		{
-			private readonly Microsoft.VisualStudio.Text.SnapshotSpan span;
-			private int index;
-			public SnapshotSpanToTextReader(Microsoft.VisualStudio.Text.SnapshotSpan span)
-			{
-				this.span = span;
-			}
-
-			public override int Peek()
-			{
-				if (index >= this.span.Length)
-					return -1;
-				return this.span.Snapshot[this.span.Start.Position + index];
-			}
-
-			public override int Read()
-			{
-				if (index >= this.span.Length)
-					return -1;
-				return this.span.Snapshot[this.span.Start.Position + index++];
-			}
-
-			public override int Read(char[] buffer, int index, int count)
-			{
-				count = System.Math.Min(this.index + count, this.span.Length) - this.index;
-				if (count <= 0)
-					return 0;
-
-				for (int i = 0; (i < count); ++i)
-				{
-					buffer[i] = this.span.Snapshot[this.span.Start.Position + i];
-				}
-
-				this.index += count;
-				return count;
-			}
+			public ITextSource CreateSnapshot(int offset, int length)
+			{
+				return new SnapshotSpanToTextSource(this.Encoding, new Microsoft.VisualStudio.Text.SnapshotSpan(this.span.Snapshot, this.span.Start.Position + offset, length));
+			}
+		}
+
+		sealed class SnapshotSpanToTextReader : TextReader
+		{
+			private readonly Microsoft.VisualStudio.Text.SnapshotSpan span;
+			private int index;
+			public SnapshotSpanToTextReader(Microsoft.VisualStudio.Text.SnapshotSpan span)
+			{
+				this.span = span;
+			}
+
+			public override int Peek()
+			{
+				if (index >= this.span.Length)
+					return -1;
+				return this.span.Snapshot[this.span.Start.Position + index];
+			}
+
+			public override int Read()
+			{
+				if (index >= this.span.Length)
+					return -1;
+				return this.span.Snapshot[this.span.Start.Position + index++];
+			}
+
+			public override int Read(char[] buffer, int index, int count)
+			{
+				count = System.Math.Min(this.index + count, this.span.Length) - this.index;
+				if (count <= 0)
+					return 0;
+
+				for (int i = 0; (i < count); ++i)
+				{
+					buffer[i] = this.span.Snapshot[this.span.Start.Position + i];
+				}
+
+				this.index += count;
+				return count;
+			}
 		}
 
 		public class TextVersionToTextSourceVersion : ITextSourceVersion
 		{
 			private readonly Microsoft.VisualStudio.Text.ITextVersion version;
 
-			public TextVersionToTextSourceVersion(Microsoft.VisualStudio.Text.ITextVersion version)
-			{
-				this.version = version;
-			}
-
-			public bool BelongsToSameDocumentAs(ITextSourceVersion other)
-			{
-				return (other as TextVersionToTextSourceVersion)?.version.TextBuffer == this.version.TextBuffer;
-			}
-
-			public int CompareAge(ITextSourceVersion other)
-			{
-				var otherVersion = other as TextVersionToTextSourceVersion;
-				if (otherVersion?.version.TextBuffer != this.version.TextBuffer)
-				{
-					throw new ArgumentException(nameof(other) + " is from a different document");
-				}
-
-				int cmp = this.version.VersionNumber - otherVersion.version.VersionNumber;
-				return (cmp > 0) ? 1 : ((cmp == 0) ? 0 : -1);
-			}
-
+			public TextVersionToTextSourceVersion(Microsoft.VisualStudio.Text.ITextVersion version)
+			{
+				this.version = version;
+			}
+
+			public bool BelongsToSameDocumentAs(ITextSourceVersion other)
+			{
+				return (other as TextVersionToTextSourceVersion)?.version.TextBuffer == this.version.TextBuffer;
+			}
+
+			public int CompareAge(ITextSourceVersion other)
+			{
+				var otherVersion = other as TextVersionToTextSourceVersion;
+				if (otherVersion?.version.TextBuffer != this.version.TextBuffer)
+				{
+					throw new ArgumentException(nameof(other) + " is from a different document");
+				}
+
+				int cmp = this.version.VersionNumber - otherVersion.version.VersionNumber;
+				return (cmp > 0) ? 1 : ((cmp == 0) ? 0 : -1);
+			}
+
 			/// <summary>
 			/// Gets the changes from this checkpoint to the other checkpoint.
 			/// If 'other' is older than this checkpoint, reverse changes are calculated.
 			/// </summary>
 			/// <remarks>This method is thread-safe.</remarks>
 			/// <exception cref="System.ArgumentException">Raised if 'other' belongs to a different document than this checkpoint.</exception>
-			public IEnumerable<TextChangeEventArgs> GetChangesTo(ITextSourceVersion other)
-			{
-				var otherVersion = other as TextVersionToTextSourceVersion;
-				if (otherVersion?.version.TextBuffer != this.version.TextBuffer)
-				{
-					throw new ArgumentException(nameof(other) + " is from a different document");
-				}
-
-				int cmp = this.version.VersionNumber - otherVersion.version.VersionNumber;
-				if (cmp > 0)
-				{
-					var v = otherVersion.version;
-					while (v != this.version)
-					{
-						if (v.Changes != null)
-						{
-							for (int i = v.Changes.Count - 1; (i >= 0); --i)
-							{
-								var change = v.Changes[i];
-								yield return new TextChangeEventArgs(change.OldPosition, change.OldText, change.NewText);
-							}
-						}
-
-						v = v.Next;
-					}
-				}
-				else
-				{
-					// Calculate the changes from the (older) this to the (newer) other & return in reverse order.
-					var changes = new List<TextChangeEventArgs>(other.GetChangesTo(this));
-					for (int i = changes.Count - 1; (i >= 0); --i)
-					{
-						yield return changes[i];
-					}
-				}
-			}
-
+			public IEnumerable<TextChangeEventArgs> GetChangesTo(ITextSourceVersion other)
+			{
+				var otherVersion = other as TextVersionToTextSourceVersion;
+				if (otherVersion?.version.TextBuffer != this.version.TextBuffer)
+				{
+					throw new ArgumentException(nameof(other) + " is from a different document");
+				}
+
+				int cmp = this.version.VersionNumber - otherVersion.version.VersionNumber;
+				if (cmp > 0)
+				{
+					var v = otherVersion.version;
+					while (v != this.version)
+					{
+						if (v.Changes != null)
+						{
+							for (int i = v.Changes.Count - 1; (i >= 0); --i)
+							{
+								var change = v.Changes[i];
+								yield return new TextChangeEventArgs(change.OldPosition, change.OldText, change.NewText);
+							}
+						}
+
+						v = v.Next;
+					}
+				}
+				else
+				{
+					// Calculate the changes from the (older) this to the (newer) other & return in reverse order.
+					var changes = new List<TextChangeEventArgs>(other.GetChangesTo(this));
+					for (int i = changes.Count - 1; (i >= 0); --i)
+					{
+						yield return changes[i];
+					}
+				}
+			}
+
 			/// <summary>
 			/// Calculates where the offset has moved in the other buffer version.
 			/// </summary>
 			/// <exception cref="System.ArgumentException">Raised if 'other' belongs to a different document than this checkpoint.</exception>
-			public int MoveOffsetTo(ITextSourceVersion other, int oldOffset)
-			{
-				var otherVersion = other as TextVersionToTextSourceVersion;
-				if (otherVersion?.version.TextBuffer != this.version.TextBuffer)
-					throw new ArgumentException(nameof(other) + " is from a different document");
-				
-				int cmp = this.version.VersionNumber - otherVersion.version.VersionNumber;
-				if (cmp == 0)
-					return oldOffset;
-
-				int result;
-				if (cmp > 0) {
+			public int MoveOffsetTo(ITextSourceVersion other, int oldOffset)
+			{
+				var otherVersion = other as TextVersionToTextSourceVersion;
+				if (otherVersion?.version.TextBuffer != this.version.TextBuffer)
+					throw new ArgumentException(nameof(other) + " is from a different document");
+				
+				int cmp = this.version.VersionNumber - otherVersion.version.VersionNumber;
+				if (cmp == 0)
+					return oldOffset;
+
+				int result;
+				if (cmp > 0) {
 					result = Microsoft.VisualStudio.Text.Tracking.TrackPositionBackwardInTime (Microsoft.VisualStudio.Text.PointTrackingMode.Positive,
 																		oldOffset,
-																		this.version, otherVersion.version);
-				} else {
-					result = Microsoft.VisualStudio.Text.Tracking.TrackPositionForwardInTime(Microsoft.VisualStudio.Text.PointTrackingMode.Positive,
-																	   oldOffset,
-																	   this.version, otherVersion.version);
-				}
-				return result;
-			}
-		}
-	}
-
+																		this.version, otherVersion.version);
+				} else {
+					result = Microsoft.VisualStudio.Text.Tracking.TrackPositionForwardInTime(Microsoft.VisualStudio.Text.PointTrackingMode.Positive,
+																	   oldOffset,
+																	   this.version, otherVersion.version);
+				}
+				return result;
+			}
+		}
+	}
+
 	delegate bool ReadOnlyCheckDelegate (int line);
 }