// 
// PathBar.cs
//  
// Author:
//       Michael Hutchinson <mhutchinson@novell.com>
// 
// Copyright (c) 2010 Novell, Inc. (http://www.novell.com)
// 
// Permission is hereby granted, free of charge, to any person obtaining a copy
// of this software and associated documentation files (the "Software"), to deal
// in the Software without restriction, including without limitation the rights
// to use, copy, modify, merge, publish, distribute, sublicense, and/or sell
// copies of the Software, and to permit persons to whom the Software is
// furnished to do so, subject to the following conditions:
// 
// The above copyright notice and this permission notice shall be included in
// all copies or substantial portions of the Software.
// 
// THE SOFTWARE IS PROVIDED "AS IS", WITHOUT WARRANTY OF ANY KIND, EXPRESS OR
// IMPLIED, INCLUDING BUT NOT LIMITED TO THE WARRANTIES OF MERCHANTABILITY,
// FITNESS FOR A PARTICULAR PURPOSE AND NONINFRINGEMENT. IN NO EVENT SHALL THE
// AUTHORS OR COPYRIGHT HOLDERS BE LIABLE FOR ANY CLAIM, DAMAGES OR OTHER
// LIABILITY, WHETHER IN AN ACTION OF CONTRACT, TORT OR OTHERWISE, ARISING FROM,
// OUT OF OR IN CONNECTION WITH THE SOFTWARE OR THE USE OR OTHER DEALINGS IN
// THE SOFTWARE.

using System;
using System.Linq;

using Gtk;
using Gdk;
using MonoDevelop.Ide;
using MonoDevelop.Ide.Gui;
using MonoDevelop.Core.Text;

namespace MonoDevelop.Components
{
	public enum EntryPosition
	{
		Left,
		Right
	}
	
	public class PathEntry 
	{
		Xwt.Drawing.Image darkIcon;

		public Xwt.Drawing.Image Icon {
			get;
			private set;
		}
		
		public string Markup {
			get;
			private set;
		}
		
		public object Tag {
			get;
			set;
		}
		
		public bool IsPathEnd {
			get;
			set;
		}
		
		public EntryPosition Position {
			get;
			set;
		}
		
		public PathEntry (Xwt.Drawing.Image icon, string markup)
		{
			this.Icon = icon;
			this.Markup = markup;
		}
		
		public PathEntry (string markup)
		{
			this.Markup = markup;
		}
		
		public override bool Equals (object obj)
		{
			if (obj == null)
				return false;
			if (ReferenceEquals (this, obj))
				return true;
			if (obj.GetType () != typeof(PathEntry))
				return false;
			MonoDevelop.Components.PathEntry other = (MonoDevelop.Components.PathEntry)obj;
			return Icon == other.Icon && Markup == other.Markup;
		}

		public override int GetHashCode ()
		{
			unchecked {
				return (Icon != null ? Icon.GetHashCode () : 0) ^ (Markup != null ? Markup.GetHashCode () : 0);
			}
		}

		internal Xwt.Drawing.Image DarkIcon {
			get {
				if (darkIcon == null && Icon != null) {
					darkIcon = Icon;
/*					if (Styles.BreadcrumbGreyscaleIcons)
						darkIcon = ImageService.MakeGrayscale (darkIcon);
					if (Styles.BreadcrumbInvertedIcons)
						darkIcon = ImageService.MakeInverted (darkIcon);*/
				}
				return darkIcon;
			}
		}
	}
	
	class PathBar : Gtk.DrawingArea
	{
		PathEntry[] leftPath  = new PathEntry[0];
		PathEntry[] rightPath = new PathEntry[0];
		Pango.Layout layout;
		Pango.AttrList boldAtts = new Pango.AttrList ();
		
		//HACK: a surrogate widget object to pass to style calls instead of "this" when using "button" hint.
		// This avoids GTK-Criticals in themes which try to cast the widget object to a button.
		Gtk.Button styleButton = new Gtk.Button ();

		// The widths array contains the widths of the items at the left and the right
		int[] widths;

		int height;
		int textHeight;

		bool pressed, hovering, menuVisible;
		int hoverIndex = -1;
		int activeIndex = -1;

		const int leftPadding = 6;
		const int rightPadding = 6;
		const int topPadding = 2;
		const int bottomPadding = 4;
		const int iconSpacing = 4;
		const int padding = 3;
		const int buttonPadding = 2;
		const int arrowLeftPadding = 10;
		const int arrowRightPadding = 10;
		const int arrowSize = 6;
		const int spacing = arrowLeftPadding + arrowRightPadding + arrowSize;
		const int minRegionSelectorWidth = 30;
		
		Func<int, Control> createMenuForItem;
		Widget menuWidget;
<<<<<<< HEAD
		
		public PathBar (Func<int, Control> createMenuForItem)
=======
		bool pressMenuWasVisible;
		int pressHoverIndex;
		int menuIndex;
		uint hideTimeout;

		public PathBar (Func<int, Widget> createMenuForItem)
>>>>>>> 7d04547a
		{
			this.Events =  EventMask.ExposureMask | 
				           EventMask.EnterNotifyMask |
				           EventMask.LeaveNotifyMask |
				           EventMask.ButtonPressMask | 
				           EventMask.ButtonReleaseMask | 
				           EventMask.KeyPressMask | 
					       EventMask.PointerMotionMask;
			boldAtts.Insert (new Pango.AttrWeight (Pango.Weight.Bold));
			this.createMenuForItem = createMenuForItem;
			EnsureLayout ();
		}

		internal static string GetFirstLineFromMarkup (string markup)
		{
			var idx = markup.IndexOfAny (new [] { NewLine.CR, NewLine.LF }); 
			if (idx >= 0)
				return markup.Substring (0, idx);
			return markup;
		}
		
		public new PathEntry[] Path { get; private set; }
		public int ActiveIndex { get { return activeIndex; } }
		
		public void SetPath (PathEntry[] path)
		{
			if (ArrSame (this.leftPath, path))
				return;

			HideMenu ();

			this.Path = path ?? new PathEntry[0];
			this.leftPath = Path.Where (p => p.Position == EntryPosition.Left).ToArray ();
			this.rightPath = Path.Where (p => p.Position == EntryPosition.Right).ToArray ();
			
			activeIndex = -1;
			widths = null;
			EnsureWidths ();
			QueueResize ();
		}
		
		bool ArrSame (PathEntry[] a, PathEntry[] b)
		{
			if ((a == null || b == null) && a != b)
				return false;
			if (a.Length != b.Length)
				return false;
			for (int i = 0; i < a.Length; i++)
				if (!a[i].Equals(b[i]))
					return false;
			return true;
		}
		
		public void SetActive (int index)
		{
			if (index >= leftPath.Length)
				throw new IndexOutOfRangeException ();
			
			if (activeIndex != index) {
				activeIndex = index;
				widths = null;
				QueueResize ();
			}
		}
		
		protected override void OnSizeRequested (ref Requisition requisition)
		{
			EnsureWidths ();
			requisition.Width = Math.Max (WidthRequest, 0);
			requisition.Height = height + topPadding + bottomPadding;
		}

		int[] GetCurrentWidths (out bool widthReduced)
		{
			int totalWidth = widths.Sum ();
			totalWidth += leftPadding + (arrowSize + arrowRightPadding) * leftPath.Length - 1;
			totalWidth += rightPadding + arrowSize * rightPath.Length - 1;
			int[] currentWidths = widths;
			widthReduced = false;
			int overflow = totalWidth - Allocation.Width;
			if (overflow > 0) {
				currentWidths = ReduceWidths (overflow);
				widthReduced = true;
			}
			return currentWidths;
		}
		
		protected override bool OnExposeEvent (EventExpose evnt)
		{
			using (var ctx = Gdk.CairoHelper.Create (GdkWindow)) {

				ctx.Rectangle (0, 0, Allocation.Width, Allocation.Height);
				using (var g = new Cairo.LinearGradient (0, 0, 0, Allocation.Height)) {
					g.AddColorStop (0, Styles.BreadcrumbBackgroundColor);
					g.AddColorStop (1, Styles.BreadcrumbGradientEndColor);
					ctx.SetSource (g);
				}
				ctx.Fill ();

				if (widths == null)
					return true;

				// Calculate the total required with, and the reduction to be applied in case it doesn't fit the available space

				bool widthReduced;
				var currentWidths = GetCurrentWidths (out widthReduced);

				// Render the paths

				int textTopPadding = topPadding + (height - textHeight) / 2;
				int xpos = leftPadding, ypos = topPadding;

				for (int i = 0; i < leftPath.Length; i++) {
					bool last = i == leftPath.Length - 1;

					// Reduce the item size when required
					int itemWidth = currentWidths [i];
					int x = xpos;
					xpos += itemWidth;

					if (hoverIndex >= 0 && hoverIndex < Path.Length && leftPath [i] == Path [hoverIndex] && (menuVisible || pressed || hovering))
						DrawButtonBorder (ctx, x - padding, itemWidth + padding + padding);

					int textOffset = 0;
					if (leftPath [i].DarkIcon != null) {
						int iy = (height - (int)leftPath [i].DarkIcon.Height) / 2 + topPadding;
						ctx.DrawImage (this, leftPath [i].DarkIcon, x, iy);
						textOffset += (int) leftPath [i].DarkIcon.Width + iconSpacing;
					}
					
					layout.Attributes = (i == activeIndex) ? boldAtts : null;
					layout.SetMarkup (GetFirstLineFromMarkup (leftPath [i].Markup));

					ctx.Save ();

					// If size is being reduced, ellipsize it
					bool showText = true;
					if (widthReduced) {
						int w = itemWidth - textOffset;
						if (w > 0) {
							ctx.Rectangle (x + textOffset, textTopPadding, w, height);
							ctx.Clip ();
						} else
							showText = false;
					} else
						layout.Width = -1;

					if (showText) {
						// Text
						ctx.SetSourceColor (Styles.BreadcrumbTextColor.ToCairoColor ());
						ctx.MoveTo (x + textOffset, textTopPadding);
						Pango.CairoHelper.ShowLayout (ctx, layout);
					}
					ctx.Restore ();

					if (!last) {
						xpos += arrowLeftPadding;
						if (leftPath [i].IsPathEnd) {
							Style.PaintVline (Style, GdkWindow, State, evnt.Area, this, "", ypos, ypos + height, xpos - arrowSize / 2);
						} else {
							int arrowH = Math.Min (height, arrowSize);
							int arrowY = ypos + (height - arrowH) / 2;
							DrawPathSeparator (ctx, xpos, arrowY, arrowH);
						}
						xpos += arrowSize + arrowRightPadding;
					}
				}
				
				int xposRight = Allocation.Width - rightPadding;
				for (int i = 0; i < rightPath.Length; i++) {
					//				bool last = i == rightPath.Length - 1;

					// Reduce the item size when required
					int itemWidth = currentWidths [i + leftPath.Length];
					xposRight -= itemWidth;
					xposRight -= arrowSize;
						
					int x = xposRight;
					
					if (hoverIndex >= 0 && hoverIndex < Path.Length && rightPath [i] == Path [hoverIndex] && (menuVisible || pressed || hovering))
						DrawButtonBorder (ctx, x - padding, itemWidth + padding + padding);
					
					int textOffset = 0;
					if (rightPath [i].DarkIcon != null) {
						ctx.DrawImage (this, rightPath [i].DarkIcon, x, ypos);
						textOffset += (int) rightPath [i].DarkIcon.Width + padding;
					}
					
					layout.Attributes = (i == activeIndex) ? boldAtts : null;
					layout.SetMarkup (GetFirstLineFromMarkup (rightPath [i].Markup));

					ctx.Save ();

					// If size is being reduced, ellipsize it
					bool showText = true;
					if (widthReduced) {
						int w = itemWidth - textOffset;
						if (w > 0) {
							ctx.Rectangle (x + textOffset, textTopPadding, w, height);
							ctx.Clip ();
						} else
							showText = false;
					} else
						layout.Width = -1;

					if (showText) {
						// Text
						ctx.SetSourceColor (Styles.BreadcrumbTextColor.ToCairoColor ());
						ctx.MoveTo (x + textOffset, textTopPadding);
						Pango.CairoHelper.ShowLayout (ctx, layout);
					}

					ctx.Restore ();
				}

				ctx.MoveTo (0, Allocation.Height - 0.5);
				ctx.RelLineTo (Allocation.Width, 0);
				ctx.SetSourceColor (Styles.BreadcrumbBottomBorderColor);
				ctx.LineWidth = 1;
				ctx.Stroke ();
			}

			return true;
		}

		void DrawPathSeparator (Cairo.Context ctx, double x, double y, double size)
		{
			ctx.MoveTo (x, y);
			ctx.LineTo (x + arrowSize, y + size / 2);
			ctx.LineTo (x, y + size);
			ctx.ClosePath ();
			ctx.SetSourceColor (CairoExtensions.ColorShade (Style.Dark (State).ToCairoColor (), 0.6));
			ctx.Fill ();
		}

		void DrawButtonBorder (Cairo.Context ctx, double x, double width)
		{
			x -= buttonPadding;
			width += buttonPadding;
			double y = topPadding - buttonPadding;
			double height = Allocation.Height - topPadding - bottomPadding + buttonPadding * 2;

			ctx.Rectangle (x, y, width, height);
			ctx.SetSourceColor (Styles.BreadcrumbButtonFillColor);
			ctx.Fill ();

			ctx.Rectangle (x + 0.5, y + 0.5, width - 1, height - 1);
			ctx.SetSourceColor (Styles.BreadcrumbButtonBorderColor);
			ctx.LineWidth = 1;
			ctx.Stroke ();
		}

		int[] ReduceWidths (int overflow)
		{
			int minItemWidth = 30;
			int[] currentWidths = new int[widths.Length];
			Array.Copy (widths, currentWidths, widths.Length);
			int itemsToShrink = widths.Count (i => i > minItemWidth);
			while (overflow > 0 && itemsToShrink > 0) {
				int itemSizeReduction = overflow / itemsToShrink;
				if (itemSizeReduction == 0)
					itemSizeReduction = 1;
				int reduced = 0;
				for (int n = 0; n < widths.Length && reduced < overflow; n++) {
					if (currentWidths [n] > minItemWidth) {
						var nw = currentWidths [n] - itemSizeReduction;
						if (nw <= minItemWidth) {
							nw = minItemWidth;
							itemsToShrink--;
						}
						reduced += currentWidths [n] - nw;
						currentWidths [n] = nw;
					}
				}
				overflow -= reduced;
			}
			return currentWidths;
		}

		protected override bool OnButtonPressEvent (EventButton evnt)
		{
			pressMenuWasVisible = menuVisible;
			pressHoverIndex = menuIndex;

			HideMenu ();
			if (hovering) {
				pressed = true;
				QueueDraw ();
			}
			return true;
		}
		
		protected override bool OnButtonReleaseEvent (EventButton evnt)
		{
			pressed = false;
			if (hovering) {
				QueueDraw ();
				if (pressMenuWasVisible && pressHoverIndex == hoverIndex)
					return true;
				ShowMenu ();
			}
			return true;
		}
		
		void ShowMenu ()
		{
			if (hoverIndex < 0)
				return;

			HideMenu ();
			menuIndex = hoverIndex;
			menuWidget = createMenuForItem (hoverIndex);
			if (menuWidget == null)
				return;
			menuWidget.Hidden += delegate {
				menuVisible = false;
				QueueDraw ();
				
				//FIXME: for some reason the menu's children don't get activated if we destroy 
				//directly here, so use a timeout to delay it
				hideTimeout = GLib.Timeout.Add (100, delegate {
					hideTimeout = 0;
					HideMenu ();
					return false;
				});
			};
			menuVisible = true;
			if (menuWidget is Menu) {
				((Menu)menuWidget).Popup (null, null, PositionFunc, 0, Gtk.Global.CurrentEventTime);
			} else {
				var window = menuWidget as Gtk.Window;
				PositionWidget (menuWidget);

				if (window != null) {
					window.TransientFor = this.Toplevel as Gtk.Window;
				}

				menuWidget.ShowAll ();
			}
		}

		public void HideMenu ()
		{
			if (hideTimeout != 0) {
				GLib.Source.Remove (hideTimeout); 
			}
			if (menuWidget != null) {
				menuWidget.Destroy ();
				menuWidget = null;
			}
		}
		
		public int GetHoverXPosition (out int w)
		{
			bool widthReduced;
			int[] currentWidths = GetCurrentWidths (out widthReduced);

			if (Path[hoverIndex].Position == EntryPosition.Left) {
				int idx = leftPath.TakeWhile (p => p != Path[hoverIndex]).Count ();
				
				if (idx >= 0) {
					w = currentWidths[idx];
					return currentWidths.Take (idx).Sum () + idx * spacing;
				}
			} else {
				int idx = rightPath.TakeWhile (p => p != Path[hoverIndex]).Count ();
				if (idx >= 0) {
					w = currentWidths[idx + leftPath.Length];
					return Allocation.Width - padding - currentWidths[idx + leftPath.Length] - spacing;
				}
			}
			w = Allocation.Width;
			return 0;
		}

		void PositionWidget (Gtk.Widget widget)
		{
			if (!(widget is Gtk.Window))
				return;
			int ox, oy;
			ParentWindow.GetOrigin (out ox, out oy);
			int w;
			int itemXPosition = GetHoverXPosition (out w);
			int dx = ox + this.Allocation.X + itemXPosition;
			int dy = oy + this.Allocation.Bottom;
			
			var req = widget.SizeRequest ();

			Xwt.Rectangle geometry = DesktopService.GetUsableMonitorGeometry (Screen.Number, Screen.GetMonitorAtPoint (dx, dy));
			int geomWidth = (int)geometry.Width;
			int geomLeft = (int)geometry.Left;
			int geomRight = (int)geometry.Right;
			int width = System.Math.Max (req.Width, w);
			if (width >= geomWidth - spacing * 2) {
				width = geomWidth - spacing * 2;
				dx = geomLeft + spacing;
			}
			widget.WidthRequest = width;
			if (dy + req.Height > geometry.Bottom)
				dy = oy + this.Allocation.Y - req.Height;
			if (dx + width > geomRight)
				dx = geomRight - width;
			(widget as Gtk.Window).Move (dx, dy);
			(widget as Gtk.Window).Resize (width, req.Height);
			widget.GrabFocus ();
		}
		
		
		
		void PositionFunc (Menu mn, out int x, out int y, out bool push_in)
		{
			this.GdkWindow.GetOrigin (out x, out y);
			int w;
			var rect = this.Allocation;
			y += rect.Height;
			x += GetHoverXPosition (out w);
			//if the menu would be off the bottom of the screen, "drop" it upwards
			if (y + mn.Requisition.Height > this.Screen.Height) {
				y -= mn.Requisition.Height;
				y -= rect.Height;
			}
			
			//let GTK reposition the button if it still doesn't fit on the screen
			push_in = true;
		}
		
		protected override bool OnMotionNotifyEvent (EventMotion evnt)
		{
			SetHover (GetItemAt ((int)evnt.X, (int)evnt.Y));
			return true;
		}
		
		protected override bool OnLeaveNotifyEvent (EventCrossing evnt)
		{
			pressed = false;
			SetHover (-1);
			return true;
		}
		
		protected override bool OnEnterNotifyEvent (EventCrossing evnt)
		{
			SetHover (GetItemAt ((int)evnt.X, (int)evnt.Y));
			return true;
		}
		
		void SetHover (int i)
		{
			bool oldHovering = hovering;
			hovering = i > -1;
			
			if (hoverIndex != i || oldHovering != hovering) {
				if (hovering)
					hoverIndex = i;
				QueueDraw ();
			}
		}
		
		public int IndexOf (PathEntry entry)
		{
			return Path.TakeWhile (p => p != entry).Count ();
		}

		int GetItemAt (int x, int y)
		{
			int xpos = padding, xposRight = Allocation.Width - padding;
			if (widths == null || x < xpos || x > xposRight)
				return -1;

			bool widthReduced;
			int[] currentWidths = GetCurrentWidths (out widthReduced);

			for (int i = 0; i < rightPath.Length; i++) {
				xposRight -= currentWidths[i + leftPath.Length] + spacing;
				if (x > xposRight)
					return IndexOf (rightPath[i]);
			}

			for (int i = 0; i < leftPath.Length; i++) {
				xpos += currentWidths[i] + spacing;
				if (x < xpos)
					return IndexOf (leftPath[i]);
			}
			return -1;
		}
		
		void EnsureLayout ()
		{
			if (layout != null)
				layout.Dispose ();
			layout = new Pango.Layout (PangoContext);
		}
		
		void CreateWidthArray (int[] result, int index, PathEntry[] path)
		{
			// Assume that there will be icons of at least 16 pixels. This avoids
			// annoying path bar height changes when switching between empty and full paths
			int maxIconHeight = 16;

			for (int i = 0; i < path.Length; i++) {
				layout.Attributes = (i == activeIndex)? boldAtts : null;
				layout.SetMarkup (GetFirstLineFromMarkup (path[i].Markup));
				layout.Width = -1;
				int w, h;
				layout.GetPixelSize (out w, out h);
				textHeight = Math.Max (h, textHeight);
				if (path[i].DarkIcon != null) {
					maxIconHeight = Math.Max ((int)path[i].DarkIcon.Height, maxIconHeight);
					w += (int)path[i].DarkIcon.Width + iconSpacing;
				}
				result[i + index] = w;
			}
			height = Math.Max (height, maxIconHeight);
			height = Math.Max (height, textHeight);
		}

		void EnsureWidths ()
		{
			if (widths != null) 
				return;
			
			layout.SetText ("#");
			int w;
			layout.GetPixelSize (out w, out this.height);
			textHeight = height;

			widths = new int [leftPath.Length + rightPath.Length];
			CreateWidthArray (widths, 0, leftPath);
			CreateWidthArray (widths, leftPath.Length, rightPath);
		}
		
		protected override void OnStyleSet (Style previous)
		{
			base.OnStyleSet (previous);
			KillLayout ();
			EnsureLayout ();
		}
		
		void KillLayout ()
		{
			if (layout == null)
				return;
			layout.Dispose ();
			layout = null;
			boldAtts.Dispose ();
			
			widths = null;
		}

		protected override void OnDestroyed ()
		{
			base.OnDestroyed ();
			styleButton.Destroy ();
			KillLayout ();
			this.boldAtts.Dispose ();
		}
	}
}<|MERGE_RESOLUTION|>--- conflicted
+++ resolved
@@ -150,17 +150,12 @@
 		
 		Func<int, Control> createMenuForItem;
 		Widget menuWidget;
-<<<<<<< HEAD
-		
-		public PathBar (Func<int, Control> createMenuForItem)
-=======
 		bool pressMenuWasVisible;
 		int pressHoverIndex;
 		int menuIndex;
 		uint hideTimeout;
 
-		public PathBar (Func<int, Widget> createMenuForItem)
->>>>>>> 7d04547a
+		public PathBar (Func<int, Control> createMenuForItem)
 		{
 			this.Events =  EventMask.ExposureMask | 
 				           EventMask.EnterNotifyMask |
