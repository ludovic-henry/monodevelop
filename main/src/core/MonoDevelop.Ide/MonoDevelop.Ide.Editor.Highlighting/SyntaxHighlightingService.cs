--- conflicted
+++ resolved
@@ -555,7 +555,6 @@
 			return null;
 		}
 
-<<<<<<< HEAD
 		internal static SyntaxHighlightingDefinition GetSyntaxHighlightingDefinition (FilePath fileName, string mimeType)
 		{
 			if (!fileName.IsNullOrEmpty) {
@@ -576,10 +575,7 @@
 			return GetSyntaxHighlightingDefinitionByMimeType (mimeType);
 		}
 
-		internal static ImmutableStack<string> GetScopeForFileName (string fileName)
-=======
 		internal static ScopeStack GetScopeForFileName (string fileName)
->>>>>>> 4842da75
 		{
 			string scope = null;
 			if (fileName != null) {
