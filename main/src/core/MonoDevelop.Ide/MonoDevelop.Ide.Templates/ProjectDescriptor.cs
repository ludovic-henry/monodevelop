// ProjectDescriptor.cs
//
// Author:
//   Viktoria Dudka (viktoriad@remobjects.com)
//
// Copyright (c) 2009 RemObjects Software
//
// Permission is hereby granted, free of charge, to any person obtaining a copy
// of this software and associated documentation files (the "Software"), to deal
// in the Software without restriction, including without limitation the rights
// to use, copy, modify, merge, publish, distribute, sublicense, and/or sell
// copies of the Software, and to permit persons to whom the Software is
// furnished to do so, subject to the following conditions:
//
// The above copyright notice and this permission notice shall be included in
// all copies or substantial portions of the Software.
//
// THE SOFTWARE IS PROVIDED "AS IS", WITHOUT WARRANTY OF ANY KIND, EXPRESS OR
// IMPLIED, INCLUDING BUT NOT LIMITED TO THE WARRANTIES OF MERCHANTABILITY,
// FITNESS FOR A PARTICULAR PURPOSE AND NONINFRINGEMENT. IN NO EVENT SHALL THE
// AUTHORS OR COPYRIGHT HOLDERS BE LIABLE FOR ANY CLAIM, DAMAGES OR OTHER
// LIABILITY, WHETHER IN AN ACTION OF CONTRACT, TORT OR OTHERWISE, ARISING FROM,
// OUT OF OR IN CONNECTION WITH THE SOFTWARE OR THE USE OR OTHER DEALINGS IN
// THE SOFTWARE.
//
//


using System;
using MonoDevelop.Core;
using MonoDevelop.Core.Assemblies;
using MonoDevelop.Projects;
using System.IO;
using System.Collections.Generic;
using System.Xml;
using System.Linq;


namespace MonoDevelop.Ide.Templates
{
	internal class ProjectDescriptor : ISolutionItemDescriptor, ICustomProjectCIEntry
	{
		private string name;
		private string type;
		private string directory;
		private string createCondition;

		private List<FileDescriptionTemplate> files = new List<FileDescriptionTemplate> ();
		private List<SingleFileDescriptionTemplate> resources = new List<SingleFileDescriptionTemplate> ();
		private List<ProjectReference> references = new List<ProjectReference> ();

		private XmlElement projectOptions = null;
		private List<ProjectTemplatePackageReference> packageReferences = new List<ProjectTemplatePackageReference> ();

		protected ProjectDescriptor ()
		{
		}

		public static ProjectDescriptor CreateProjectDescriptor (XmlElement xmlElement, FilePath baseDirectory)
		{
			ProjectDescriptor projectDescriptor = new ProjectDescriptor ();

			projectDescriptor.name = xmlElement.GetAttribute ("name");
			projectDescriptor.directory = xmlElement.GetAttribute ("directory");
			projectDescriptor.createCondition = xmlElement.GetAttribute ("if");

			projectDescriptor.type = xmlElement.GetAttribute ("type");
			if (String.IsNullOrEmpty (projectDescriptor.type))
				projectDescriptor.type = "DotNet";

			if (xmlElement ["Files"] != null) {
				foreach (XmlNode xmlNode in xmlElement["Files"].ChildNodes)
					if (xmlNode is XmlElement)
						projectDescriptor.files.Add (
							FileDescriptionTemplate.CreateTemplate ((XmlElement)xmlNode, baseDirectory));
			}

			if (xmlElement ["Resources"] != null) {
				foreach (XmlNode xmlNode in xmlElement["Resources"].ChildNodes) {
					if (xmlNode is XmlElement) {
						var fileTemplate = FileDescriptionTemplate.CreateTemplate ((XmlElement)xmlNode, baseDirectory);
						if (fileTemplate is SingleFileDescriptionTemplate)
							projectDescriptor.resources.Add ((SingleFileDescriptionTemplate)fileTemplate);
						else
							MessageService.ShowError (GettextCatalog.GetString ("Only single-file templates allowed to generate resource files"));
					}

				}
			}

			if (xmlElement ["References"] != null) {
				foreach (XmlNode xmlNode in xmlElement["References"].ChildNodes) {
					XmlElement elem = (XmlElement)xmlNode;
					var refType = elem.GetAttribute ("type");
					ProjectReference projectReference = new ProjectReference ((ReferenceType)Enum.Parse (typeof(ReferenceType), refType), elem.GetAttribute ("refto"));
					string specificVersion = elem.GetAttribute ("SpecificVersion");
					if (!string.IsNullOrEmpty (specificVersion))
						projectReference.SpecificVersion = bool.Parse (specificVersion);
					string localCopy = elem.GetAttribute ("LocalCopy");
					if (!string.IsNullOrEmpty (localCopy) && projectReference.CanSetLocalCopy)
						projectReference.LocalCopy = bool.Parse (localCopy);
					projectDescriptor.references.Add (projectReference);
				}
			}

			projectDescriptor.projectOptions = xmlElement ["Options"];
			if (projectDescriptor.projectOptions == null)
				projectDescriptor.projectOptions = xmlElement.OwnerDocument.CreateElement ("Options");

			if (xmlElement ["Packages"] != null) {
				foreach (XmlNode xmlNode in xmlElement["Packages"].ChildNodes) {
					if (xmlNode is XmlElement) {
						var packageReference = ProjectTemplatePackageReference.Create ((XmlElement)xmlNode);
						projectDescriptor.packageReferences.Add (packageReference);
					}
				}
			}

			return projectDescriptor;
		}

		public SolutionEntityItem CreateItem (ProjectCreateInformation projectCreateInformation, string defaultLanguage)
		{
			if (string.IsNullOrEmpty (projectOptions.GetAttribute ("language")) && !string.IsNullOrEmpty (defaultLanguage))
				projectOptions.SetAttribute ("language", defaultLanguage);

			if (!Services.ProjectService.CanCreateProject (type)) {
				LoggingService.LogError ("Could not create project of type '" + type + "'. Project skipped");
				return null;
			}

			if (!ShouldCreateProject (projectCreateInformation))
				return null;

			Project project = Services.ProjectService.CreateProject (type, projectCreateInformation, projectOptions);
			return project;
		}

		public void InitializeItem (SolutionItem policyParent, ProjectCreateInformation projectCreateInformation, string defaultLanguage, SolutionEntityItem item)
		{
			MonoDevelop.Projects.Project project = item as MonoDevelop.Projects.Project;

			if (project == null) {
				MessageService.ShowError (GettextCatalog.GetString ("Can't create project with type: {0}", type));
				return;
			}

			// Set the file before setting the name, to make sure the file extension is kept
			project.FileName = Path.Combine (projectCreateInformation.ProjectBasePath, projectCreateInformation.ProjectName);
			project.Name = projectCreateInformation.ProjectName;

			var dnp = project as DotNetProject;
			if (dnp != null) {
				if (policyParent.ParentSolution != null && !policyParent.ParentSolution.FileFormat.SupportsFramework (dnp.TargetFramework)) {
					SetClosestSupportedTargetFramework (policyParent.ParentSolution.FileFormat, dnp);
				}
				var substitution = new string[,] { { "ProjectName", GetProjectNameForSubstitution (projectCreateInformation) } };
				foreach (ProjectReference projectReference in references) {
					if (projectReference.ReferenceType == ReferenceType.Project) {
						string referencedProjectName = StringParserService.Parse (projectReference.Reference, substitution);
						var parsedReference = ProjectReference.RenameReference (projectReference, referencedProjectName);
						dnp.References.Add (parsedReference);
					} else
						dnp.References.Add (projectReference);
				}
			}

			foreach (SingleFileDescriptionTemplate resourceTemplate in resources) {
				try {
					ProjectFile projectFile = new ProjectFile (resourceTemplate.SaveFile (policyParent, project, defaultLanguage, project.BaseDirectory, null));
					projectFile.BuildAction = BuildAction.EmbeddedResource;
					project.Files.Add (projectFile);
				} catch (Exception ex) {
					if (!IdeApp.IsInitialized)
						throw;
					MessageService.ShowError (GettextCatalog.GetString ("File {0} could not be written.", resourceTemplate.Name), ex);
				}
			}

			foreach (FileDescriptionTemplate fileTemplate in files) {
				try {
					projectCreateInformation.Parameters.MergeTo (fileTemplate.Tags);
					fileTemplate.AddToProject (policyParent, project, defaultLanguage, project.BaseDirectory, null);
					fileTemplate.Tags.Clear ();
				} catch (Exception ex) {
					if (!IdeApp.IsInitialized)
						throw;
					MessageService.ShowError (GettextCatalog.GetString ("File {0} could not be written.", fileTemplate.Name), ex);
				}
			}
		}

		static string GetProjectNameForSubstitution (ProjectCreateInformation projectCreateInformation)
		{
			var templateInformation = projectCreateInformation as ProjectTemplateCreateInformation;
			if (templateInformation != null) {
				return templateInformation.UserDefinedProjectName;
			}
			return projectCreateInformation.SolutionName;
		}
		
		static void SetClosestSupportedTargetFramework (FileFormat format, DotNetProject project)
		{
			// If the solution format can't write this project due to an unsupported framework, try finding the
			// closest valid framework. DOn't worry about whether it's installed, that's up to the user to correct.
			TargetFramework curFx = project.TargetFramework;
			var candidates = Runtime.SystemAssemblyService.GetTargetFrameworks ()
				.Where (fx =>
					//only frameworks with the same ID, else version comparisons are meaningless
					fx.Id.Identifier == curFx.Id.Identifier &&
					//don't consider profiles, only full frameworks
					fx.Id.Profile == null &&
					//and the project and format must support the framework
					project.SupportsFramework (fx) && format.SupportsFramework (fx))
					//FIXME: string comparisons aren't a valid way to compare profiles, but it works w/released .NET versions
				.OrderBy (fx => fx.Id.Version)
				.ToList ();

			TargetFramework newFx =
				candidates.FirstOrDefault (fx => string.CompareOrdinal (fx.Id.Version, curFx.Id.Version) > 0)
				 ?? candidates.LastOrDefault ();

			if (newFx != null)
				project.TargetFramework = newFx;
		}

		public ProjectCreateInformation CreateProjectCI (ProjectCreateInformation projectCI)
		{
			var projectCreateInformation = new ProjectCreateInformation (projectCI);
			var substitution = new string[,] { { "ProjectName", projectCreateInformation.ProjectName } };

			projectCreateInformation.ProjectName = StringParserService.Parse (name, substitution);

			if (string.IsNullOrEmpty (directory) || directory == ".")
				return projectCreateInformation;

			string dir = StringParserService.Parse (directory, substitution);
			projectCreateInformation.ProjectBasePath = Path.Combine (projectCreateInformation.SolutionPath, dir);

			if (ShouldCreateProject (projectCreateInformation) && !Directory.Exists (projectCreateInformation.ProjectBasePath))
				Directory.CreateDirectory (projectCreateInformation.ProjectBasePath);

			return projectCreateInformation;
		}

		public bool HasPackages ()
		{
			return packageReferences.Any ();
		}

		[Obsolete]
		public IList<ProjectTemplatePackageReference> GetPackageReferences ()
		{
			return packageReferences;
		}

<<<<<<< HEAD
		internal string ProjectType {
			get {
				return type;
			}
=======
		public IList<ProjectTemplatePackageReference> GetPackageReferences (ProjectCreateInformation projectCreateInformation)
		{
			return packageReferences
				.Where (packageReference => projectCreateInformation.ShouldCreate (packageReference.CreateCondition))
				.ToList ();
		}

		public bool ShouldCreateProject (ProjectCreateInformation projectCreateInformation)
		{
			return projectCreateInformation.ShouldCreate (createCondition);
>>>>>>> 068cc803
		}
	}
}<|MERGE_RESOLUTION|>--- conflicted
+++ resolved
@@ -37,11 +37,11 @@
 
 
 namespace MonoDevelop.Ide.Templates
-{
+{
 	internal class ProjectDescriptor : ISolutionItemDescriptor, ICustomProjectCIEntry
 	{
 		private string name;
-		private string type;
+		private string type;
 		private string directory;
 		private string createCondition;
 
@@ -60,7 +60,7 @@
 		{
 			ProjectDescriptor projectDescriptor = new ProjectDescriptor ();
 
-			projectDescriptor.name = xmlElement.GetAttribute ("name");
+			projectDescriptor.name = xmlElement.GetAttribute ("name");
 			projectDescriptor.directory = xmlElement.GetAttribute ("directory");
 			projectDescriptor.createCondition = xmlElement.GetAttribute ("if");
 
@@ -145,23 +145,23 @@
 				return;
 			}
 
-			// Set the file before setting the name, to make sure the file extension is kept
-			project.FileName = Path.Combine (projectCreateInformation.ProjectBasePath, projectCreateInformation.ProjectName);
+			// Set the file before setting the name, to make sure the file extension is kept
+			project.FileName = Path.Combine (projectCreateInformation.ProjectBasePath, projectCreateInformation.ProjectName);
 			project.Name = projectCreateInformation.ProjectName;
 
 			var dnp = project as DotNetProject;
 			if (dnp != null) {
 				if (policyParent.ParentSolution != null && !policyParent.ParentSolution.FileFormat.SupportsFramework (dnp.TargetFramework)) {
 					SetClosestSupportedTargetFramework (policyParent.ParentSolution.FileFormat, dnp);
-				}
-				var substitution = new string[,] { { "ProjectName", GetProjectNameForSubstitution (projectCreateInformation) } };
-				foreach (ProjectReference projectReference in references) {
-					if (projectReference.ReferenceType == ReferenceType.Project) {
-						string referencedProjectName = StringParserService.Parse (projectReference.Reference, substitution);
-						var parsedReference = ProjectReference.RenameReference (projectReference, referencedProjectName);
-						dnp.References.Add (parsedReference);
-					} else
-						dnp.References.Add (projectReference);
+				}
+				var substitution = new string[,] { { "ProjectName", GetProjectNameForSubstitution (projectCreateInformation) } };
+				foreach (ProjectReference projectReference in references) {
+					if (projectReference.ReferenceType == ReferenceType.Project) {
+						string referencedProjectName = StringParserService.Parse (projectReference.Reference, substitution);
+						var parsedReference = ProjectReference.RenameReference (projectReference, referencedProjectName);
+						dnp.References.Add (parsedReference);
+					} else
+						dnp.References.Add (projectReference);
 				}
 			}
 
@@ -222,25 +222,25 @@
 
 			if (newFx != null)
 				project.TargetFramework = newFx;
-		}
-
-		public ProjectCreateInformation CreateProjectCI (ProjectCreateInformation projectCI)
-		{
-			var projectCreateInformation = new ProjectCreateInformation (projectCI);
-			var substitution = new string[,] { { "ProjectName", projectCreateInformation.ProjectName } };
-
-			projectCreateInformation.ProjectName = StringParserService.Parse (name, substitution);
-
-			if (string.IsNullOrEmpty (directory) || directory == ".")
-				return projectCreateInformation;
-
-			string dir = StringParserService.Parse (directory, substitution);
-			projectCreateInformation.ProjectBasePath = Path.Combine (projectCreateInformation.SolutionPath, dir);
-
-			if (ShouldCreateProject (projectCreateInformation) && !Directory.Exists (projectCreateInformation.ProjectBasePath))
-				Directory.CreateDirectory (projectCreateInformation.ProjectBasePath);
-
-			return projectCreateInformation;
+		}
+
+		public ProjectCreateInformation CreateProjectCI (ProjectCreateInformation projectCI)
+		{
+			var projectCreateInformation = new ProjectCreateInformation (projectCI);
+			var substitution = new string[,] { { "ProjectName", projectCreateInformation.ProjectName } };
+
+			projectCreateInformation.ProjectName = StringParserService.Parse (name, substitution);
+
+			if (string.IsNullOrEmpty (directory) || directory == ".")
+				return projectCreateInformation;
+
+			string dir = StringParserService.Parse (directory, substitution);
+			projectCreateInformation.ProjectBasePath = Path.Combine (projectCreateInformation.SolutionPath, dir);
+
+			if (ShouldCreateProject (projectCreateInformation) && !Directory.Exists (projectCreateInformation.ProjectBasePath))
+				Directory.CreateDirectory (projectCreateInformation.ProjectBasePath);
+
+			return projectCreateInformation;
 		}
 
 		public bool HasPackages ()
@@ -254,12 +254,12 @@
 			return packageReferences;
 		}
 
-<<<<<<< HEAD
 		internal string ProjectType {
 			get {
 				return type;
 			}
-=======
+		}
+
 		public IList<ProjectTemplatePackageReference> GetPackageReferences (ProjectCreateInformation projectCreateInformation)
 		{
 			return packageReferences
@@ -270,7 +270,6 @@
 		public bool ShouldCreateProject (ProjectCreateInformation projectCreateInformation)
 		{
 			return projectCreateInformation.ShouldCreate (createCondition);
->>>>>>> 068cc803
 		}
 	}
 }