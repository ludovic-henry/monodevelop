// ProjectTemplate.cs
//
// Author:
//   Mike Krüger (mkrueger@novell.com)
//   Lluis Sanchez Gual (lluis@novell.com)
//   Michael Hutchinson (mhutchinson@novell.com)
//   Marek Sieradzki (marek.sieradzki@gmail.com)
//   Viktoria Dudka (viktoriad@remobjects.com)
//
// Copyright (c) 2009 RemObjects Software
//
// Permission is hereby granted, free of charge, to any person obtaining a copy
// of this software and associated documentation files (the "Software"), to deal
// in the Software without restriction, including without limitation the rights
// to use, copy, modify, merge, publish, distribute, sublicense, and/or sell
// copies of the Software, and to permit persons to whom the Software is
// furnished to do so, subject to the following conditions:
//
// The above copyright notice and this permission notice shall be included in
// all copies or substantial portions of the Software.
//
// THE SOFTWARE IS PROVIDED "AS IS", WITHOUT WARRANTY OF ANY KIND, EXPRESS OR
// IMPLIED, INCLUDING BUT NOT LIMITED TO THE WARRANTIES OF MERCHANTABILITY,
// FITNESS FOR A PARTICULAR PURPOSE AND NONINFRINGEMENT. IN NO EVENT SHALL THE
// AUTHORS OR COPYRIGHT HOLDERS BE LIABLE FOR ANY CLAIM, DAMAGES OR OTHER
// LIABILITY, WHETHER IN AN ACTION OF CONTRACT, TORT OR OTHERWISE, ARISING FROM,
// OUT OF OR IN CONNECTION WITH THE SOFTWARE OR THE USE OR OTHER DEALINGS IN
// THE SOFTWARE.
//
//

using System;
using System.IO;
using System.Xml;
using System.Collections;
using System.Collections.Generic;
using System.Collections.Specialized;
using System.Diagnostics;
using System.Reflection;
using System.CodeDom;
using System.CodeDom.Compiler;

using MonoDevelop.Core;
using Mono.Addins;
using MonoDevelop.Ide.Codons;
using MonoDevelop.Projects;
using MonoDevelop.Ide.Gui;
using System.Linq;
using System.Threading.Tasks;

namespace MonoDevelop.Ide.Templates
{
	internal class ProjectTemplate
	{
		public static List<ProjectTemplate> ProjectTemplates = new List<ProjectTemplate> ();

		private List<string> actions = new List<string> ();

		private string createdSolutionName;
		IList<PackageReferencesForCreatedProject> packageReferencesForCreatedProjects = new List<PackageReferencesForCreatedProject> ();
		private ProjectCreateInformation createdProjectInformation = null;

		private SolutionDescriptor solutionDescriptor = null;
		public SolutionDescriptor SolutionDescriptor
		{
			get { return solutionDescriptor; }
		}

		private string languagename;
		public string LanguageName
		{
			get { return languagename; }
		}

		private string id;
		public string Id
		{
			get { return id; }
		}

		private string category;
		public string Category
		{
			get { return category; }
		}

		private string icon;
		public IconId Icon
		{
			get { return icon; }
		}

		private string description;
		public string Description
		{
			get { return description; }
		}

		private string name;
		public string Name
		{
			get { return name; }
		}

		private string originator;
		public string Originator
		{
			get { return originator; }
		}

		private string created;
		public string Created
		{
			get { return created; }
		}

		private string lastModified;
		public string LastModified
		{
			get { return lastModified; }
		}

		private string wizardPath;
		public string WizardPath
		{
			get { return wizardPath; }
		}



		//constructors
		static ProjectTemplate ()
		{
			AddinManager.AddExtensionNodeHandler ("/MonoDevelop/Ide/ProjectTemplates", OnExtensionChanged);
		}

		protected ProjectTemplate (RuntimeAddin addin, string id, ProjectTemplateCodon codon, string overrideLanguage)
		{
			XmlDocument xmlDocument = codon.GetTemplate ();

			XmlElement xmlConfiguration = xmlDocument.DocumentElement ["TemplateConfiguration"];

			if (xmlConfiguration ["_Category"] != null) {
				category = addin.Localizer.GetString (xmlConfiguration ["_Category"].InnerText);
			}
			else
				throw new InvalidOperationException (string.Format ("_Category missing in file template {0}", codon.Id));


			if (!string.IsNullOrEmpty (overrideLanguage)) {
				this.languagename = overrideLanguage;
				this.category = overrideLanguage + "/" + this.category;
			}
			else if (xmlConfiguration ["LanguageName"] != null) {

				List<string> listLanguages = new List<string> ();
				foreach (string item in xmlConfiguration ["LanguageName"].InnerText.Split (','))
					listLanguages.Add (item.Trim ());

				ExpandLanguageWildcards (listLanguages);

				this.languagename = listLanguages [0];
				
				if (listLanguages.Count > 1 && !String.IsNullOrEmpty (languagename) && !category.StartsWith (languagename + "/"))
					category = languagename + "/" + category;

				for (int i = 1; i < listLanguages.Count; i++) {
					string language = listLanguages[i];
					try {
						ProjectTemplates.Add (new ProjectTemplate (addin, id, codon, language));
					} catch (Exception e) {
						LoggingService.LogError (GettextCatalog.GetString ("Error loading template {0} for language {1}", codon.Id, language), e);
					}
				}
			}

			this.id = id;

			this.originator = xmlDocument.DocumentElement.GetAttribute ("originator");
			this.created = xmlDocument.DocumentElement.GetAttribute ("created");
			this.lastModified = xmlDocument.DocumentElement.GetAttribute ("lastModified");

			if (xmlConfiguration ["Wizard"] != null) {
				this.wizardPath = xmlConfiguration ["Wizard"].InnerText;
			}

			if (xmlConfiguration ["_Name"] != null) {
				this.name = addin.Localizer.GetString (xmlConfiguration ["_Name"].InnerText);
			}

			if (xmlConfiguration ["_Description"] != null) {
				this.description = addin.Localizer.GetString (xmlConfiguration ["_Description"].InnerText);
			}

			if (xmlConfiguration ["Icon"] != null) {
				this.icon = ImageService.GetStockId (addin, xmlConfiguration ["Icon"].InnerText, Gtk.IconSize.Dnd);
			}

			if (xmlDocument.DocumentElement ["Combine"] == null) {
				throw new InvalidOperationException ("Combine element not found");
			}
			else {
				solutionDescriptor = SolutionDescriptor.CreateSolutionDescriptor (addin, xmlDocument.DocumentElement ["Combine"],
					codon.BaseDirectory);
			}

			if (xmlDocument.DocumentElement ["Actions"] != null) {
				foreach (XmlNode xmlElement in xmlDocument.DocumentElement ["Actions"]) {
					if (xmlElement is XmlElement && xmlElement.Attributes ["filename"] != null)
						actions.Add (xmlElement.Attributes ["filename"].Value);
				}
			}
		}

		protected ProjectTemplate (RuntimeAddin addin, string id, ProjectTemplateCodon codon)
			: this (addin, id, codon, null)
		{
		}

		//methods
		public Task<bool> OpenCreatedSolution ()
		{
			var asyncOperation = IdeApp.Workspace.OpenWorkspaceItem (createdSolutionName);
			return asyncOperation.ContinueWith (t => {
				if (t.Result) {
					foreach (string action in actions) {
						IdeApp.Workbench.OpenDocument (Path.Combine (createdProjectInformation.ProjectBasePath, action));
					}
					return true;
				}
				return false;
			});
		}

		public WorkspaceItem CreateWorkspaceItem (ProjectCreateInformation cInfo)
		{
			WorkspaceItemCreatedInformation workspaceItemInfo = solutionDescriptor.CreateEntry (cInfo, this.languagename);

			this.createdSolutionName = workspaceItemInfo.WorkspaceItem.FileName;
			this.createdProjectInformation = cInfo;
			this.packageReferencesForCreatedProjects = workspaceItemInfo.PackageReferencesForCreatedProjects;

			return workspaceItemInfo.WorkspaceItem;
		}

<<<<<<< HEAD
		public SolutionItem CreateProject (SolutionFolderItem policyParent, ProjectCreateInformation cInfo)
=======
		public IEnumerable<SolutionEntityItem> CreateProjects (SolutionItem policyParent, ProjectCreateInformation cInfo)
>>>>>>> 5c4aa354
		{
			if (solutionDescriptor.EntryDescriptors.Length == 0)
				throw new InvalidOperationException ("Solution template doesn't have any project templates");

<<<<<<< HEAD
			ISolutionItemDescriptor descriptor = solutionDescriptor.EntryDescriptors [0];
			SolutionItem solutionEntryItem = descriptor.CreateItem (cInfo, this.languagename);
			descriptor.InitializeItem (policyParent, cInfo, this.languagename, solutionEntryItem);
=======
			var solutionEntryItems = new List<SolutionEntityItem> ();
			packageReferencesForCreatedProjects = new List<PackageReferencesForCreatedProject> ();
>>>>>>> 5c4aa354

			foreach (var descriptor in solutionDescriptor.EntryDescriptors) {
				ProjectCreateInformation entryProjectCI;
				var entry = descriptor as ICustomProjectCIEntry;
				if (entry != null)
					entryProjectCI = entry.CreateProjectCI (cInfo);
				else
					entryProjectCI = cInfo;

				var solutionItemDesc = descriptor;

				SolutionEntityItem solutionEntryItem = solutionItemDesc.CreateItem (entryProjectCI, this.languagename);
				if (solutionEntryItem != null) {
					solutionItemDesc.InitializeItem (policyParent, entryProjectCI, this.languagename, solutionEntryItem);

					SavePackageReferences (solutionEntryItem, solutionItemDesc);

					this.createdProjectInformation = cInfo;

					solutionEntryItems.Add (solutionEntryItem);
				}
			}

			return solutionEntryItems;
		}

		void SavePackageReferences (SolutionItem solutionEntryItem, ISolutionItemDescriptor descriptor)
		{
			if ((solutionEntryItem is Project) && (descriptor is ProjectDescriptor)) {
				var projectPackageReferences = new PackageReferencesForCreatedProject (((Project)solutionEntryItem).Name, ((ProjectDescriptor)descriptor).GetPackageReferences ());
				packageReferencesForCreatedProjects.Add (projectPackageReferences);
			}
		}

		static void OnExtensionChanged (object s, ExtensionNodeEventArgs args)
		{
			if (args.Change == ExtensionChange.Add) {
				ProjectTemplateCodon codon = (ProjectTemplateCodon) args.ExtensionNode;
				try {
					ProjectTemplates.Add (new ProjectTemplate (codon.Addin, codon.Id, codon, null));
				}
				catch (Exception e) {
					string extId = null, addinId = null;
					if (codon != null) {
						if (codon.HasId)
							extId = codon.Id;
						if (codon.Addin != null)
							addinId = codon.Addin.Id;
					}
					LoggingService.LogError ("Error loading template id {0} in addin {1}:\n{2}",
					                         extId ?? "(null)", addinId ?? "(null)", e.ToString ());
				}
			}
			else {
				foreach (ProjectTemplate pt in ProjectTemplates) {
					ProjectTemplateCodon codon = (ProjectTemplateCodon) args.ExtensionNode;
					if (pt.Id == codon.Id) {
						ProjectTemplates.Remove (pt);
						break;
					}
				}
			}
		}

		void ExpandLanguageWildcards (List<string> list)
		{
			//Template can match all CodeDom .NET languages with a "*"
			if (list.Contains ("*")) {
				foreach (var lb in LanguageBindingService.LanguageBindings) {
					IDotNetLanguageBinding dnlang = lb as IDotNetLanguageBinding;
					if (dnlang != null && dnlang.GetCodeDomProvider () != null)
						list.Add (dnlang.Language);
					list.Remove ("*");
				}
			}
		}

		public bool HasItemFeatures (SolutionFolder parentFolder, ProjectCreateInformation cinfo)
		{
			// Disable solution item features. The project creation flow is awkward with
			// tacking on additional features that are otherwise accessible through other
			// means. It's especially awkward because there aren't many "features" to
			// begin with. Want GTK? Create a new GTK project through templates.

			return false;

			// ISolutionItemDescriptor sid = solutionDescriptor.EntryDescriptors [0];
			// SolutionEntityItem sampleItem = sid.CreateItem (cinfo, languagename);
			// return (SolutionItemFeatures.GetFeatures (parentFolder, sampleItem).Length > 0);
		}

		public bool HasPackages ()
		{
			return solutionDescriptor.HasPackages ();
		}

		public IList<PackageReferencesForCreatedProject> PackageReferencesForCreatedProjects {
			get { return packageReferencesForCreatedProjects; }
		}
	}
}<|MERGE_RESOLUTION|>--- conflicted
+++ resolved
@@ -243,23 +243,13 @@
 			return workspaceItemInfo.WorkspaceItem;
 		}
 
-<<<<<<< HEAD
-		public SolutionItem CreateProject (SolutionFolderItem policyParent, ProjectCreateInformation cInfo)
-=======
-		public IEnumerable<SolutionEntityItem> CreateProjects (SolutionItem policyParent, ProjectCreateInformation cInfo)
->>>>>>> 5c4aa354
+		public IEnumerable<SolutionItem> CreateProjects (SolutionItem policyParent, ProjectCreateInformation cInfo)
 		{
 			if (solutionDescriptor.EntryDescriptors.Length == 0)
 				throw new InvalidOperationException ("Solution template doesn't have any project templates");
 
-<<<<<<< HEAD
-			ISolutionItemDescriptor descriptor = solutionDescriptor.EntryDescriptors [0];
-			SolutionItem solutionEntryItem = descriptor.CreateItem (cInfo, this.languagename);
-			descriptor.InitializeItem (policyParent, cInfo, this.languagename, solutionEntryItem);
-=======
-			var solutionEntryItems = new List<SolutionEntityItem> ();
+			var solutionEntryItems = new List<SolutionItem> ();
 			packageReferencesForCreatedProjects = new List<PackageReferencesForCreatedProject> ();
->>>>>>> 5c4aa354
 
 			foreach (var descriptor in solutionDescriptor.EntryDescriptors) {
 				ProjectCreateInformation entryProjectCI;
@@ -271,7 +261,7 @@
 
 				var solutionItemDesc = descriptor;
 
-				SolutionEntityItem solutionEntryItem = solutionItemDesc.CreateItem (entryProjectCI, this.languagename);
+				SolutionItem solutionEntryItem = solutionItemDesc.CreateItem (entryProjectCI, this.languagename);
 				if (solutionEntryItem != null) {
 					solutionItemDesc.InitializeItem (policyParent, entryProjectCI, this.languagename, solutionEntryItem);
 
