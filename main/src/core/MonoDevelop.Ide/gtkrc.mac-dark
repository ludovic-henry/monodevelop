--- conflicted
+++ resolved
@@ -110,10 +110,7 @@
         progressbarstyle = 0
         trough_shades = { 0.842, 0.886 }
         gradient_shades = { 1.0, 1.0, 1.0, 1.0 }
-<<<<<<< HEAD
         fill_shade		= 1.0
-=======
->>>>>>> 046bf973
 
         focusstyle = 0
     }
@@ -406,6 +403,7 @@
 
 style "progressbar" = "default"
 {
+    bg[SELECTED] = "#62b3ec"
     fg[SELECTED] = "#3a67a6"
 
     xthickness = 0
