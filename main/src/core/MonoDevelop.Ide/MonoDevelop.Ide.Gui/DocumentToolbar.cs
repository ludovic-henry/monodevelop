// 
// DocumentToolbar.cs
//  
// Author:
//       Lluis Sanchez <lluis@xamarin.com>
// 
// Copyright (c) 2012 Xamarin Inc
// 
// Permission is hereby granted, free of charge, to any person obtaining a copy
// of this software and associated documentation files (the "Software"), to deal
// in the Software without restriction, including without limitation the rights
// to use, copy, modify, merge, publish, distribute, sublicense, and/or sell
// copies of the Software, and to permit persons to whom the Software is
// furnished to do so, subject to the following conditions:
// 
// The above copyright notice and this permission notice shall be included in
// all copies or substantial portions of the Software.
// 
// THE SOFTWARE IS PROVIDED "AS IS", WITHOUT WARRANTY OF ANY KIND, EXPRESS OR
// IMPLIED, INCLUDING BUT NOT LIMITED TO THE WARRANTIES OF MERCHANTABILITY,
// FITNESS FOR A PARTICULAR PURPOSE AND NONINFRINGEMENT. IN NO EVENT SHALL THE
// AUTHORS OR COPYRIGHT HOLDERS BE LIABLE FOR ANY CLAIM, DAMAGES OR OTHER
// LIABILITY, WHETHER IN AN ACTION OF CONTRACT, TORT OR OTHERWISE, ARISING FROM,
// OUT OF OR IN CONNECTION WITH THE SOFTWARE OR THE USE OR OTHER DEALINGS IN
// THE SOFTWARE.
using System;
using System.Linq;
using Gtk;
using MonoDevelop.Components;

namespace MonoDevelop.Ide.Gui
{
	public class DocumentToolbar
	{
		Gtk.Widget frame;
		Box box;
		bool empty = true;

		internal DocumentToolbar ()
		{
			box = new HBox ();
			box.Spacing = 3;
			box.Show ();
			var al = new ToolbarBox (0, 0, 1, 1);
			al.LeftPadding = 5;
			al.TopPadding = 4;
			al.BottomPadding = 4;
			al.Add (box);
			frame = al;
		}
		
		internal Control Container {
			get { return frame; }
		}
		
		public void Add (Control widget)
		{
			Add (widget, false);
		}
		
		public void Add (Control widget, bool fill)
		{
			Add (widget, fill, -1);
		}
		
		public void Add (Control widget, bool fill, int padding)
		{
			Add (widget, fill, padding, -1);
		}
		
		void Add (Control control, bool fill, int padding, int index)
		{
			int defaultPadding = 3;

			Gtk.Widget widget = control;
			if (widget is Button) {
				((Button)widget).Relief = ReliefStyle.None;
				((Button)widget).FocusOnClick = false;
				defaultPadding = 0;
				ChangeColor (widget);
			}
			else if (widget is Entry) {
				((Entry)widget).HasFrame = false;
			}
			else if (widget is ComboBox) {
				((ComboBox)widget).HasFrame = false;
			}
			else if (widget is VSeparator) {
				((VSeparator)widget).HeightRequest = 10;
				ChangeColor (widget);
			}
			else
				ChangeColor (widget);
			
			if (padding == -1)
				padding = defaultPadding;
			
			box.PackStart (widget, fill, fill, (uint)padding);
			if (empty) {
				empty = false;
				frame.Show ();
			}
			if (index != -1) {
				Box.BoxChild bc = (Box.BoxChild) box [widget];
				bc.Position = index;
			}
		}

		void ChangeColor (Gtk.Widget w)
		{
			w.Realized += delegate {
				w.ModifyText (StateType.Normal, Styles.BreadcrumbTextColor.ToGdkColor ());
				w.ModifyFg (StateType.Normal, Styles.BreadcrumbTextColor.ToGdkColor ());
			};
			if (w is Gtk.Container) {
				foreach (var c in ((Gtk.Container)w).Children)
					ChangeColor (c);
			}
		}
		
		public void Insert (Control w, int index)
		{
			Add (w, false, 0, index);
		}
		
		public void Remove (Control widget)
		{
			box.Remove (widget);
		}
		
		public bool Visible {
			get {
				return empty || frame.Visible;
			}
			set {
				frame.Visible = value;
			}
		}
		
		public bool Sensitive {
			get { return frame.Sensitive; }
			set { frame.Sensitive = value; }
		}
		
		public void ShowAll ()
		{
			frame.ShowAll ();
		}
		
		public Control[] Children {
			get { return box.Children.Select (w => (Control)w).ToArray (); }
		}

		class ToolbarBox: Gtk.Alignment
		{
			public ToolbarBox (float xa, float ya, float sx, float sy): base (xa, ya, sx, sy)
			{
			}

			protected override bool OnExposeEvent (Gdk.EventExpose evnt)
			{
				using (var ctx = Gdk.CairoHelper.Create (GdkWindow)) {
					ctx.Rectangle (0, 0, Allocation.Width, Allocation.Height);
					ctx.SetSourceColor (Styles.BreadcrumbBackgroundColor.ToCairoColor ());
					ctx.Fill ();

					ctx.MoveTo (0.5, Allocation.Height - 0.5);
					ctx.RelLineTo (Allocation.Width, 0);
					ctx.SetSourceColor (Styles.BreadcrumbBottomBorderColor.ToCairoColor ());
					ctx.LineWidth = 1;
					ctx.Stroke ();
				}
				return base.OnExposeEvent (evnt);
			}
		}
	}

	public class DocumentToolButton : Control
	{
		public ImageView Image {
			get { return (ImageView)button.Image; }
			set { button.Image = value; }
		}

		public string TooltipText {
			get { return button.TooltipText; }
			set { button.TooltipText = value; }
		}

		public string Label {
			get { return button.Label; }
			set { button.Label = value; }
		}

		Gtk.Button button;

		public DocumentToolButton (string stockId) : this (stockId, null)
		{
		}

		public DocumentToolButton (string stockId, string label)
		{
			button = new Button ();
			Label = label;
			Image = new ImageView (stockId, IconSize.Menu);
			Image.Show ();
		}

		protected override object CreateNativeWidget<T> ()
		{
			return button;
		}

		public event EventHandler Clicked {
			add {
				button.Clicked += value;
			}
			remove {
				button.Clicked -= value;
			}
		}
<<<<<<< HEAD
=======

		public class DocumentToolButtonImage : Control
		{
			Gtk.Image image;
			internal DocumentToolButtonImage (Gtk.Image image)
			{
				this.image = image;
			}

			protected override object CreateNativeWidget<T> ()
			{
				return image;
			}

			public static implicit operator Gtk.Widget (DocumentToolButtonImage d)
			{
				return d.GetNativeWidget<Gtk.Widget> ();
			}

			public static implicit operator DocumentToolButtonImage (Gtk.Image d)
			{
				return new DocumentToolButtonImage (d);
			}
		}
>>>>>>> 7efe2abe
	}
}
<|MERGE_RESOLUTION|>--- conflicted
+++ resolved
@@ -219,13 +219,11 @@
 				button.Clicked -= value;
 			}
 		}
-<<<<<<< HEAD
-=======
 
 		public class DocumentToolButtonImage : Control
 		{
-			Gtk.Image image;
-			internal DocumentToolButtonImage (Gtk.Image image)
+			ImageView image;
+			internal DocumentToolButtonImage (ImageView image)
 			{
 				this.image = image;
 			}
@@ -240,11 +238,10 @@
 				return d.GetNativeWidget<Gtk.Widget> ();
 			}
 
-			public static implicit operator DocumentToolButtonImage (Gtk.Image d)
+			public static implicit operator DocumentToolButtonImage (ImageView d)
 			{
 				return new DocumentToolButtonImage (d);
 			}
 		}
->>>>>>> 7efe2abe
 	}
 }
