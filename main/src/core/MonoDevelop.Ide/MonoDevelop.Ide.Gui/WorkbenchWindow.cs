--- conflicted
+++ resolved
@@ -36,12 +36,8 @@
 		
 		public WorkbenchWindow (): base (Gtk.WindowType.Toplevel)
 		{
-<<<<<<< HEAD
 			GtkWorkarounds.FixContainerLeak (this);
-=======
-			Mono.TextEditor.GtkWorkarounds.FixContainerLeak (this);
 			this.Role = "workbench";
->>>>>>> 6b41c028
 		}
 
 		class TopLevelChild
