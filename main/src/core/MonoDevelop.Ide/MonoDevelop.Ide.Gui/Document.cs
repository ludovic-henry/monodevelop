--- conflicted
+++ resolved
@@ -403,7 +403,7 @@
 				if (Window.ViewContent.ContentName == null) {
 					await SaveAs ();
 				} else {
-					try {
+					try {
                         FileService.RequestFileEdit ((FilePath)Window.ViewContent.ContentName, true);
 					} catch (Exception ex) {
 						MessageService.ShowError (GettextCatalog.GetString ("The file could not be saved."), ex.Message, ex);
@@ -411,16 +411,16 @@
 					
 					FileAttributes attr = FileAttributes.ReadOnly | FileAttributes.Directory | FileAttributes.Offline | FileAttributes.System;
 	
-					if (!File.Exists ((string)Window.ViewContent.ContentName) || (File.GetAttributes ((string)window.ViewContent.ContentName) & attr) != 0) {
+					if (!File.Exists ((string)Window.ViewContent.ContentName) || (File.GetAttributes ((string)window.ViewContent.ContentName) & attr) != 0) {
                         await SaveAs();
 					} else {
 						string fileName = Window.ViewContent.ContentName;
 						// save backup first						
-						if (IdeApp.Preferences.CreateFileBackupCopies) {
-                            await Window.ViewContent.Save (fileName + "~");
+						if (IdeApp.Preferences.CreateFileBackupCopies) {
+                            await Window.ViewContent.Save (fileName + "~");
 							FileService.NotifyFileChanged (fileName + "~");
-						}
-						await Window.ViewContent.Save (fileName);
+						}
+						await Window.ViewContent.Save (fileName);
 						FileService.NotifyFileChanged (fileName);
                         OnSaved(EventArgs.Empty);
 					}
@@ -849,20 +849,6 @@
 						return SpecializedTasks.EmptyTask;
 					}
 
-<<<<<<< HEAD
-						adhocSolution = new Solution ();
-						adhocSolution.AddConfiguration ("", true);
-						adhocSolution.DefaultSolutionFolder.AddItem (newProject);
-						return TypeSystemService.Load (adhocSolution, new ProgressMonitor (), token).ContinueWith (task => {
-							if (token.IsCancellationRequested)
-								return;
-							UnsubscribeRoslynWorkspace ();
-							RoslynWorkspace = task.Result.FirstOrDefault(); // 1 solution loaded ->1 workspace as result
-							SubscribeRoslynWorkspace ();
-							analysisDocument = RoslynWorkspace.CurrentSolution.Projects.First ().DocumentIds.First ();
-							TypeSystemService.InformDocumentOpen (RoslynWorkspace, analysisDocument, Editor);
-						});
-=======
 					if (Editor != null) {
 						var node = TypeSystemService.GetTypeSystemParserNode (Editor.MimeType, BuildAction.Compile);
 						if (Editor.MimeType == "text/x-csharp" || node?.Parser.CanGenerateAnalysisDocument (Editor.MimeType, BuildAction.Compile, new string[0]) == true) {
@@ -896,7 +882,6 @@
 								TypeSystemService.InformDocumentOpen (RoslynWorkspace, analysisDocument, Editor);
 							});
 						}
->>>>>>> b4b19c9a
 					}
 				}
 			}
@@ -962,15 +947,15 @@
 				string currentParseFile = GetCurrentParseFileName ();
 				if (string.IsNullOrEmpty (currentParseFile))
 					return;
-
-				lock (reparseTimeoutLock) {
-					CancelParseTimeout ();
-
-					parseTimeout = GLib.Timeout.Add (ParseDelay, delegate {
-						StartReparseThreadDelayed (currentParseFile);
-						parseTimeout = 0;
-						return false;
-					});
+
+				lock (reparseTimeoutLock) {
+					CancelParseTimeout ();
+
+					parseTimeout = GLib.Timeout.Add (ParseDelay, delegate {
+						StartReparseThreadDelayed (currentParseFile);
+						parseTimeout = 0;
+						return false;
+					});
 				}
 			});
 		}
