// 
// CompletionData.cs
// 
// Author:
//   Michael Hutchinson <mhutchinson@novell.com>
// 
// Copyright (C) 2008 Novell, Inc (http://www.novell.com)
// 
// Permission is hereby granted, free of charge, to any person obtaining
// a copy of this software and associated documentation files (the
// "Software"), to deal in the Software without restriction, including
// without limitation the rights to use, copy, modify, merge, publish,
// distribute, sublicense, and/or sell copies of the Software, and to
// permit persons to whom the Software is furnished to do so, subject to
// the following conditions:
// 
// The above copyright notice and this permission notice shall be
// included in all copies or substantial portions of the Software.
// 
// THE SOFTWARE IS PROVIDED "AS IS", WITHOUT WARRANTY OF ANY KIND,
// EXPRESS OR IMPLIED, INCLUDING BUT NOT LIMITED TO THE WARRANTIES OF
// MERCHANTABILITY, FITNESS FOR A PARTICULAR PURPOSE AND
// NONINFRINGEMENT. IN NO EVENT SHALL THE AUTHORS OR COPYRIGHT HOLDERS BE
// LIABLE FOR ANY CLAIM, DAMAGES OR OTHER LIABILITY, WHETHER IN AN ACTION
// OF CONTRACT, TORT OR OTHERWISE, ARISING FROM, OUT OF OR IN CONNECTION
// WITH THE SOFTWARE OR THE USE OR OTHER DEALINGS IN THE SOFTWARE.
//

using System;
using System.Collections.Generic;
using System.Linq;
using System.Threading;
using System.Threading.Tasks;
using MonoDevelop.Core;
using MonoDevelop.Ide.Editor.Extension;

namespace MonoDevelop.Ide.CodeCompletion
{
	public class CompletionData : IComparable
	{
		protected CompletionData () {}
		
		public virtual IconId Icon { get; set; }
		public virtual string DisplayText { get; set; }
		public virtual string Description { get; set; }
		public virtual string CompletionText { get; set; }

		/// <summary>
		/// int.MaxValue == highest prioriy,
		/// -int.MaxValue == lowest priority
		/// </summary>
		/// <value>The priority group.</value>
		public virtual int PriorityGroup { get { return 0; } }

		public virtual string GetDisplayDescription (bool isSelected)
		{
			return null;
		}

		public virtual string GetRightSideDescription (bool isSelected)
		{
			return "";
		}

		public virtual CompletionCategory CompletionCategory { get; set; }
		public virtual DisplayFlags DisplayFlags { get; set; }

		public virtual Task<TooltipInformation> CreateTooltipInformation (bool smartWrap, CancellationToken cancelToken)
		{
			var tt = new TooltipInformation ();
			if (!string.IsNullOrEmpty (Description))
				tt.AddCategory (null, Description);
			return Task.FromResult (tt);
		}


		public ICompletionDataKeyHandler KeyHandler { get; protected set; }

		public virtual bool HasOverloads {
			get {
				return overloads != null;
			}
		}

		List<CompletionData> overloads;

		public void AddOverload (CompletionData data)
		{
			if (overloads == null)
				overloads = new List<CompletionData> ();
			overloads.Add ((CompletionData)data);
			sorted = null;
		}

		List<CompletionData> sorted;

		public virtual IReadOnlyList<CompletionData> OverloadedData {
			get {
				if (overloads == null)
					return new CompletionData[] { this };

				if (sorted == null) {
					sorted = new List<CompletionData> ();
					sorted.Add (this);
					sorted.AddRange (overloads);
					// sorted.Sort (new OverloadSorter ());
				}
				return sorted;
			}
		}

		public CompletionData (string text) : this (text, null, null) {}
		public CompletionData (string text, IconId icon) : this (text, icon, null) {}
		public CompletionData (string text, IconId icon, string description) : this (text, icon, description, text) {}
		
		public CompletionData (string displayText, IconId icon, string description, string completionText)
		{
			this.DisplayText = displayText;
			this.Icon = icon;
			this.Description = description;
			this.CompletionText = completionText;
		}

		public static string GetCurrentWord (CompletionListWindow window, MonoDevelop.Ide.Editor.Extension.KeyDescriptor descriptor)
		{
			int partialWordLength = window.PartialWord != null ? window.PartialWord.Length : 0;
			int replaceLength;
			if (descriptor.SpecialKey == SpecialKey.Return || descriptor.SpecialKey == SpecialKey.Tab) {
				replaceLength = window.CodeCompletionContext.TriggerWordLength + partialWordLength - window.InitialWordLength;
			} else {
				replaceLength = partialWordLength;
			}
			int endOffset = Math.Min (window.StartOffset + replaceLength, window.CompletionWidget.TextLength);
			var result = window.CompletionWidget.GetText (window.StartOffset, endOffset);
			return result;
		}

		public virtual void InsertCompletionText (CompletionListWindow window, ref KeyActions ka, KeyDescriptor descriptor)
		{
			var currentWord = GetCurrentWord (window, descriptor);
			window.CompletionWidget.SetCompletionText (window.CodeCompletionContext, currentWord, CompletionText);
		}
		
		public override string ToString ()
		{
			return string.Format ("[CompletionData: Icon={0}, DisplayText={1}, Description={2}, CompletionText={3}, DisplayFlags={4}]", Icon, DisplayText, Description, CompletionText, DisplayFlags);
		}

		#region IComparable implementation

		public virtual int CompareTo (object obj)
		{
			if (!(obj is CompletionData))
				return 0;
			return Compare (this, (CompletionData)obj);
		}

		public static int Compare (CompletionData a, CompletionData b)
		{
			var result =  ((a.DisplayFlags & DisplayFlags.Obsolete) == (b.DisplayFlags & DisplayFlags.Obsolete)) ? StringComparer.OrdinalIgnoreCase.Compare (a.DisplayText, b.DisplayText) : (a.DisplayFlags & DisplayFlags.Obsolete) != 0 ? 1 : -1;
			if (result == 0) {
				var aIsImport = (a.DisplayFlags & DisplayFlags.IsImportCompletion) != 0;
				var bIsImport = (b.DisplayFlags & DisplayFlags.IsImportCompletion) != 0;
				if (!aIsImport && bIsImport)
					return -1;
				if (aIsImport && !bIsImport)
					return 1;
				if (aIsImport && bIsImport)
					return StringComparer.Ordinal.Compare (((CompletionData)a).Description, ((CompletionData)b).Description);
				var ca = a as CompletionData;
				var cb = b as CompletionData;
				if (ca != null && cb != null && !ca.Icon.IsNull && !cb.Icon.IsNull) {
					return string.Compare(cb.Icon.Name, ca.Icon.Name, StringComparison.Ordinal);
				}
			}
			return result;
		}

		#endregion

		protected string ApplyDiplayFlagsFormatting (string markup)
		{
			if (!HasOverloads && (DisplayFlags & DisplayFlags.Obsolete) != 0 || HasOverloads && OverloadedData.All (data => (data.DisplayFlags & DisplayFlags.Obsolete) != 0))
				return "<s>" + markup + "</s>";
			if ((DisplayFlags & DisplayFlags.MarkedBold) != 0)
				return "<b>" + markup + "</b>";
			return markup;
		}

		public virtual string GetDisplayTextMarkup ()
		{
			return ApplyDiplayFlagsFormatting (GLib.Markup.EscapeText (DisplayText));
		}

		public virtual bool IsOverload (CompletionData other)
		{
			return DisplayText == other.DisplayText;
		}

		const string commitChars = " <>()[]{}=+-*/%~&^|!.,;:?\"'";
		
		public virtual bool IsCommitCharacter (char keyChar, string partialWord)
		{
			return commitChars.Contains (keyChar);
		}
<<<<<<< HEAD
=======

		public virtual bool MuteCharacter (char keyChar, string partialWord)
		{
			return false;
		}
>>>>>>> b4b19c9a
	}

	public class ISymbolCompletionData : CompletionData
	{
		public virtual Microsoft.CodeAnalysis.ISymbol Symbol {
			get;
			protected set;
		}

		public ISymbolCompletionData ()
		{
		}

		public ISymbolCompletionData (string text) : base (text)
		{
		}

		public ISymbolCompletionData (string text, MonoDevelop.Core.IconId icon) : base (text, icon)
		{
		}

		public ISymbolCompletionData (string text, MonoDevelop.Core.IconId icon, string description) : base (text, icon, description)
		{
		}

		public ISymbolCompletionData (string displayText, MonoDevelop.Core.IconId icon, string description, string completionText) : base (displayText, icon, description, completionText)
		{
		}
	}
}<|MERGE_RESOLUTION|>--- conflicted
+++ resolved
@@ -203,14 +203,11 @@
 		{
 			return commitChars.Contains (keyChar);
 		}
-<<<<<<< HEAD
-=======
 
 		public virtual bool MuteCharacter (char keyChar, string partialWord)
 		{
 			return false;
 		}
->>>>>>> b4b19c9a
 	}
 
 	public class ISymbolCompletionData : CompletionData
