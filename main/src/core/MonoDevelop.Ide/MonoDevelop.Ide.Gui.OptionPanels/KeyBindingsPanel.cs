//
// KeyBindingsPanel.cs
//
// Authors: Jeffrey Stedfast <fejj@novell.com>
//          Balaji Rao <balajirrao@gmail.com>
//
// Copyright (C) 2007 Novell, Inc (http://www.novell.com)
//
// Permission is hereby granted, free of charge, to any person obtaining
// a copy of this software and associated documentation files (the
// "Software"), to deal in the Software without restriction, including
// without limitation the rights to use, copy, modify, merge, publish,
// distribute, sublicense, and/or sell copies of the Software, and to
// permit persons to whom the Software is furnished to do so, subject to
// the following conditions:
// 
// The above copyright notice and this permission notice shall be
// included in all copies or substantial portions of the Software.
//
// THE SOFTWARE IS PROVIDED "AS IS", WITHOUT WARRANTY OF ANY KIND,
// EXPRESS OR IMPLIED, INCLUDING BUT NOT LIMITED TO THE WARRANTIES OF
// MERCHANTABILITY, FITNESS FOR A PARTICULAR PURPOSE AND
// NONINFRINGEMENT. IN NO EVENT SHALL THE AUTHORS OR COPYRIGHT HOLDERS BE
// LIABLE FOR ANY CLAIM, DAMAGES OR OTHER LIABILITY, WHETHER IN AN ACTION
// OF CONTRACT, TORT OR OTHERWISE, ARISING FROM, OUT OF OR IN CONNECTION
// WITH THE SOFTWARE OR THE USE OR OTHER DEALINGS IN THE SOFTWARE.
//

using System;
using System.Linq;
using System.Collections.Generic;

using MonoDevelop.Core;
using MonoDevelop.Ide.Gui.Dialogs;
using MonoDevelop.Components.Commands;
using Gtk;
using MonoDevelop.Components;

namespace MonoDevelop.Ide.Gui.OptionPanels
{
	public partial class KeyBindingsPanel : Gtk.Bin, IOptionsPanel
	{
		static readonly int commandCol = 0;
		static readonly int labelCol = 1;
		static readonly int bindingCol = 2;
		static readonly int descCol = 3;
		static readonly int boldCol = 4;
		static readonly int iconCol = 5;
		static readonly int iconVisibleCol = 6;
		static readonly int visibleCol = 7;
		
		bool accelIncomplete = false;
		bool accelComplete = false;
		TreeStore keyStore;
		string chord;
		KeyBindingSet currentBindings;
		bool internalUpdate;
		List<KeyBindingScheme> schemes;
		
		TreeModelFilter filterModel;
		bool filterChanged;
		string[] processedFilterTerms;
		bool filterTimeoutRunning;

		TreeViewColumn bindingTVCol;

		Dictionary<string, HashSet<Command>> duplicates;
		Dictionary<string, HashSet<Command>> conflicts;
		
		public KeyBindingsPanel ()
		{
			this.Build ();
			
			keyStore = new TreeStore (typeof (Command), typeof (string), typeof (string), typeof (string), typeof (int), typeof(string), typeof(bool), typeof (bool));
			keyTreeView.Model = filterModel = new TreeModelFilter (keyStore, null);
			filterModel.VisibleColumn = visibleCol;
			
			TreeViewColumn col = new TreeViewColumn ();
			col.Title = GettextCatalog.GetString ("Command");
			col.Spacing = 4;
			CellRendererImage crp = new CellRendererImage ();
			col.PackStart (crp, false);
			col.AddAttribute (crp, "stock-id", iconCol);
			col.AddAttribute (crp, "visible", iconVisibleCol);
			CellRendererText crt = new CellRendererText ();
			col.PackStart (crt, true);
			col.AddAttribute (crt, "text", labelCol);
			col.AddAttribute (crt, "weight", boldCol);
			keyTreeView.AppendColumn (col);
			
			bindingTVCol = new TreeViewColumn ();
			bindingTVCol.Title = GettextCatalog.GetString ("Key Binding");
			CellRendererKeyButtons bindingRenderer = new CellRendererKeyButtons (this);
			bindingRenderer.KeyBindingSelected += BindingRenderer_KeyBindingSelected;
			bindingTVCol.PackStart (bindingRenderer, false);
			bindingTVCol.AddAttribute (bindingRenderer, "text", bindingCol);
			bindingTVCol.AddAttribute (bindingRenderer, "command", commandCol);
			keyTreeView.AppendColumn (bindingTVCol);
			
			keyTreeView.AppendColumn (GettextCatalog.GetString ("Description"), new CellRendererText (), "text", descCol);
			
			keyTreeView.Selection.Changed += OnKeysTreeViewSelectionChange;
			
			accelEntry.KeyPressEvent += OnAccelEntryKeyPress;
			accelEntry.KeyReleaseEvent += OnAccelEntryKeyRelease;
			accelEntry.Changed += delegate {
				UpdateWarningLabel ();
			};
			updateButton.Clicked += OnUpdateButtonClick;
			addButton.Clicked += OnAddRemoveButtonClick;

			currentBindings = KeyBindingService.CurrentKeyBindingSet.Clone ();

			schemes = new List<KeyBindingScheme> (KeyBindingService.Schemes);
			
			foreach (KeyBindingScheme s in schemes)
				schemeCombo.AppendText (s.Name);
			
			if (schemes.Count > 0) {
				schemeCombo.RowSeparatorFunc = (TreeModel model, TreeIter iter) => {
					if (model.GetValue (iter, 0) as string == "---")
						return true;
					return false;
				};
				schemeCombo.AppendText ("---");
			}
			schemeCombo.AppendText (GettextCatalog.GetString ("Custom"));

			SelectCurrentScheme ();
			schemeCombo.Changed += OnKeyBindingSchemeChanged;

			searchEntry.Ready = true;
			searchEntry.Visible = true;
			searchEntry.Changed += delegate {
				processedFilterTerms = searchEntry.Entry.Text.Split (new char[] { ' ' }, StringSplitOptions.RemoveEmptyEntries)
					.Select (s => s.ToLower ()).ToArray ();;
				filterChanged = true;
				if (!filterTimeoutRunning) {
					filterTimeoutRunning = true;
					GLib.Timeout.Add (50, delegate {
						if (!filterChanged) {
							if (filterTimeoutRunning)
								Refilter ();
							filterTimeoutRunning = false;
							return false;
						}
						filterChanged = false;
						return true;
					});
				};
			};

			keyTreeView.SearchColumn = -1; // disable the interactive search

			//HACK: workaround for MD Bug 608021: Stetic loses values assigned to "new" properties of custom widget
			conflicButton.Label = GettextCatalog.GetString ("_View Conflicts");
			conflicButton.UseUnderline = true;
		}

		void Refilter ()
		{
			keyTreeView.Model = null;
			TreeIter iter;
			bool allVisible = processedFilterTerms == null || processedFilterTerms.Length == 0;
			if (keyStore.GetIterFirst (out iter))
				Refilter (iter, allVisible);
			keyTreeView.Model = filterModel;
			keyTreeView.SearchColumn = -1; // disable the interactive search
			keyTreeView.ExpandAll ();
			keyTreeView.ColumnsAutosize ();
		}
		
		bool Refilter (TreeIter iter, bool allVisible)
		{
			int visibleCount = 0;
			
			do {
				TreeIter child;
				if (keyStore.IterChildren (out child, iter)) {
					bool catAllVisible = allVisible || IsSearchMatch ((string) keyStore.GetValue (iter, labelCol));
					bool childVisible = Refilter (child, catAllVisible);
					keyStore.SetValue (iter, visibleCol, childVisible);
					if (childVisible)
						visibleCount++;
				} else {
					bool visible = allVisible
						|| IsSearchMatch ((string) keyStore.GetValue (iter, labelCol))
						|| IsSearchMatch ((string) keyStore.GetValue (iter, descCol))
						|| IsSearchMatch ((string) keyStore.GetValue (iter, bindingCol));
					keyStore.SetValue (iter, visibleCol, visible);
					if (visible)
						visibleCount++;
				}
			} while (keyStore.IterNext (ref iter));
			
			return visibleCount > 0;
		}
		
		bool IsSearchMatch (string cmp)
		{
			if (cmp == null)
				return false;
			
			var lower = cmp.ToLower ();
			foreach (var term in processedFilterTerms)
				if (!lower.Contains (term))
					return false;
			return true;
		}

		void SelectCurrentScheme ()
		{
			try {
				internalUpdate = true;
				for (int n=0; n<schemes.Count; n++) {
					KeyBindingScheme s = schemes [n];
					if (currentBindings.Equals (s.GetKeyBindingSet ())) {
						schemeCombo.Active = n;
						return;
					}
				}
				schemeCombo.Active = schemes.Count + 1;
			} finally {
				internalUpdate = false;
			}
		}
		
		public void ApplyChanges ()
		{
			KeyBindingService.ResetCurrent (currentBindings);
			IdeApp.CommandService.LoadUserBindings ();
			KeyBindingService.SaveCurrentBindings ();
		}

		public Control CreatePanelWidget ()
		{
			SortedDictionary<string, Command> commands = new SortedDictionary<string, Command> ();
			string translatedOther = GettextCatalog.GetString ("Other");
			
			foreach (object c in IdeApp.CommandService.GetCommands ()) {
				ActionCommand cmd = c as ActionCommand;
				if (cmd == null || cmd.CommandArray || cmd.Category == GettextCatalog.GetString ("Hidden"))
					continue;
				
				string key;
				
				if (cmd.Id is Enum)
					key = cmd.Id.GetType () + "." + cmd.Id;
				else
					key = cmd.Id.ToString ();
				
				if (commands.ContainsKey (key)) {
					if (commands[key].AccelKey == null || commands[key].Text == String.Empty)
						commands[key] = cmd;
				} else {
					commands.Add (key, cmd);
				}
			}
			
			List<Command> sortedCommands = new List<Command> (commands.Values);
			sortedCommands.Sort (delegate (Command c1, Command c2) {
				string cat1 = c1.Category.Length == 0? translatedOther : c1.Category;
				string cat2 = c2.Category.Length == 0? translatedOther : c2.Category;
				int catCompare = cat1.CompareTo (cat2);
				if (catCompare != 0)
					return catCompare;
				string t1 = c1.DisplayName;
				string t2 = c2.DisplayName;
				return t1.CompareTo (t2);
			});
			
			string currentCat = null;
			TreeIter icat = TreeIter.Zero;
			foreach (Command cmd in sortedCommands) {
				if (currentCat != cmd.Category) {
					currentCat = cmd.Category;
					string name = currentCat.Length == 0? translatedOther : currentCat;
					icat = keyStore.AppendValues (null, name, String.Empty, String.Empty, (int) Pango.Weight.Bold, null, false, true);
				}
				string label = cmd.DisplayName;
<<<<<<< HEAD
				string accels = cmd.AccelKey != null ? cmd.AccelKey : String.Empty;
				if (cmd.AlternateAccelKeys != null && cmd.AlternateAccelKeys.Length > 0)
					accels += " " + string.Join (" ", cmd.AlternateAccelKeys);
				keyStore.AppendValues (icat, cmd, label, accels, cmd.Description, (int) Pango.Weight.Normal, (string)cmd.Icon, true, true);
=======
				keyStore.AppendValues (icat, cmd, label, cmd.AccelKey != null ? cmd.AccelKey : String.Empty, cmd.Description, (int) Pango.Weight.Normal, (string)cmd.Icon, true, true);
>>>>>>> 26aaa11c
			}
			UpdateConflictsWarning ();
			Refilter ();
			return this;
		}
		
		void OnKeyBindingSchemeChanged (object sender, EventArgs e)
		{
			if (internalUpdate)
				return;

			if (schemeCombo.Active == schemes.Count + 1)
				return;
			
			Command command;
			string binding;
			TreeIter iter;
			
			if (!keyStore.GetIterFirst (out iter))
				return;
			
			// Load a key binding template
			KeyBindingScheme scheme = KeyBindingService.GetSchemeByName (schemeCombo.ActiveText);
			currentBindings = scheme.GetKeyBindingSet ().Clone ();
			
			do {
				TreeIter citer;
				keyStore.IterChildren (out citer, iter);
				do {
					command = (Command) keyStore.GetValue (citer, commandCol);
					binding = string.Join (" ", currentBindings.GetBindings (command));
					keyStore.SetValue (citer, bindingCol, binding);
				} while (keyStore.IterNext (ref citer));
			} while (keyStore.IterNext (ref iter));

			UpdateConflictsWarning ();
		}

		void BindingRenderer_KeyBindingSelected (object sender, KeyBindingSelectedEventArgs e)
		{
			accelComplete = false;

			accelEntry.Sensitive = true;
			CurrentSelectedBinding = e;
			//grab focus AFTER the event, or focus gets screwy
			GLib.Timeout.Add (10, delegate {
				accelEntry.GrabFocus ();
				return false;
			});
			accelIncomplete = false;
			accelComplete = true;
		}

		void OnKeysTreeViewSelectionChange (object sender, EventArgs e)
		{
			TreeSelection sel = sender as TreeSelection;
			TreeModel model;
			TreeIter iter;
			Command selCommand = null;
			if (sel.GetSelected (out model, out iter) && model.GetValue (iter, commandCol) != null) {
				selCommand = model.GetValue (iter, commandCol) as Command;
				if (CurrentSelectedBinding?.Command == selCommand) // command is already selected
					return;

				accelComplete = false;
				var binding = model.GetValue (iter, bindingCol) as string;
				iter = filterModel.ConvertIterToChildIter (iter);
				CurrentSelectedBinding = new KeyBindingSelectedEventArgs (binding.Split (new char [] { ' ' }, StringSplitOptions.RemoveEmptyEntries), 0, selCommand, iter);
				accelIncomplete = false;
				accelComplete = true;
				accelEntry.Sensitive = true;
			} else {
				accelEntry.Sensitive = updateButton.Sensitive = addButton.Sensitive = false;
				CurrentSelectedBinding = null;
			}
		}
		
		[GLib.ConnectBefore]
		void OnAccelEntryKeyPress (object sender, KeyPressEventArgs e)
		{
			Gdk.Key key = e.Event.Key;
			string accel;
			
			e.RetVal = true;
			
			if (accelComplete) {
				CurrentKey = String.Empty;
				accelIncomplete = false;
				accelComplete = false;
				chord = null;
				
				if (key.Equals (Gdk.Key.BackSpace))
					return;
			}
			
			accelComplete = false;
			bool combinationComplete;
			accel = KeyBindingManager.AccelLabelFromKey (e.Event, out combinationComplete);
			if (combinationComplete) {
				CurrentKey = KeyBindingManager.Binding (chord, accel);
				accelIncomplete = false;
				if (chord != null)
					accelComplete = true;
				else
					chord = accel;
			} else {
				accel = (chord != null ? chord + "|" : string.Empty) + accel;
				accelIncomplete = true;
				CurrentKey = accel;
			}
		}

		string currentKey;
		string CurrentKey {
			get {
				return currentKey ?? string.Empty;
			}
			set {
				currentKey = value;
				accelEntry.Text = value == null? "" : KeyBindingManager.BindingToDisplayLabel (value, false, true);
				UpdateButtons ();
				UpdateWarningLabel ();
			}
		}

		KeyBindingSelectedEventArgs currentSelectedBinding;
		KeyBindingSelectedEventArgs CurrentSelectedBinding {
			get { return currentSelectedBinding; }
			set {
				currentSelectedBinding = value;
				if (value == null) {
					accelEntry.Text = string.Empty;
					return;
				}

				CurrentKey = currentSelectedBinding.AllKeys.Count > 0 ? currentSelectedBinding.AllKeys [currentSelectedBinding.SelectedKey] : String.Empty;
			}
		}
		
		void OnAccelEntryKeyRelease (object sender, KeyReleaseEventArgs e)
		{
			if (accelIncomplete)
				CurrentKey = chord != null ? chord : string.Empty;
		}

		void UpdateButtons ()
		{
			if (CurrentSelectedBinding != null) {

				if (CurrentSelectedBinding.AllKeys.Count == 0 && string.IsNullOrEmpty (currentKey)) {
					updateButton.Sensitive = false;
					addButton.Sensitive = false;
				} else {
					if (CurrentSelectedBinding.AllKeys.Contains (currentKey)) {
						addButton.Sensitive = true;
						addButton.Label = GettextCatalog.GetString ("Delete");
					} else {
						addButton.Sensitive = true;
						addButton.Label = GettextCatalog.GetString ("Add");
					}
					updateButton.Sensitive = !CurrentSelectedBinding.AllKeys.Contains (currentKey);
				}
			} else {
				updateButton.Sensitive = addButton.Sensitive = false;
			}
		}
		
		void OnUpdateButtonClick (object sender, EventArgs e)
		{
			if (CurrentSelectedBinding != null) {
				if (string.IsNullOrEmpty (CurrentKey))
					CurrentSelectedBinding.AllKeys.RemoveAt (CurrentSelectedBinding.SelectedKey);
				else if (CurrentSelectedBinding.AllKeys.Count == 0)
					CurrentSelectedBinding.AllKeys.Add (CurrentKey);
				else
					CurrentSelectedBinding.AllKeys [CurrentSelectedBinding.SelectedKey] = CurrentKey;
				var binding = string.Join (" ", CurrentSelectedBinding.AllKeys);
				keyStore.SetValue (currentSelectedBinding.Iter, bindingCol, binding);
				currentBindings.SetBinding (currentSelectedBinding.Command, CurrentSelectedBinding.AllKeys.ToArray ());
				SelectCurrentScheme ();
				keyTreeView.QueueDraw ();
				UpdateButtons ();
			}
			UpdateConflictsWarning ();
		}

		void OnAddRemoveButtonClick (object sender, EventArgs e)
		{
			if (CurrentSelectedBinding != null) {
				if (string.IsNullOrEmpty (CurrentKey) || CurrentSelectedBinding.AllKeys.Contains (CurrentKey))
					CurrentSelectedBinding.AllKeys.RemoveAt (CurrentSelectedBinding.SelectedKey);
				else
					CurrentSelectedBinding.AllKeys.Add (CurrentKey);

				var binding = string.Join (" ", CurrentSelectedBinding.AllKeys);
				keyStore.SetValue (currentSelectedBinding.Iter, bindingCol, binding);
				currentBindings.SetBinding (currentSelectedBinding.Command, CurrentSelectedBinding.AllKeys.ToArray ());
				SelectCurrentScheme ();
				keyTreeView.QueueDraw ();
				UpdateButtons ();
			}
			UpdateConflictsWarning ();
		}

		void UpdateConflictsWarning ()
		{
			duplicates = new Dictionary<string, HashSet<Command>> ();
			foreach (var conflict in currentBindings.CheckKeyBindingConflicts (IdeApp.CommandService.GetCommands ())) {
				HashSet<Command> cmds = null;
				if (!duplicates.TryGetValue (conflict.Key, out cmds))
					duplicates [conflict.Key] = cmds = new HashSet<Command> ();
				foreach (var cmd in conflict.Commands)
					cmds.Add (cmd);
			}
			conflicts = new Dictionary<string, HashSet<Command>> ();

			foreach (var dup in duplicates) {
				foreach (var cmd in dup.Value) {
					HashSet<Command> cmdDuplicates;
					if (IdeApp.CommandService.Conflicts.TryGetValue (cmd, out cmdDuplicates)) {
						cmdDuplicates = new HashSet<Command> (cmdDuplicates.Intersect (dup.Value));
						if (cmdDuplicates.Count > 0) {
							HashSet<Command> cmdConflicts;
							if (!conflicts.TryGetValue (dup.Key, out cmdConflicts))
								conflicts [dup.Key] = cmdConflicts = new HashSet<Command> ();
							conflicts [dup.Key].UnionWith (cmdDuplicates);
						}
					}
				}
			}

			if (conflicts.Count == 0) {
				globalWarningBox.Hide ();
				return;
			}

			globalWarningBox.Show ();

			conflicButton.ContextMenuRequested = delegate {
				ContextMenu menu = new ContextMenu ();
				bool first = true;

				foreach (var conf in conflicts) {
					if (first == false) {
						ContextMenuItem item = new SeparatorContextMenuItem ();
						menu.Items.Add (item);
					}

<<<<<<< HEAD
					foreach (Command cmd in conf.Value.OrderBy (cmd => cmd.DisplayName)) {
						string txt = conf.Key + " \u2013 " + cmd.DisplayName;
=======
					foreach (Command cmd in conf.Commands) {
						string txt = currentBindings.GetBinding (cmd) + " - " + cmd.DisplayName;
>>>>>>> 26aaa11c
						ContextMenuItem item = new ContextMenuItem (txt);
						Command localCmd = cmd;

						item.Clicked += (sender, e) => SelectCommand (localCmd);

						menu.Items.Add (item);
						first = false;
					}
				}

				return menu;
			};
		}

		void SelectCommand (Command cmd)
		{
			//item may not be visible if the list is filtered
			searchEntry.Entry.Text = "";
			
			TreeIter iter;
			if (!keyStore.GetIterFirst (out iter))
				return;
			do {
				TreeIter citer;
				keyStore.IterChildren (out citer, iter);
				do {
					Command command = (Command) keyStore.GetValue (citer, commandCol);
					if (command == cmd) {
						TreePath path = filterModel.ConvertChildPathToPath (keyStore.GetPath (citer));
						keyTreeView.ExpandToPath (path);
						keyTreeView.Selection.SelectPath (path);
						keyTreeView.ScrollToCell (path, keyTreeView.Columns[0], true, 0.5f, 0f);
						return;
					}
				} while (keyStore.IterNext (ref citer));
			} while (keyStore.IterNext (ref iter));
		}

		void UpdateWarningLabel ()
		{
			if (CurrentKey.Length == 0 || CurrentSelectedBinding?.Command == null) {
				labelMessage.Visible = false;
				return;
			}

			var bindings = FindBindings (CurrentKey);
			bindings.Remove (CurrentSelectedBinding.Command);
			
			if (bindings.Count > 0) {
<<<<<<< HEAD
				HashSet<Command> cmdConflicts = null;
				if (IdeApp.CommandService.Conflicts.TryGetValue (CurrentSelectedBinding.Command, out cmdConflicts)) {
					foreach (var confl in cmdConflicts) {
						if (bindings.Contains (confl)) {
							var conflName = "<span foreground='" + Styles.ErrorForegroundColor.ToHexString (false) + "'>" + confl.DisplayName + "</span>";
							labelMessage.Markup = "<b>" + GettextCatalog.GetString ("This key combination is already bound to command '{0}' in the same context", conflName) + "</b>";
							labelMessage.Visible = true;
							return;
						}
					}
				}
				var cmdname = "<span foreground='" + Styles.WarningForegroundColor.ToHexString (false) + "'>" + bindings [0].DisplayName + "</span>";
				labelMessage.Markup = "<b>" + GettextCatalog.GetString ("This key combination is already bound to command '{0}'", cmdname) + "</b>";
=======
				labelMessage.Markup = "<b>" + GettextCatalog.GetString ("This key combination is already bound to command '{0}'", bindings [0].DisplayName) + "</b>";
>>>>>>> 26aaa11c
				labelMessage.Visible = true;
			}
			else
				labelMessage.Visible = false;
		}

		List<Command> FindBindings (string accel)
		{
			List<Command> bindings = new List<Command> ();
			TreeModel model = (TreeModel) keyStore;
			TreeIter iter;
			if (!model.GetIterFirst (out iter))
				return bindings;
			do {
				TreeIter citer;
				model.IterChildren (out citer, iter);
				do {
					string binding = (string) model.GetValue (citer, bindingCol);
					if (Conflicts (binding, accel)) {
						Command command = (Command) model.GetValue (citer, commandCol);
						bindings.Add (command);
					}
				} while (model.IterNext (ref citer));
			} while (model.IterNext (ref iter));
			return bindings;
		}
		
		bool Conflicts (string b1, string b2)
		{
			// Control+X conflicts with Control+X, Control+X|Y
			// Control+X|Y conflicts with Control+X|Y, Control+X
			if (b1 == b2)
				return true;

			int i = -1;
			// If it ends with | then we're matching something like Cmd-|
			// and it's not being used as an 'or'.
			if (!b1.EndsWith ("|"))
				i = b1.IndexOf ('|');
			if (i == -1)
				return b2.StartsWith (b1 + "|");
			else
				return b1.Substring (0, i) == b2;
		}
		
		public bool ValidateChanges ()
		{
			return true;
		}
		
		public bool IsVisible ()
		{
			return true;
		}
		
		public void Initialize (OptionsDialog dialog, object dataObject)
		{
		}

		protected override void OnDestroyed ()
		{
			keyStore.Dispose ();
			filterModel.Dispose ();
			base.OnDestroyed ();
		}

		class KeyBindingSelectedEventArgs : EventArgs
		{
			public int SelectedKey { get; private set; }
			public List<string> AllKeys { get; private set; }
			public Command Command { get; private set; }
			public TreeIter Iter { get; private set; }

			public KeyBindingSelectedEventArgs (IEnumerable<string> keys, int selectedKey, Command command, TreeIter iter)
			{
				if (command == null)
					throw new ArgumentNullException (nameof (command));
				AllKeys = new List<string> (keys);
				if (selectedKey < 0 || ((selectedKey != 0 && AllKeys.Count != 0) && selectedKey >= AllKeys.Count))
					throw new ArgumentOutOfRangeException (nameof (selectedKey));
				SelectedKey =  selectedKey;
				Command = command;
				Iter = iter;
			}
		}

		struct KeyBindingHitTestResult
		{
			public int SelectedKey { get; set; }
			public List<string> AllKeys { get; set; }
			public Command Command { get; set; }
			public TreeIter Iter { get; set; }
			public Gdk.Rectangle ButtonBounds { get; set; }
		}

		class CellRendererKeyButtons : CellRendererText
		{
			static Pango.FontDescription KeySymbolFont = Styles.DefaultFont.Copy ();
			
			const int KeyVPadding = 1;
			const int KeyHPadding = 6;
			const int KeyBgRadius = 3;
			const int Spacing = 6;
			KeyBindingsPanel keyBindingsPanel;
			TreeView keyBindingsTree;

			TooltipPopoverWindow tooltipWindow;

			[GLib.Property ("command")]
			public Command Command { get; set; }

			public event EventHandler<KeyBindingSelectedEventArgs> KeyBindingSelected;

			static CellRendererKeyButtons ()
			{
				// only a couple of OSX fonts support the home/end keys
				// and only Lucida Grande with an appropriate symbol size
				if (Platform.IsMac)
					KeySymbolFont.Family = "Lucida Grande";
				KeySymbolFont.Size -= (int) Pango.Scale.PangoScale * 2;
			}

			public CellRendererKeyButtons (KeyBindingsPanel panel)
			{
				keyBindingsPanel = panel;
				keyBindingsTree = panel.keyTreeView;
				keyBindingsTree.ButtonPressEvent += HandleKeyTreeButtonPressEvent;
				keyBindingsTree.MotionNotifyEvent += HandleKeyTreeMotionNotifyEvent;
				keyBindingsTree.ScrollEvent += HandleKeyTreeScrollEvent;
				keyBindingsTree.LeaveNotifyEvent += HandleKeyTreeLeaveNotifyEvent;
				keyBindingsTree.Unrealized += HandleKeyTreeUnrealized;
			}

			void HideConflictTooltip ()
			{
				if (tooltipWindow != null) {
					tooltipWindow.Destroy ();
					tooltipWindow = null;
				}
			}

			void HandleKeyTreeLeaveNotifyEvent (object o, LeaveNotifyEventArgs args)
			{
				HideConflictTooltip ();
			}

			void HandleKeyTreeUnrealized (object sender, EventArgs e)
			{
				HideConflictTooltip ();
			}

			void HandleKeyTreeScrollEvent (object o, ScrollEventArgs args)
			{
				HandleKeyTreeMotion (args.Event.X, args.Event.Y);
			}

			[GLib.ConnectBefore ()]
			void HandleKeyTreeMotionNotifyEvent (object o, MotionNotifyEventArgs args)
			{
				HandleKeyTreeMotion (args.Event.X, args.Event.Y);
			}

			void HandleKeyTreeMotion (double mouseX, double mouseY)
			{
				if (keyBindingsPanel.duplicates?.Count <= 0)
					return;

				var hit = HitTest (mouseX, mouseY);
				if (hit.ButtonBounds.IsEmpty) {
					HideConflictTooltip ();
					return;
				}

				if (hit.AllKeys.Count == 0)
					return;

				HashSet<Command> keyDuplicates = null;
				if (keyBindingsPanel.duplicates.TryGetValue (hit.AllKeys [hit.SelectedKey], out keyDuplicates)) {

					var cmdDuplicates = keyDuplicates.Where (cmd => cmd != hit.Command);
					if (tooltipWindow == null) {
						tooltipWindow = new TooltipPopoverWindow ();
						tooltipWindow.ShowArrow = true;
						tooltipWindow.LeaveNotifyEvent += delegate { HideConflictTooltip (); };
					}

					var text = string.Empty;
					HashSet<Command> cmdConflicts = null;
					bool hasConflict = false;
					if (keyBindingsPanel.conflicts != null && keyBindingsPanel.conflicts.TryGetValue (hit.AllKeys [hit.SelectedKey], out cmdConflicts))
						hasConflict = cmdConflicts.Contains (hit.Command);

					if (hasConflict) {
						var acmdConflicts = cmdConflicts.Where (cmd => cmd != hit.Command).ToArray ();
						text += GettextCatalog.GetPluralString (
							"This shortcut is assigned to another command that is available\nin the same context. Please set a different shortcut.",
							"This shortcut is assigned to other commands that are available\nin the same context. Please set a different shortcut.",
							acmdConflicts.Length) + "\n\n";
						text += GettextCatalog.GetString ("Conflicts:");
						foreach (var conflict in acmdConflicts)
							text += "\n\u2022 " + conflict.Category + " \u2013 " + conflict.DisplayName;
						cmdDuplicates = cmdDuplicates.Except (acmdConflicts);
					}
					if (cmdDuplicates.Count () > 0) {
						if (hasConflict)
							text += "\n\n";
						text += GettextCatalog.GetString ("Duplicates:");

						foreach (var cmd in cmdDuplicates)
							text += "\n\u2022 " + cmd.Category + " \u2013 " + cmd.DisplayName;
					}

					tooltipWindow.Text = text;
					tooltipWindow.Severity = hasConflict ? Tasks.TaskSeverity.Error : Tasks.TaskSeverity.Warning;

					tooltipWindow.ShowPopup (keyBindingsTree, hit.ButtonBounds, PopupPosition.Top);
				} else
					HideConflictTooltip ();
			}

			[GLib.ConnectBefore ()]
			void HandleKeyTreeButtonPressEvent (object o, ButtonPressEventArgs args)
			{
				if (KeyBindingSelected == null)
					return;
				var hit = HitTest (args.Event.X, args.Event.Y);
				if (hit.Command == null)
					return;
				var a = new KeyBindingSelectedEventArgs (hit.AllKeys, hit.SelectedKey, hit.Command, hit.Iter);
				KeyBindingSelected (this, a);
			}

			KeyBindingHitTestResult HitTest (double mouseX, double mouseY)
			{
				KeyBindingHitTestResult result = new KeyBindingHitTestResult ();
				TreeIter iter;
				TreePath path;
				int cellx, celly, mx, my;
				mx = (int)mouseX;
				my = (int)mouseY;

				if (!GetCellPosition (mx, my, out cellx, out celly, out iter, out path))
					return result;

				Text = keyBindingsTree.Model.GetValue (iter, bindingCol) as string ?? string.Empty;
				Command = keyBindingsTree.Model.GetValue (iter, commandCol) as Command;

				var filter = keyBindingsTree.Model as TreeModelFilter;
				if (filter != null)
					iter = filter.ConvertIterToChildIter (iter);

				result.Command = Command;
				result.AllKeys = Text.Split (new char [] { ' ' }, StringSplitOptions.RemoveEmptyEntries).ToList ();
				result.Iter = iter;

				using (var layout = new Pango.Layout (keyBindingsTree.PangoContext)) {

					// GetCellArea reports the outer cell bounds, therefore we need to add 2px
					var xpad = (int)Xpad + 2;
					var cellBounds = keyBindingsTree.GetCellArea (path, keyBindingsPanel.bindingTVCol);
					keyBindingsTree.ConvertBinWindowToWidgetCoords (cellBounds.X, cellBounds.Y, out cellBounds.X, out cellBounds.Y);
					int i = 0;
					foreach (var key in result.AllKeys) {
						layout.SetText (KeyBindingManager.BindingToDisplayLabel (key, false));
						layout.FontDescription = KeySymbolFont;
						int w, h;
						layout.GetPixelSize (out w, out h);

						int buttonWidth = w + (2 * KeyHPadding);
						int buttonHeight = h + (2 * KeyVPadding);
						var ypad = 2 + ((cellBounds.Height / 2) - (buttonHeight / 2));

						if (cellx > xpad && cellx <= xpad + buttonWidth &&
						    celly > ypad && celly <= ypad + buttonHeight) {
							keyBindingsPanel.bindingTVCol.CellGetPosition (this, out cellx, out w);
							cellBounds.X += cellx;

							result.SelectedKey = i;
							result.ButtonBounds = new Gdk.Rectangle (cellBounds.X + xpad, cellBounds.Y + ypad, buttonWidth, buttonHeight);
							result.ButtonBounds.Inflate (0, 2);
							return result;
						}

						xpad += buttonWidth + Spacing;
						i++;
					}
				}
				return result;
			}

			bool GetCellPosition (int mx, int my, out int cellx, out int celly, out TreeIter iter, out TreePath path)
			{
				TreeViewColumn col;
				iter = TreeIter.Zero;

				if (!keyBindingsTree.GetPathAtPos (mx, my, out path, out col, out cellx, out celly))
					return false;

				if (!keyBindingsTree.Model.GetIterFromString (out iter, path.ToString ()))
					return false;

				int sp, w;
				if (col.CellGetPosition (this, out sp, out w)) {
					if (cellx >= sp && cellx < sp + w)
						return true;
				}
				return false;
			}

			protected override void Render (Gdk.Drawable window, Widget widget, Gdk.Rectangle background_area, Gdk.Rectangle cell_area, Gdk.Rectangle expose_area, CellRendererState flags)
			{
				if (string.IsNullOrEmpty (Text))
					return;

				using (var cr = Gdk.CairoHelper.Create (window)) {
					using (var layout = new Pango.Layout (widget.PangoContext)) {
						var xpad = (int)Xpad;
						int w, h;
						Cairo.Color bgColor, fgColor;
						foreach (var key in Text.Split (new char [] { ' ' }, StringSplitOptions.RemoveEmptyEntries)) {

							HashSet<Command> bindingConflicts;
							if (keyBindingsPanel.conflicts.TryGetValue (key, out bindingConflicts) && bindingConflicts.Contains (Command)) {
								bgColor = Styles.KeyBindingsPanel.KeyConflictBackgroundColor.ToCairoColor ();
								fgColor = Styles.KeyBindingsPanel.KeyConflictForegroundColor.ToCairoColor ();
							} else if (keyBindingsPanel.duplicates.ContainsKey (key)) {
								bgColor = Styles.KeyBindingsPanel.KeyDuplicateBackgroundColor.ToCairoColor ();
								fgColor = Styles.KeyBindingsPanel.KeyDuplicateForegroundColor.ToCairoColor ();
							} else {
								bgColor = Styles.KeyBindingsPanel.KeyBackgroundColor.ToCairoColor ();
								fgColor = Styles.KeyBindingsPanel.KeyForegroundColor.ToCairoColor ();
							}

							layout.SetText (KeyBindingManager.BindingToDisplayLabel (key, false));
							layout.FontDescription = KeySymbolFont;
							layout.GetPixelSize (out w, out h);

							int buttonWidth = w + (2 * KeyHPadding);
							int buttonHeight = h + (2 * KeyVPadding);
							int x = cell_area.X + xpad;
							double y = cell_area.Y + ((cell_area.Height / 2) - (buttonHeight / 2));

							cr.RoundedRectangle (x, y, buttonWidth, buttonHeight, KeyBgRadius);
							cr.LineWidth = 1;
							cr.SetSourceColor (bgColor);
							cr.FillPreserve ();
							cr.SetSourceColor (bgColor);
							cr.Stroke ();

							cr.SetSourceColor (fgColor);
							cr.MoveTo (x + KeyHPadding, y + KeyVPadding);
							cr.ShowLayout (layout);
							xpad += buttonWidth + Spacing;
						}
					}
				}
			}

			public override void GetSize (Widget widget, ref Gdk.Rectangle cell_area, out int x_offset, out int y_offset, out int width, out int height)
			{
				base.GetSize (widget, ref cell_area, out x_offset, out y_offset, out width, out height);
				x_offset = y_offset = 0;
				if (string.IsNullOrEmpty (Text)) {
					width = 0;
					height = 0;
					return;
				}

				using (var layout = new Pango.Layout (widget.PangoContext)) {
					height = 0;
					width = (int)Xpad;
					int w, h, buttonWidth;
					foreach (var key in Text.Split (new char [] { ' ' }, StringSplitOptions.RemoveEmptyEntries)) {
						layout.SetText (KeyBindingManager.BindingToDisplayLabel (key, false));
						layout.FontDescription = KeySymbolFont;
						layout.GetPixelSize (out w, out h);
						if (height == 0)
							height = h + (KeyVPadding * 2) + 1;
						
						buttonWidth = w + (2 * KeyHPadding);
						width += buttonWidth + Spacing;
					}
				}
			}

			public override void Destroy ()
			{
				HideConflictTooltip ();
				base.Destroy ();
			}
		}
	}
}<|MERGE_RESOLUTION|>--- conflicted
+++ resolved
@@ -278,14 +278,10 @@
 					icat = keyStore.AppendValues (null, name, String.Empty, String.Empty, (int) Pango.Weight.Bold, null, false, true);
 				}
 				string label = cmd.DisplayName;
-<<<<<<< HEAD
 				string accels = cmd.AccelKey != null ? cmd.AccelKey : String.Empty;
 				if (cmd.AlternateAccelKeys != null && cmd.AlternateAccelKeys.Length > 0)
 					accels += " " + string.Join (" ", cmd.AlternateAccelKeys);
 				keyStore.AppendValues (icat, cmd, label, accels, cmd.Description, (int) Pango.Weight.Normal, (string)cmd.Icon, true, true);
-=======
-				keyStore.AppendValues (icat, cmd, label, cmd.AccelKey != null ? cmd.AccelKey : String.Empty, cmd.Description, (int) Pango.Weight.Normal, (string)cmd.Icon, true, true);
->>>>>>> 26aaa11c
 			}
 			UpdateConflictsWarning ();
 			Refilter ();
@@ -534,13 +530,8 @@
 						menu.Items.Add (item);
 					}
 
-<<<<<<< HEAD
 					foreach (Command cmd in conf.Value.OrderBy (cmd => cmd.DisplayName)) {
 						string txt = conf.Key + " \u2013 " + cmd.DisplayName;
-=======
-					foreach (Command cmd in conf.Commands) {
-						string txt = currentBindings.GetBinding (cmd) + " - " + cmd.DisplayName;
->>>>>>> 26aaa11c
 						ContextMenuItem item = new ContextMenuItem (txt);
 						Command localCmd = cmd;
 
@@ -590,7 +581,6 @@
 			bindings.Remove (CurrentSelectedBinding.Command);
 			
 			if (bindings.Count > 0) {
-<<<<<<< HEAD
 				HashSet<Command> cmdConflicts = null;
 				if (IdeApp.CommandService.Conflicts.TryGetValue (CurrentSelectedBinding.Command, out cmdConflicts)) {
 					foreach (var confl in cmdConflicts) {
@@ -604,9 +594,6 @@
 				}
 				var cmdname = "<span foreground='" + Styles.WarningForegroundColor.ToHexString (false) + "'>" + bindings [0].DisplayName + "</span>";
 				labelMessage.Markup = "<b>" + GettextCatalog.GetString ("This key combination is already bound to command '{0}'", cmdname) + "</b>";
-=======
-				labelMessage.Markup = "<b>" + GettextCatalog.GetString ("This key combination is already bound to command '{0}'", bindings [0].DisplayName) + "</b>";
->>>>>>> 26aaa11c
 				labelMessage.Visible = true;
 			}
 			else
