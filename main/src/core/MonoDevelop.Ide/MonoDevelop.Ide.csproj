<?xml version="1.0" encoding="utf-8"?>
<Project DefaultTargets="Build" xmlns="http://schemas.microsoft.com/developer/msbuild/2003" ToolsVersion="4.0">
  <PropertyGroup>
    <Configuration Condition=" '$(Configuration)' == '' ">Debug</Configuration>
    <Platform Condition=" '$(Platform)' == '' ">AnyCPU</Platform>
    <ProductVersion>8.0.30703</ProductVersion>
    <SchemaVersion>2.0</SchemaVersion>
    <ProjectGuid>{27096E7F-C91C-4AC6-B289-6897A701DF21}</ProjectGuid>
    <OutputType>Library</OutputType>
    <AssemblyName>MonoDevelop.Ide</AssemblyName>
    <RootNamespace>MonoDevelop.Ide</RootNamespace>
    <TargetFrameworkVersion>v4.5</TargetFrameworkVersion>
  </PropertyGroup>
  <PropertyGroup Condition=" '$(Configuration)|$(Platform)' == 'Debug|AnyCPU' ">
    <DebugSymbols>True</DebugSymbols>
    <DebugType>full</DebugType>
    <Optimize>False</Optimize>
    <OutputPath>..\..\..\build\bin</OutputPath>
    <ErrorReport>prompt</ErrorReport>
    <WarningLevel>3</WarningLevel>
    <Execution>
      <Execution clr-version="Net_2_0" />
    </Execution>
    <AllowUnsafeBlocks>True</AllowUnsafeBlocks>
    <DefineConstants>DEBUG</DefineConstants>
    <NoWarn>1591;1573</NoWarn>
    <DocumentationFile>..\..\..\build\bin\MonoDevelop.Ide.xml</DocumentationFile>
  </PropertyGroup>
  <PropertyGroup Condition=" '$(Configuration)|$(Platform)' == 'Release|AnyCPU' ">
    <DebugType>pdbonly</DebugType>
    <Optimize>True</Optimize>
    <OutputPath>..\..\..\build\bin</OutputPath>
    <ErrorReport>prompt</ErrorReport>
    <WarningLevel>3</WarningLevel>
    <Execution>
      <Execution clr-version="Net_2_0" />
    </Execution>
    <AllowUnsafeBlocks>True</AllowUnsafeBlocks>
    <DebugSymbols>true</DebugSymbols>
    <NoWarn>1591;1573</NoWarn>
    <DocumentationFile>..\..\..\build\bin\MonoDevelop.Ide.xml</DocumentationFile>
  </PropertyGroup>
  <PropertyGroup Condition=" '$(Configuration)|$(Platform)' == 'DebugMac|AnyCPU' ">
    <DebugSymbols>true</DebugSymbols>
    <DebugType>full</DebugType>
    <Optimize>false</Optimize>
    <OutputPath>..\..\..\build\bin</OutputPath>
    <DefineConstants>DEBUG,MAC</DefineConstants>
    <ErrorReport>prompt</ErrorReport>
    <WarningLevel>3</WarningLevel>
    <DocumentationFile>..\..\..\build\bin\MonoDevelop.Ide.xml</DocumentationFile>
    <AllowUnsafeBlocks>true</AllowUnsafeBlocks>
    <Execution>
      <Execution clr-version="Net_2_0" />
    </Execution>
    <NoWarn>1591;1573</NoWarn>
  </PropertyGroup>
  <PropertyGroup Condition=" '$(Configuration)|$(Platform)' == 'ReleaseMac|AnyCPU' ">
    <DebugSymbols>true</DebugSymbols>
    <DebugType>pdbonly</DebugType>
    <Optimize>true</Optimize>
    <OutputPath>..\..\..\build\bin</OutputPath>
    <DefineConstants>MAC</DefineConstants>
    <ErrorReport>prompt</ErrorReport>
    <WarningLevel>3</WarningLevel>
    <DocumentationFile>..\..\..\build\bin\MonoDevelop.Ide.xml</DocumentationFile>
    <AllowUnsafeBlocks>true</AllowUnsafeBlocks>
    <Execution>
      <Execution clr-version="Net_2_0" />
    </Execution>
    <NoWarn>1591;1573</NoWarn>
  </PropertyGroup>
  <PropertyGroup Condition=" '$(Configuration)|$(Platform)' == 'DebugWin32|AnyCPU' ">
    <DebugSymbols>true</DebugSymbols>
    <DebugType>full</DebugType>
    <Optimize>false</Optimize>
    <OutputPath>..\..\..\build\bin</OutputPath>
    <DefineConstants>DEBUG,WIN32</DefineConstants>
    <ErrorReport>prompt</ErrorReport>
    <WarningLevel>3</WarningLevel>
    <DocumentationFile>..\..\..\build\bin\MonoDevelop.Ide.xml</DocumentationFile>
    <AllowUnsafeBlocks>true</AllowUnsafeBlocks>
    <NoWarn>1591;1573</NoWarn>
    <Execution>
      <Execution clr-version="Net_2_0" />
    </Execution>
  </PropertyGroup>
  <PropertyGroup Condition=" '$(Configuration)|$(Platform)' == 'ReleaseWin32|AnyCPU' ">
    <DebugSymbols>true</DebugSymbols>
    <DebugType>pdbonly</DebugType>
    <Optimize>true</Optimize>
    <OutputPath>..\..\..\build\bin</OutputPath>
    <DefineConstants>WIN32</DefineConstants>
    <ErrorReport>prompt</ErrorReport>
    <WarningLevel>3</WarningLevel>
    <DocumentationFile>..\..\..\build\bin\MonoDevelop.Ide.xml</DocumentationFile>
    <AllowUnsafeBlocks>true</AllowUnsafeBlocks>
    <Execution>
      <Execution clr-version="Net_2_0" />
    </Execution>
    <NoWarn>1591;1573</NoWarn>
  </PropertyGroup>
  <ItemGroup>
    <Reference Include="System" />
    <Reference Include="System.Drawing" />
    <Reference Include="System.Xml" />
    <Reference Include="System.Data" />
    <Reference Include="System.Web.Services" />
    <Reference Include="Mono.Posix" />
    <Reference Include="System.Runtime.Remoting" />
    <Reference Include="monodoc, Version=1.0.0.0, Culture=neutral, PublicKeyToken=0738eb9f132ed756" />
    <Reference Include="gdk-sharp, Version=2.12.0.0, Culture=neutral, PublicKeyToken=35e10195dab3c99f">
      <SpecificVersion>False</SpecificVersion>
    </Reference>
    <Reference Include="atk-sharp, Version=2.12.0.0, Culture=neutral, PublicKeyToken=35e10195dab3c99f">
      <SpecificVersion>False</SpecificVersion>
    </Reference>
    <Reference Include="pango-sharp, Version=2.12.0.0, Culture=neutral, PublicKeyToken=35e10195dab3c99f">
      <SpecificVersion>False</SpecificVersion>
    </Reference>
    <Reference Include="glib-sharp, Version=2.12.0.0, Culture=neutral, PublicKeyToken=35e10195dab3c99f">
      <SpecificVersion>False</SpecificVersion>
    </Reference>
    <Reference Include="gtk-sharp, Version=2.12.0.0, Culture=neutral, PublicKeyToken=35e10195dab3c99f">
      <SpecificVersion>False</SpecificVersion>
    </Reference>
    <Reference Include="System.Core" />
    <Reference Include="ICSharpCode.SharpZipLib" />
    <Reference Include="Mono.Cairo" />
    <Reference Include="System.Web" />
    <Reference Include="System.Xml.Linq" />
    <Reference Include="System.Design" />
    <Reference Include="System.Windows.Forms" />
    <Reference Include="System.Runtime.Serialization" />
    <Reference Include="Xamarin.Mac" Condition=" '$(Configuration)' == 'DebugMac' Or '$(Configuration)' == 'ReleaseMac' ">
      <HintPath>..\..\..\external\Xamarin.Mac.dll</HintPath>
    </Reference>
<<<<<<< HEAD
    <Reference Include="System.Reflection.Metadata">
      <HintPath>..\..\..\external\roslyn\Binaries\Release\System.Reflection.Metadata.dll</HintPath>
    </Reference>
    <Reference Include="System.Composition.AttributedModel">
      <HintPath>..\..\..\external\roslyn\Binaries\Release\System.Composition.AttributedModel.dll</HintPath>
    </Reference>
    <Reference Include="System.Collections.Immutable">
      <HintPath>..\..\..\external\roslyn\Binaries\Release\System.Collections.Immutable.dll</HintPath>
    </Reference>
    <Reference Include="Microsoft.CodeAnalysis.Workspaces">
      <HintPath>..\..\..\external\roslyn\Binaries\Release\Microsoft.CodeAnalysis.Workspaces.dll</HintPath>
    </Reference>
    <Reference Include="Microsoft.CodeAnalysis">
      <HintPath>..\..\..\external\roslyn\Binaries\Release\Microsoft.CodeAnalysis.dll</HintPath>
    </Reference>
    <Reference Include="System.Composition.Runtime">
      <HintPath>..\..\..\external\roslyn\Binaries\Release\System.Composition.Runtime.dll</HintPath>
    </Reference>
=======
    <Reference Include="System.Windows" Condition=" '$(Configuration)' == 'DebugWin32' Or '$(Configuration)' == 'ReleaseWin32' " />
    <Reference Include="PresentationCore" Condition=" '$(Configuration)' == 'DebugWin32' Or '$(Configuration)' == 'ReleaseWin32' " />
    <Reference Include="PresentationFramework" Condition=" '$(Configuration)' == 'DebugWin32' Or '$(Configuration)' == 'ReleaseWin32' " />
    <Reference Include="WindowsBase" Condition=" '$(Configuration)' == 'DebugWin32' Or '$(Configuration)' == 'ReleaseWin32' " />
    <Reference Include="System.Xaml" />
>>>>>>> 06754604
  </ItemGroup>
  <ItemGroup>
    <ProjectReference Include="..\MonoDevelop.Core\MonoDevelop.Core.csproj">
      <Project>{7525BB88-6142-4A26-93B9-A30C6983390A}</Project>
      <Name>MonoDevelop.Core</Name>
      <Private>False</Private>
    </ProjectReference>
    <ProjectReference Include="..\MonoDevelop.Projects.Formats.MSBuild\MonoDevelop.Projects.Formats.MSBuild.csproj">
      <Project>{A437F1A3-78DF-4F00-8053-D32A8B1EB679}</Project>
      <Name>MonoDevelop.Projects.Formats.MSBuild</Name>
      <Private>False</Private>
    </ProjectReference>
    <ProjectReference Include="..\..\..\external\nrefactory\ICSharpCode.NRefactory\ICSharpCode.NRefactory.csproj">
      <Project>{3B2A5653-EC97-4001-BB9B-D90F1AF2C371}</Project>
      <Name>ICSharpCode.NRefactory</Name>
    </ProjectReference>
    <ProjectReference Include="..\..\..\external\nrefactory\ICSharpCode.NRefactory.CSharp\ICSharpCode.NRefactory.CSharp.csproj">
      <Project>{53DCA265-3C3C-42F9-B647-F72BA678122B}</Project>
      <Name>ICSharpCode.NRefactory.CSharp</Name>
    </ProjectReference>
    <ProjectReference Include="..\..\..\external\xwt\Xwt\Xwt.csproj">
      <Project>{92494904-35FA-4DC9-BDE9-3A3E87AC49D3}</Project>
      <Name>Xwt</Name>
    </ProjectReference>
    <ProjectReference Include="..\..\..\external\xwt\Xwt.Gtk\Xwt.Gtk.csproj">
      <Project>{C3887A93-B2BD-4097-8E2F-3A063EFF32FD}</Project>
      <Name>Xwt.Gtk</Name>
    </ProjectReference>
    <ProjectReference Include="..\..\..\external\mono-addins\Mono.Addins\Mono.Addins.csproj">
      <Project>{91DD5A2D-9FE3-4C3C-9253-876141874DAD}</Project>
      <Name>Mono.Addins</Name>
      <Private>False</Private>
    </ProjectReference>
    <ProjectReference Include="..\..\..\external\mono-addins\Mono.Addins.Setup\Mono.Addins.Setup.csproj">
      <Project>{A85C9721-C054-4BD8-A1F3-0227615F0A36}</Project>
      <Name>Mono.Addins.Setup</Name>
      <Private>False</Private>
    </ProjectReference>
    <ProjectReference Include="..\..\..\external\mono-addins\Mono.Addins.Gui\Mono.Addins.Gui.csproj">
      <Project>{FEC19BDA-4904-4005-8C09-68E82E8BEF6A}</Project>
      <Name>Mono.Addins.Gui</Name>
      <Private>False</Private>
    </ProjectReference>
    <ProjectReference Include="..\..\..\external\cecil\Mono.Cecil.csproj">
      <Project>{D68133BD-1E63-496E-9EDE-4FBDBF77B486}</Project>
      <Name>Mono.Cecil</Name>
    </ProjectReference>
    <ProjectReference Include="..\..\..\external\debugger-libs\Mono.Debugging\Mono.Debugging.csproj">
      <Project>{90C99ADB-7D4B-4EB4-98C2-40BD1B14C7D2}</Project>
      <Name>Mono.Debugging</Name>
    </ProjectReference>
    <ProjectReference Include="..\..\..\external\nrefactory\ICSharpCode.NRefactory.IKVM\ICSharpCode.NRefactory.IKVM.csproj">
      <Project>{A727169F-D94F-443F-B305-B057D7F3B420}</Project>
      <Name>ICSharpCode.NRefactory.IKVM</Name>
    </ProjectReference>
    <ProjectReference Include="..\..\..\external\ikvm\reflect\IKVM.Reflection.csproj">
      <Project>{4CB170EF-DFE6-4A56-9E1B-A85449E827A7}</Project>
      <Name>IKVM.Reflection</Name>
    </ProjectReference>
    <ProjectReference Include="..\..\..\external\nrefactory\ICSharpCode.NRefactory.Cecil\ICSharpCode.NRefactory.Cecil.csproj">
      <Project>{2B8F4F83-C2B3-4E84-A27B-8DEE1BE0E006}</Project>
      <Name>ICSharpCode.NRefactory.Cecil</Name>
    </ProjectReference>
    <ProjectReference Include="..\..\..\external\RefactoringEssentials\RefactoringEssentials\RefactoringEssentials.csproj">
      <Project>{C465A5DC-AD28-49A2-89C0-F81838814A7E}</Project>
      <Name>RefactoringEssentials</Name>
    </ProjectReference>
  </ItemGroup>
  <ItemGroup>
    <EmbeddedResource Include="templates\AppConfigFile.xft.xml">
      <LogicalName>AppConfigFile.xft.xml</LogicalName>
    </EmbeddedResource>
    <EmbeddedResource Include="templates\BlankCombine.xpt.xml">
      <LogicalName>BlankCombine.xpt.xml</LogicalName>
    </EmbeddedResource>
    <EmbeddedResource Include="templates\EmptyClass.xft.xml">
      <LogicalName>EmptyClass.xft.xml</LogicalName>
    </EmbeddedResource>
    <EmbeddedResource Include="templates\EmptyEnum.xft.xml">
      <LogicalName>EmptyEnum.xft.xml</LogicalName>
    </EmbeddedResource>
    <EmbeddedResource Include="templates\EmptyHTMLFile.xft.xml">
      <LogicalName>EmptyHTMLFile.xft.xml</LogicalName>
    </EmbeddedResource>
    <EmbeddedResource Include="templates\EmptyInterface.xft.xml">
      <LogicalName>EmptyInterface.xft.xml</LogicalName>
    </EmbeddedResource>
    <EmbeddedResource Include="templates\EmptyResourceFile.xft.xml">
      <LogicalName>EmptyResourceFile.xft.xml</LogicalName>
    </EmbeddedResource>
    <EmbeddedResource Include="templates\EmptyStruct.xft.xml">
      <LogicalName>EmptyStruct.xft.xml</LogicalName>
    </EmbeddedResource>
    <EmbeddedResource Include="templates\EmptyTextFile.xft.xml">
      <LogicalName>EmptyTextFile.xft.xml</LogicalName>
    </EmbeddedResource>
    <EmbeddedResource Include="templates\EmptyXMLFile.xft.xml">
      <LogicalName>EmptyXMLFile.xft.xml</LogicalName>
    </EmbeddedResource>
    <EmbeddedResource Include="icons\assembly-reference-overlay-16.png">
      <LogicalName>assembly-reference-overlay-16.png</LogicalName>
    </EmbeddedResource>
    <EmbeddedResource Include="icons\assembly-reference-overlay-16%402x.png">
      <LogicalName>assembly-reference-overlay-16@2x.png</LogicalName>
    </EmbeddedResource>
    <EmbeddedResource Include="icons\invalid-reference-overlay-16.png">
      <LogicalName>invalid-reference-overlay-16.png</LogicalName>
    </EmbeddedResource>
    <EmbeddedResource Include="icons\invalid-reference-overlay-16%402x.png">
      <LogicalName>invalid-reference-overlay-16@2x.png</LogicalName>
    </EmbeddedResource>
    <EmbeddedResource Include="icons\project-reference-overlay-16.png">
      <LogicalName>project-reference-overlay-16.png</LogicalName>
    </EmbeddedResource>
    <EmbeddedResource Include="icons\project-reference-overlay-16%402x.png">
      <LogicalName>project-reference-overlay-16@2x.png</LogicalName>
    </EmbeddedResource>
    <EmbeddedResource Include="templates\GenericProject.xpt.xml">
      <LogicalName>GenericProject.xpt.xml</LogicalName>
    </EmbeddedResource>
    <EmbeddedResource Include="gtk-gui\gui.stetic">
      <LogicalName>gui.stetic</LogicalName>
    </EmbeddedResource>
    <EmbeddedResource Include="icons\pin-down-16.png">
      <LogicalName>pin-down-16.png</LogicalName>
    </EmbeddedResource>
    <EmbeddedResource Include="icons\pin-down-16%402x.png">
      <LogicalName>pin-down-16@2x.png</LogicalName>
    </EmbeddedResource>
    <EmbeddedResource Include="icons\pin-up-16.png">
      <LogicalName>pin-up-16.png</LogicalName>
    </EmbeddedResource>
    <EmbeddedResource Include="icons\pin-up-16%402x.png">
      <LogicalName>pin-up-16@2x.png</LogicalName>
    </EmbeddedResource>
    <EmbeddedResource Include="options\KeyBindingSchemeEmacs.xml">
      <LogicalName>KeyBindingSchemeEmacs.xml</LogicalName>
    </EmbeddedResource>
    <EmbeddedResource Include="options\KeyBindingSchemeVisualStudio.xml">
      <LogicalName>KeyBindingSchemeVisualStudio.xml</LogicalName>
    </EmbeddedResource>
    <EmbeddedResource Include="templates\Workspace.xpt.xml">
      <LogicalName>Workspace.xpt.xml</LogicalName>
    </EmbeddedResource>
    <EmbeddedResource Include="options\KeyBindingSchemeMonoDevelop1.xml">
      <LogicalName>KeyBindingSchemeMonoDevelop1.xml</LogicalName>
    </EmbeddedResource>
    <EmbeddedResource Include="icons\navigate-next-16.png">
      <LogicalName>navigate-next-16.png</LogicalName>
    </EmbeddedResource>
    <EmbeddedResource Include="icons\navigate-previous-16.png">
      <LogicalName>navigate-previous-16.png</LogicalName>
    </EmbeddedResource>
    <EmbeddedResource Include="options\KeyBindingSchemeMonoDevelop2.xml">
      <LogicalName>KeyBindingSchemeMonoDevelop2.xml</LogicalName>
    </EmbeddedResource>
    <EmbeddedResource Include="MonoDevelop.Ide.StandardHeader\MITX11LicencePolicy.xml">
      <LogicalName>MITX11LicencePolicy.xml</LogicalName>
    </EmbeddedResource>
    <EmbeddedResource Include="MonoDevelop.Ide.StandardHeader\Apache2LicencePolicy.xml">
      <LogicalName>Apache2LicencePolicy.xml</LogicalName>
    </EmbeddedResource>
    <EmbeddedResource Include="MonoDevelop.Ide.StandardHeader\GPL2LicencePolicy.xml">
      <LogicalName>GPL2LicencePolicy.xml</LogicalName>
    </EmbeddedResource>
    <EmbeddedResource Include="MonoDevelop.Ide.StandardHeader\GPL3LicencePolicy.xml">
      <LogicalName>GPL3LicencePolicy.xml</LogicalName>
    </EmbeddedResource>
    <EmbeddedResource Include="MonoDevelop.Ide.StandardHeader\LGPL2-1LicencePolicy.xml">
      <LogicalName>LGPL2-1LicencePolicy.xml</LogicalName>
    </EmbeddedResource>
    <EmbeddedResource Include="MonoDevelop.Ide.StandardHeader\NewBSDLicencePolicy.xml">
      <LogicalName>NewBSDLicencePolicy.xml</LogicalName>
    </EmbeddedResource>
    <EmbeddedResource Include="MonoDevelop.Ide.CodeTemplates\MonoDevelop-templates.xml">
      <LogicalName>MonoDevelop-templates.xml</LogicalName>
    </EmbeddedResource>
    <EmbeddedResource Include="MonoDevelop.Ide.CodeFormatting\MonoTextStylePolicy.xml">
      <LogicalName>MonoTextStylePolicy.xml</LogicalName>
    </EmbeddedResource>
    <EmbeddedResource Include="MonoDevelop.Ide.CodeFormatting\VisualStudioTextStylePolicy.xml">
      <LogicalName>VisualStudioTextStylePolicy.xml</LogicalName>
    </EmbeddedResource>
    <EmbeddedResource Include="MonoDevelop.Ide.StandardHeader\LGPL3LicencePolicy.xml">
      <LogicalName>LGPL3LicencePolicy.xml</LogicalName>
    </EmbeddedResource>
    <EmbeddedResource Include="MonoDevelop.Ide.CodeFormatting\InvariantTextStylePolicy.xml">
      <LogicalName>InvariantTextStylePolicy.xml</LogicalName>
    </EmbeddedResource>
    <EmbeddedResource Include="icons\add-namespace-16.png">
      <LogicalName>add-namespace-16.png</LogicalName>
    </EmbeddedResource>
    <EmbeddedResource Include="icons\assembly-project-16.png">
      <LogicalName>assembly-project-16.png</LogicalName>
    </EmbeddedResource>
    <EmbeddedResource Include="icons\assembly-project-16%402x.png">
      <LogicalName>assembly-project-16@2x.png</LogicalName>
    </EmbeddedResource>
    <EmbeddedResource Include="icons\breakpoint-16.png">
      <LogicalName>breakpoint-16.png</LogicalName>
    </EmbeddedResource>
    <EmbeddedResource Include="icons\breakpoint-16%402x.png">
      <LogicalName>breakpoint-16@2x.png</LogicalName>
    </EmbeddedResource>
    <EmbeddedResource Include="icons\breakpoint-disable-all-16.png">
      <LogicalName>breakpoint-disable-all-16.png</LogicalName>
    </EmbeddedResource>
    <EmbeddedResource Include="icons\breakpoint-disable-all-16%402x.png">
      <LogicalName>breakpoint-disable-all-16@2x.png</LogicalName>
    </EmbeddedResource>
    <EmbeddedResource Include="icons\breakpoint-disabled-16.png">
      <LogicalName>breakpoint-disabled-16.png</LogicalName>
    </EmbeddedResource>
    <EmbeddedResource Include="icons\breakpoint-disabled-16%402x.png">
      <LogicalName>breakpoint-disabled-16@2x.png</LogicalName>
    </EmbeddedResource>
    <EmbeddedResource Include="icons\breakpoint-invalid-16.png">
      <LogicalName>breakpoint-invalid-16.png</LogicalName>
    </EmbeddedResource>
    <EmbeddedResource Include="icons\breakpoint-invalid-16%402x.png">
      <LogicalName>breakpoint-invalid-16@2x.png</LogicalName>
    </EmbeddedResource>
    <EmbeddedResource Include="icons\breakpoint-new-16.png">
      <LogicalName>breakpoint-new-16.png</LogicalName>
    </EmbeddedResource>
    <EmbeddedResource Include="icons\breakpoint-new-16%402x.png">
      <LogicalName>breakpoint-new-16@2x.png</LogicalName>
    </EmbeddedResource>
    <EmbeddedResource Include="icons\breakpoint-on-off-16.png">
      <LogicalName>breakpoint-on-off-16.png</LogicalName>
    </EmbeddedResource>
    <EmbeddedResource Include="icons\breakpoint-on-off-16%402x.png">
      <LogicalName>breakpoint-on-off-16@2x.png</LogicalName>
    </EmbeddedResource>
    <EmbeddedResource Include="icons\build-project-16.png">
      <LogicalName>build-project-16.png</LogicalName>
    </EmbeddedResource>
    <EmbeddedResource Include="icons\build-solution-16.png">
      <LogicalName>build-solution-16.png</LogicalName>
    </EmbeddedResource>
    <EmbeddedResource Include="icons\element-template-16.png">
      <LogicalName>element-template-16.png</LogicalName>
    </EmbeddedResource>
    <EmbeddedResource Include="icons\element-template-16%402x.png">
      <LogicalName>element-template-16@2x.png</LogicalName>
    </EmbeddedResource>
    <EmbeddedResource Include="icons\element-template-surroundwith-16.png">
      <LogicalName>element-template-surroundwith-16.png</LogicalName>
    </EmbeddedResource>
    <EmbeddedResource Include="icons\element-template-surroundwith-16%402x.png">
      <LogicalName>element-template-surroundwith-16@2x.png</LogicalName>
    </EmbeddedResource>
    <EmbeddedResource Include="icons\comment-16.png">
      <LogicalName>comment-16.png</LogicalName>
    </EmbeddedResource>
    <EmbeddedResource Include="icons\comment-16%402x.png">
      <LogicalName>comment-16@2x.png</LogicalName>
    </EmbeddedResource>
    <EmbeddedResource Include="icons\edit-find-next-16.png">
      <LogicalName>edit-find-next-16.png</LogicalName>
    </EmbeddedResource>
    <EmbeddedResource Include="icons\edit-select-all-16.png">
      <LogicalName>edit-select-all-16.png</LogicalName>
    </EmbeddedResource>
    <EmbeddedResource Include="icons\element-class-16.png">
      <LogicalName>element-class-16.png</LogicalName>
    </EmbeddedResource>
    <EmbeddedResource Include="icons\element-class-16%402x.png">
      <LogicalName>element-class-16@2x.png</LogicalName>
    </EmbeddedResource>
    <EmbeddedResource Include="icons\element-delegate-16.png">
      <LogicalName>element-delegate-16.png</LogicalName>
    </EmbeddedResource>
    <EmbeddedResource Include="icons\element-delegate-16%402x.png">
      <LogicalName>element-delegate-16@2x.png</LogicalName>
    </EmbeddedResource>
    <EmbeddedResource Include="icons\element-enumeration-16.png">
      <LogicalName>element-enumeration-16.png</LogicalName>
    </EmbeddedResource>
    <EmbeddedResource Include="icons\element-enumeration-16%402x.png">
      <LogicalName>element-enumeration-16@2x.png</LogicalName>
    </EmbeddedResource>
    <EmbeddedResource Include="icons\element-event-16.png">
      <LogicalName>element-event-16.png</LogicalName>
    </EmbeddedResource>
    <EmbeddedResource Include="icons\element-event-16%402x.png">
      <LogicalName>element-event-16@2x.png</LogicalName>
    </EmbeddedResource>
    <EmbeddedResource Include="icons\element-extensionmethod-16.png">
      <LogicalName>element-extensionmethod-16.png</LogicalName>
    </EmbeddedResource>
    <EmbeddedResource Include="icons\element-extensionmethod-16%402x.png">
      <LogicalName>element-extensionmethod-16@2x.png</LogicalName>
    </EmbeddedResource>
    <EmbeddedResource Include="icons\element-field-16.png">
      <LogicalName>element-field-16.png</LogicalName>
    </EmbeddedResource>
    <EmbeddedResource Include="icons\element-field-16%402x.png">
      <LogicalName>element-field-16@2x.png</LogicalName>
    </EmbeddedResource>
    <EmbeddedResource Include="icons\element-interface-16.png">
      <LogicalName>element-interface-16.png</LogicalName>
    </EmbeddedResource>
    <EmbeddedResource Include="icons\element-interface-16%402x.png">
      <LogicalName>element-interface-16@2x.png</LogicalName>
    </EmbeddedResource>
    <EmbeddedResource Include="icons\element-constant-16.png">
      <LogicalName>element-constant-16.png</LogicalName>
    </EmbeddedResource>
    <EmbeddedResource Include="icons\element-constant-16%402x.png">
      <LogicalName>element-constant-16@2x.png</LogicalName>
    </EmbeddedResource>
    <EmbeddedResource Include="icons\element-method-16.png">
      <LogicalName>element-method-16.png</LogicalName>
    </EmbeddedResource>
    <EmbeddedResource Include="icons\element-method-16%402x.png">
      <LogicalName>element-method-16@2x.png</LogicalName>
    </EmbeddedResource>
    <EmbeddedResource Include="icons\element-method-new-16.png">
      <LogicalName>element-method-new-16.png</LogicalName>
    </EmbeddedResource>
    <EmbeddedResource Include="icons\element-method-new-16%402x.png">
      <LogicalName>element-method-new-16@2x.png</LogicalName>
    </EmbeddedResource>
    <EmbeddedResource Include="icons\element-namespace-16.png">
      <LogicalName>element-namespace-16.png</LogicalName>
    </EmbeddedResource>
    <EmbeddedResource Include="icons\element-namespace-16%402x.png">
      <LogicalName>element-namespace-16@2x.png</LogicalName>
    </EmbeddedResource>
    <EmbeddedResource Include="icons\element-property-16.png">
      <LogicalName>element-property-16.png</LogicalName>
    </EmbeddedResource>
    <EmbeddedResource Include="icons\element-property-16%402x.png">
      <LogicalName>element-property-16@2x.png</LogicalName>
    </EmbeddedResource>
    <EmbeddedResource Include="icons\element-structure-16.png">
      <LogicalName>element-structure-16.png</LogicalName>
    </EmbeddedResource>
    <EmbeddedResource Include="icons\element-structure-16%402x.png">
      <LogicalName>element-structure-16@2x.png</LogicalName>
    </EmbeddedResource>
    <EmbeddedResource Include="icons\file-class-32.png">
      <LogicalName>file-class-32.png</LogicalName>
    </EmbeddedResource>
    <EmbeddedResource Include="icons\file-class-32%402x.png">
      <LogicalName>file-class-32@2x.png</LogicalName>
    </EmbeddedResource>
    <EmbeddedResource Include="icons\file-enumeration-32.png">
      <LogicalName>file-enumeration-32.png</LogicalName>
    </EmbeddedResource>
    <EmbeddedResource Include="icons\file-enumeration-32%402x.png">
      <LogicalName>file-enumeration-32@2x.png</LogicalName>
    </EmbeddedResource>
    <EmbeddedResource Include="icons\file-interface-32.png">
      <LogicalName>file-interface-32.png</LogicalName>
    </EmbeddedResource>
    <EmbeddedResource Include="icons\file-interface-32%402x.png">
      <LogicalName>file-interface-32@2x.png</LogicalName>
    </EmbeddedResource>
    <EmbeddedResource Include="icons\file-struct-32.png">
      <LogicalName>file-struct-32.png</LogicalName>
    </EmbeddedResource>
    <EmbeddedResource Include="icons\file-struct-32%402x.png">
      <LogicalName>file-struct-32@2x.png</LogicalName>
    </EmbeddedResource>
    <EmbeddedResource Include="icons\file-xml-16.png">
      <LogicalName>file-xml-16.png</LogicalName>
    </EmbeddedResource>
    <EmbeddedResource Include="icons\file-xml-16%402x.png">
      <LogicalName>file-xml-16@2x.png</LogicalName>
    </EmbeddedResource>
    <EmbeddedResource Include="icons\file-xml-32.png">
      <LogicalName>file-xml-32.png</LogicalName>
    </EmbeddedResource>
    <EmbeddedResource Include="icons\file-xml-32%402x.png">
      <LogicalName>file-xml-32@2x.png</LogicalName>
    </EmbeddedResource>
    <EmbeddedResource Include="icons\file-script-16.png">
      <LogicalName>file-script-16.png</LogicalName>
    </EmbeddedResource>
    <EmbeddedResource Include="icons\file-script-16%402x.png">
      <LogicalName>file-script-16@2x.png</LogicalName>
    </EmbeddedResource>
    <EmbeddedResource Include="icons\file-script-32.png">
      <LogicalName>file-script-32.png</LogicalName>
    </EmbeddedResource>
    <EmbeddedResource Include="icons\file-script-32%402x.png">
      <LogicalName>file-script-32@2x.png</LogicalName>
    </EmbeddedResource>
    <EmbeddedResource Include="icons\folder-new-16.png">
      <LogicalName>folder-new-16.png</LogicalName>
    </EmbeddedResource>
    <EmbeddedResource Include="icons\element-keyword-16.png">
      <LogicalName>element-keyword-16.png</LogicalName>
    </EmbeddedResource>
    <EmbeddedResource Include="icons\element-keyword-16%402x.png">
      <LogicalName>element-keyword-16@2x.png</LogicalName>
    </EmbeddedResource>
    <EmbeddedResource Include="icons\monodevelop-16.png">
      <LogicalName>monodevelop-16.png</LogicalName>
    </EmbeddedResource>
    <EmbeddedResource Include="icons\monodevelop-22.png">
      <LogicalName>monodevelop-22.png</LogicalName>
    </EmbeddedResource>
    <EmbeddedResource Include="icons\monodevelop-32.png">
      <LogicalName>monodevelop-32.png</LogicalName>
    </EmbeddedResource>
    <EmbeddedResource Include="icons\monodevelop-48.png">
      <LogicalName>monodevelop-48.png</LogicalName>
    </EmbeddedResource>
    <EmbeddedResource Include="icons\package-16.png">
      <LogicalName>package-16.png</LogicalName>
    </EmbeddedResource>
    <EmbeddedResource Include="icons\package-16%402x.png">
      <LogicalName>package-16@2x.png</LogicalName>
    </EmbeddedResource>
    <EmbeddedResource Include="icons\package-24.png">
      <LogicalName>package-24.png</LogicalName>
    </EmbeddedResource>
    <EmbeddedResource Include="icons\package-24%402x.png">
      <LogicalName>package-24@2x.png</LogicalName>
    </EmbeddedResource>
    <EmbeddedResource Include="icons\package-32.png">
      <LogicalName>package-32.png</LogicalName>
    </EmbeddedResource>
    <EmbeddedResource Include="icons\package-32%402x.png">
      <LogicalName>package-32@2x.png</LogicalName>
    </EmbeddedResource>
    <EmbeddedResource Include="icons\package-48.png">
      <LogicalName>package-48.png</LogicalName>
    </EmbeddedResource>
    <EmbeddedResource Include="icons\package-48%402x.png">
      <LogicalName>package-48@2x.png</LogicalName>
    </EmbeddedResource>
    <EmbeddedResource Include="icons\pad-task-list-16.png">
      <LogicalName>pad-task-list-16.png</LogicalName>
    </EmbeddedResource>
    <EmbeddedResource Include="icons\pad-task-list-16%402x.png">
      <LogicalName>pad-task-list-16@2x.png</LogicalName>
    </EmbeddedResource>
    <EmbeddedResource Include="icons\project-16.png">
      <LogicalName>project-16.png</LogicalName>
    </EmbeddedResource>
    <EmbeddedResource Include="icons\project-16%402x.png">
      <LogicalName>project-16@2x.png</LogicalName>
    </EmbeddedResource>
    <EmbeddedResource Include="icons\project-32.png">
      <LogicalName>project-32.png</LogicalName>
    </EmbeddedResource>
    <EmbeddedResource Include="icons\project-32%402x.png">
      <LogicalName>project-32@2x.png</LogicalName>
    </EmbeddedResource>
    <EmbeddedResource Include="icons\project-console-overlay-32.png">
      <LogicalName>project-console-overlay-32.png</LogicalName>
    </EmbeddedResource>
    <EmbeddedResource Include="icons\project-console-overlay-32%402x.png">
      <LogicalName>project-console-overlay-32@2x.png</LogicalName>
    </EmbeddedResource>
    <EmbeddedResource Include="icons\project-gui-overlay-32.png">
      <LogicalName>project-gui-overlay-32.png</LogicalName>
    </EmbeddedResource>
    <EmbeddedResource Include="icons\project-gui-overlay-32%402x.png">
      <LogicalName>project-gui-overlay-32@2x.png</LogicalName>
    </EmbeddedResource>
    <EmbeddedResource Include="icons\project-library-overlay-32.png">
      <LogicalName>project-library-overlay-32.png</LogicalName>
    </EmbeddedResource>
    <EmbeddedResource Include="icons\project-library-overlay-32%402x.png">
      <LogicalName>project-library-overlay-32@2x.png</LogicalName>
    </EmbeddedResource>
    <EmbeddedResource Include="icons\project-shared-assets-overlay-32.png">
      <LogicalName>project-shared-assets-overlay-32.png</LogicalName>
    </EmbeddedResource>
    <EmbeddedResource Include="icons\project-shared-assets-overlay-32%402x.png">
      <LogicalName>project-shared-assets-overlay-32@2x.png</LogicalName>
    </EmbeddedResource>
    <EmbeddedResource Include="icons\project-package-overlay-32.png">
      <LogicalName>project-package-overlay-32.png</LogicalName>
    </EmbeddedResource>
    <EmbeddedResource Include="icons\project-package-overlay-32%402x.png">
      <LogicalName>project-package-overlay-32@2x.png</LogicalName>
    </EmbeddedResource>
    <EmbeddedResource Include="icons\project-new-16.png">
      <LogicalName>project-new-16.png</LogicalName>
    </EmbeddedResource>
    <EmbeddedResource Include="icons\package-source-16.png">
      <LogicalName>package-source-16.png</LogicalName>
    </EmbeddedResource>
    <EmbeddedResource Include="icons\package-source-16%402x.png">
      <LogicalName>package-source-16@2x.png</LogicalName>
    </EmbeddedResource>
    <EmbeddedResource Include="icons\reference-16.png">
      <LogicalName>reference-16.png</LogicalName>
    </EmbeddedResource>
    <EmbeddedResource Include="icons\reference-16%402x.png">
      <LogicalName>reference-16@2x.png</LogicalName>
    </EmbeddedResource>
    <EmbeddedResource Include="icons\solution-16.png">
      <LogicalName>solution-16.png</LogicalName>
    </EmbeddedResource>
    <EmbeddedResource Include="icons\solution-16%402x.png">
      <LogicalName>solution-16@2x.png</LogicalName>
    </EmbeddedResource>
    <EmbeddedResource Include="icons\solution-32.png">
      <LogicalName>solution-32.png</LogicalName>
    </EmbeddedResource>
    <EmbeddedResource Include="icons\solution-32%402x.png">
      <LogicalName>solution-32@2x.png</LogicalName>
    </EmbeddedResource>
    <EmbeddedResource Include="icons\solution-64.png">
      <LogicalName>solution-64.png</LogicalName>
    </EmbeddedResource>
    <EmbeddedResource Include="icons\solution-64%402x.png">
      <LogicalName>solution-64@2x.png</LogicalName>
    </EmbeddedResource>
    <EmbeddedResource Include="icons\solution-128.png">
      <LogicalName>solution-128.png</LogicalName>
    </EmbeddedResource>
    <EmbeddedResource Include="icons\solution-128%402x.png">
      <LogicalName>solution-128@2x.png</LogicalName>
    </EmbeddedResource>
    <EmbeddedResource Include="icons\solution-folder-new-16.png">
      <LogicalName>solution-folder-new-16.png</LogicalName>
    </EmbeddedResource>
    <EmbeddedResource Include="icons\solution-new-16.png">
      <LogicalName>solution-new-16.png</LogicalName>
    </EmbeddedResource>
    <EmbeddedResource Include="icons\element-visibility-internal-overlay-16.png">
      <LogicalName>element-visibility-internal-overlay-16.png</LogicalName>
    </EmbeddedResource>
    <EmbeddedResource Include="icons\element-visibility-internal-overlay-16%402x.png">
      <LogicalName>element-visibility-internal-overlay-16@2x.png</LogicalName>
    </EmbeddedResource>
    <EmbeddedResource Include="icons\element-visibility-private-overlay-16.png">
      <LogicalName>element-visibility-private-overlay-16.png</LogicalName>
    </EmbeddedResource>
    <EmbeddedResource Include="icons\element-visibility-private-overlay-16%402x.png">
      <LogicalName>element-visibility-private-overlay-16@2x.png</LogicalName>
    </EmbeddedResource>
    <EmbeddedResource Include="icons\element-visibility-protected-overlay-16.png">
      <LogicalName>element-visibility-protected-overlay-16.png</LogicalName>
    </EmbeddedResource>
    <EmbeddedResource Include="icons\element-visibility-protected-overlay-16%402x.png">
      <LogicalName>element-visibility-protected-overlay-16@2x.png</LogicalName>
    </EmbeddedResource>
    <EmbeddedResource Include="icons\element-visibility-internal-an-protected-overlay-16.png">
      <LogicalName>element-visibility-internal-an-protected-overlay-16.png</LogicalName>
    </EmbeddedResource>
    <EmbeddedResource Include="icons\element-visibility-internal-an-protected-overlay-16%402x.png">
      <LogicalName>element-visibility-internal-an-protected-overlay-16@2x.png</LogicalName>
    </EmbeddedResource>
    <EmbeddedResource Include="icons\element-visibility-internal-or-protected-overlay-16.png">
      <LogicalName>element-visibility-internal-or-protected-overlay-16.png</LogicalName>
    </EmbeddedResource>
    <EmbeddedResource Include="icons\element-visibility-internal-or-protected-overlay-16%402x.png">
      <LogicalName>element-visibility-internal-or-protected-overlay-16@2x.png</LogicalName>
    </EmbeddedResource>
    <EmbeddedResource Include="icons\element-visibility-static-overlay-16.png">
      <LogicalName>element-visibility-static-overlay-16.png</LogicalName>
    </EmbeddedResource>
    <EmbeddedResource Include="icons\element-visibility-static-overlay-16%402x.png">
      <LogicalName>element-visibility-static-overlay-16@2x.png</LogicalName>
    </EmbeddedResource>
    <EmbeddedResource Include="icons\project-web-overlay-32.png">
      <LogicalName>project-web-overlay-32.png</LogicalName>
    </EmbeddedResource>
    <EmbeddedResource Include="icons\project-web-overlay-32%402x.png">
      <LogicalName>project-web-overlay-32@2x.png</LogicalName>
    </EmbeddedResource>
    <EmbeddedResource Include="icons\workspace-16.png">
      <LogicalName>workspace-16.png</LogicalName>
    </EmbeddedResource>
    <EmbeddedResource Include="icons\workspace-16%402x.png">
      <LogicalName>workspace-16@2x.png</LogicalName>
    </EmbeddedResource>
    <EmbeddedResource Include="icons\workspace-32.png">
      <LogicalName>workspace-32.png</LogicalName>
    </EmbeddedResource>
    <EmbeddedResource Include="icons\workspace-32%402x.png">
      <LogicalName>workspace-32@2x.png</LogicalName>
    </EmbeddedResource>
    <EmbeddedResource Include="MonoDevelop.Components.Docking\icons\pad-minimize-9.png">
      <LogicalName>pad-minimize-9.png</LogicalName>
    </EmbeddedResource>
    <EmbeddedResource Include="MonoDevelop.Components.Docking\icons\pad-minimize-9%402x.png">
      <LogicalName>pad-minimize-9@2x.png</LogicalName>
    </EmbeddedResource>
    <EmbeddedResource Include="MonoDevelop.Components.Docking\icons\pad-close-9.png">
      <LogicalName>pad-close-9.png</LogicalName>
    </EmbeddedResource>
    <EmbeddedResource Include="MonoDevelop.Components.Docking\icons\pad-close-9%402x.png">
      <LogicalName>pad-close-9@2x.png</LogicalName>
    </EmbeddedResource>
    <EmbeddedResource Include="MonoDevelop.Components.Docking\icons\pad-dock-9.png">
      <LogicalName>pad-dock-9.png</LogicalName>
    </EmbeddedResource>
    <EmbeddedResource Include="MonoDevelop.Components.Docking\icons\pad-dock-9%402x.png">
      <LogicalName>pad-dock-9@2x.png</LogicalName>
    </EmbeddedResource>
    <EmbeddedResource Include="MonoDevelop.Ide.Gui.Pads.ProjectPad\ProjectPadContextMenu.addin.xml">
      <LogicalName>ProjectPadContextMenu.addin.xml</LogicalName>
    </EmbeddedResource>
    <EmbeddedResource Include="ExtensionModel\Commands.addin.xml">
      <LogicalName>Commands.addin.xml</LogicalName>
    </EmbeddedResource>
    <EmbeddedResource Include="ExtensionModel\DefaultPolicyPanels.addin.xml">
      <LogicalName>DefaultPolicyPanels.addin.xml</LogicalName>
    </EmbeddedResource>
    <EmbeddedResource Include="ExtensionModel\GlobalOptionsDialog.addin.xml">
      <LogicalName>GlobalOptionsDialog.addin.xml</LogicalName>
    </EmbeddedResource>
    <EmbeddedResource Include="ExtensionModel\ItemOptionPanels.addin.xml">
      <LogicalName>ItemOptionPanels.addin.xml</LogicalName>
    </EmbeddedResource>
    <EmbeddedResource Include="ExtensionModel\MainMenu.addin.xml">
      <LogicalName>MainMenu.addin.xml</LogicalName>
    </EmbeddedResource>
    <EmbeddedResource Include="ExtensionModel\MainToolbar.addin.xml">
      <LogicalName>MainToolbar.addin.xml</LogicalName>
    </EmbeddedResource>
    <EmbeddedResource Include="ExtensionModel\MimeTypes.addin.xml">
      <LogicalName>MimeTypes.addin.xml</LogicalName>
    </EmbeddedResource>
    <EmbeddedResource Include="ExtensionModel\Pads.addin.xml">
      <LogicalName>Pads.addin.xml</LogicalName>
    </EmbeddedResource>
    <EmbeddedResource Include="ExtensionModel\StockIcons.addin.xml">
      <LogicalName>StockIcons.addin.xml</LogicalName>
    </EmbeddedResource>
    <EmbeddedResource Include="ExtensionModel\Templates.addin.xml">
      <LogicalName>Templates.addin.xml</LogicalName>
    </EmbeddedResource>
    <EmbeddedResource Include="ExtensionModel\MonoDevelop.Ide.addin.xml">
      <LogicalName>MonoDevelop.Ide.addin.xml</LogicalName>
    </EmbeddedResource>
    <EmbeddedResource Include="ExtensionModel\Policies.addin.xml">
      <LogicalName>Policies.addin.xml</LogicalName>
    </EmbeddedResource>
    <EmbeddedResource Include="MonoDevelop.Components.Commands\CommandsExtensionModel.addin.xml">
      <LogicalName>CommandsExtensionModel.addin.xml</LogicalName>
    </EmbeddedResource>
    <EmbeddedResource Include="MonoDevelop.Ide.Gui.Pads.ClassPad\ClassPadContextMenu.addin.xml">
      <LogicalName>ClassPadContextMenu.addin.xml</LogicalName>
    </EmbeddedResource>
    <EmbeddedResource Include="icons\feedback-16.png">
      <LogicalName>feedback-16.png</LogicalName>
    </EmbeddedResource>
    <EmbeddedResource Include="icons\feedback-16%402x.png">
      <LogicalName>feedback-16@2x.png</LogicalName>
    </EmbeddedResource>
    <EmbeddedResource Include="icons\updates-16.png">
      <LogicalName>updates-16.png</LogicalName>
    </EmbeddedResource>
    <EmbeddedResource Include="icons\updates-16%402x.png">
      <LogicalName>updates-16@2x.png</LogicalName>
    </EmbeddedResource>
    <EmbeddedResource Include="branding\WelcomePage_Logo.png">
      <LogicalName>WelcomePage_Logo.png</LogicalName>
    </EmbeddedResource>
    <EmbeddedResource Include="branding\WelcomePage_TopBorderRepeat.png">
      <LogicalName>WelcomePage_TopBorderRepeat.png</LogicalName>
    </EmbeddedResource>
    <EmbeddedResource Include="branding\AboutImage.png">
      <LogicalName>AboutImage.png</LogicalName>
    </EmbeddedResource>
    <EmbeddedResource Include="icons\popup-close-16.png">
      <LogicalName>popup-close-16.png</LogicalName>
    </EmbeddedResource>
    <EmbeddedResource Include="icons\popup-close-16%402x.png">
      <LogicalName>popup-close-16@2x.png</LogicalName>
    </EmbeddedResource>
    <EmbeddedResource Include="icons\popup-close-hover-16.png">
      <LogicalName>popup-close-hover-16.png</LogicalName>
    </EmbeddedResource>
    <EmbeddedResource Include="icons\popup-close-hover-16%402x.png">
      <LogicalName>popup-close-hover-16@2x.png</LogicalName>
    </EmbeddedResource>
    <EmbeddedResource Include="MonoDevelop.Components.MainToolbar\assets\btn-debug-base-left-cap-normal.png">
      <LogicalName>btn-debug-base-left-cap-normal.png</LogicalName>
    </EmbeddedResource>
    <EmbeddedResource Include="MonoDevelop.Components.MainToolbar\assets\btn-debug-base-left-cap-normal%402x.png">
      <LogicalName>btn-debug-base-left-cap-normal@2x.png</LogicalName>
    </EmbeddedResource>
    <EmbeddedResource Include="MonoDevelop.Components.MainToolbar\assets\btn-debug-base-left-cap-pressed.png">
      <LogicalName>btn-debug-base-left-cap-pressed.png</LogicalName>
    </EmbeddedResource>
    <EmbeddedResource Include="MonoDevelop.Components.MainToolbar\assets\btn-debug-base-left-cap-pressed%402x.png">
      <LogicalName>btn-debug-base-left-cap-pressed@2x.png</LogicalName>
    </EmbeddedResource>
    <EmbeddedResource Include="MonoDevelop.Components.MainToolbar\assets\btn-debug-base-middle-cap-normal.png">
      <LogicalName>btn-debug-base-middle-cap-normal.png</LogicalName>
    </EmbeddedResource>
    <EmbeddedResource Include="MonoDevelop.Components.MainToolbar\assets\btn-debug-base-middle-cap-normal%402x.png">
      <LogicalName>btn-debug-base-middle-cap-normal@2x.png</LogicalName>
    </EmbeddedResource>
    <EmbeddedResource Include="MonoDevelop.Components.MainToolbar\assets\btn-debug-base-middle-cap-pressed.png">
      <LogicalName>btn-debug-base-middle-cap-pressed.png</LogicalName>
    </EmbeddedResource>
    <EmbeddedResource Include="MonoDevelop.Components.MainToolbar\assets\btn-debug-base-middle-cap-pressed%402x.png">
      <LogicalName>btn-debug-base-middle-cap-pressed@2x.png</LogicalName>
    </EmbeddedResource>
    <EmbeddedResource Include="MonoDevelop.Components.MainToolbar\assets\btn-debug-base-right-cap-normal.png">
      <LogicalName>btn-debug-base-right-cap-normal.png</LogicalName>
    </EmbeddedResource>
    <EmbeddedResource Include="MonoDevelop.Components.MainToolbar\assets\btn-debug-base-right-cap-normal%402x.png">
      <LogicalName>btn-debug-base-right-cap-normal@2x.png</LogicalName>
    </EmbeddedResource>
    <EmbeddedResource Include="MonoDevelop.Components.MainToolbar\assets\btn-debug-base-right-cap-pressed.png">
      <LogicalName>btn-debug-base-right-cap-pressed.png</LogicalName>
    </EmbeddedResource>
    <EmbeddedResource Include="MonoDevelop.Components.MainToolbar\assets\btn-debug-base-right-cap-pressed%402x.png">
      <LogicalName>btn-debug-base-right-cap-pressed@2x.png</LogicalName>
    </EmbeddedResource>
    <EmbeddedResource Include="MonoDevelop.Components.MainToolbar\assets\btn-execute-disabled-32.png">
      <LogicalName>btn-execute-disabled-32.png</LogicalName>
    </EmbeddedResource>
    <EmbeddedResource Include="MonoDevelop.Components.MainToolbar\assets\btn-execute-disabled-32%402x.png">
      <LogicalName>btn-execute-disabled-32@2x.png</LogicalName>
    </EmbeddedResource>
    <EmbeddedResource Include="MonoDevelop.Components.MainToolbar\assets\btn-execute-hover-32.png">
      <LogicalName>btn-execute-hover-32.png</LogicalName>
    </EmbeddedResource>
    <EmbeddedResource Include="MonoDevelop.Components.MainToolbar\assets\btn-execute-hover-32%402x.png">
      <LogicalName>btn-execute-hover-32@2x.png</LogicalName>
    </EmbeddedResource>
    <EmbeddedResource Include="MonoDevelop.Components.MainToolbar\assets\btn-execute-normal-32.png">
      <LogicalName>btn-execute-normal-32.png</LogicalName>
    </EmbeddedResource>
    <EmbeddedResource Include="MonoDevelop.Components.MainToolbar\assets\btn-execute-normal-32%402x.png">
      <LogicalName>btn-execute-normal-32@2x.png</LogicalName>
    </EmbeddedResource>
    <EmbeddedResource Include="MonoDevelop.Components.MainToolbar\assets\btn-execute-pressed-32.png">
      <LogicalName>btn-execute-pressed-32.png</LogicalName>
    </EmbeddedResource>
    <EmbeddedResource Include="MonoDevelop.Components.MainToolbar\assets\btn-execute-pressed-32%402x.png">
      <LogicalName>btn-execute-pressed-32@2x.png</LogicalName>
    </EmbeddedResource>
    <EmbeddedResource Include="MonoDevelop.Components.MainToolbar\icons\ico-execute-disabled-32.png">
      <LogicalName>ico-execute-disabled-32.png</LogicalName>
    </EmbeddedResource>
    <EmbeddedResource Include="MonoDevelop.Components.MainToolbar\icons\ico-execute-disabled-32%402x.png">
      <LogicalName>ico-execute-disabled-32@2x.png</LogicalName>
    </EmbeddedResource>
    <EmbeddedResource Include="MonoDevelop.Components.MainToolbar\icons\ico-execute-normal-32.png">
      <LogicalName>ico-execute-normal-32.png</LogicalName>
    </EmbeddedResource>
    <EmbeddedResource Include="MonoDevelop.Components.MainToolbar\icons\ico-execute-normal-32%402x.png">
      <LogicalName>ico-execute-normal-32@2x.png</LogicalName>
    </EmbeddedResource>
    <EmbeddedResource Include="MonoDevelop.Components.MainToolbar\icons\ico-stop-disabled-32.png">
      <LogicalName>ico-stop-disabled-32.png</LogicalName>
    </EmbeddedResource>
    <EmbeddedResource Include="MonoDevelop.Components.MainToolbar\icons\ico-stop-disabled-32%402x.png">
      <LogicalName>ico-stop-disabled-32@2x.png</LogicalName>
    </EmbeddedResource>
    <EmbeddedResource Include="MonoDevelop.Components.MainToolbar\icons\ico-stop-normal-32.png">
      <LogicalName>ico-stop-normal-32.png</LogicalName>
    </EmbeddedResource>
    <EmbeddedResource Include="MonoDevelop.Components.MainToolbar\icons\ico-stop-normal-32%402x.png">
      <LogicalName>ico-stop-normal-32@2x.png</LogicalName>
    </EmbeddedResource>
    <EmbeddedResource Include="icons\disclose-arrow-down-16.png">
      <LogicalName>disclose-arrow-down-16.png</LogicalName>
    </EmbeddedResource>
    <EmbeddedResource Include="icons\disclose-arrow-down-16%402x.png">
      <LogicalName>disclose-arrow-down-16@2x.png</LogicalName>
    </EmbeddedResource>
    <EmbeddedResource Include="icons\disclose-arrow-up-16.png">
      <LogicalName>disclose-arrow-up-16.png</LogicalName>
    </EmbeddedResource>
    <EmbeddedResource Include="icons\disclose-arrow-up-16%402x.png">
      <LogicalName>disclose-arrow-up-16@2x.png</LogicalName>
    </EmbeddedResource>
    <EmbeddedResource Include="icons\pad-search-results-16.png">
      <LogicalName>pad-search-results-16.png</LogicalName>
    </EmbeddedResource>
    <EmbeddedResource Include="icons\pad-search-results-16%402x.png">
      <LogicalName>pad-search-results-16@2x.png</LogicalName>
    </EmbeddedResource>
    <EmbeddedResource Include="icons\searchbox-clear-16.png">
      <LogicalName>searchbox-clear-16.png</LogicalName>
    </EmbeddedResource>
    <EmbeddedResource Include="icons\searchbox-clear-16%402x.png">
      <LogicalName>searchbox-clear-16@2x.png</LogicalName>
    </EmbeddedResource>
    <EmbeddedResource Include="icons\searchbox-search-16.png">
      <LogicalName>searchbox-search-16.png</LogicalName>
    </EmbeddedResource>
    <EmbeddedResource Include="icons\searchbox-search-16%402x.png">
      <LogicalName>searchbox-search-16@2x.png</LogicalName>
    </EmbeddedResource>
    <EmbeddedResource Include="icons\tree-popup-button.png">
      <LogicalName>tree-popup-button.png</LogicalName>
    </EmbeddedResource>
    <EmbeddedResource Include="icons\tree-popup-button%402x.png">
      <LogicalName>tree-popup-button@2x.png</LogicalName>
    </EmbeddedResource>
    <EmbeddedResource Include="icons\tree-popup-button-hover.png">
      <LogicalName>tree-popup-button-hover.png</LogicalName>
    </EmbeddedResource>
    <EmbeddedResource Include="icons\tree-popup-button-hover%402x.png">
      <LogicalName>tree-popup-button-hover@2x.png</LogicalName>
    </EmbeddedResource>
    <EmbeddedResource Include="icons\tree-popup-button-down.png">
      <LogicalName>tree-popup-button-down.png</LogicalName>
    </EmbeddedResource>
    <EmbeddedResource Include="icons\tree-popup-button-down%402x.png">
      <LogicalName>tree-popup-button-down@2x.png</LogicalName>
    </EmbeddedResource>
    <EmbeddedResource Include="icons\clear-all-bookmarks-16.png">
      <LogicalName>clear-all-bookmarks-16.png</LogicalName>
    </EmbeddedResource>
    <EmbeddedResource Include="icons\close-all-documents-16.png">
      <LogicalName>close-all-documents-16.png</LogicalName>
    </EmbeddedResource>
    <EmbeddedResource Include="icons\close-solution-16.png">
      <LogicalName>close-solution-16.png</LogicalName>
    </EmbeddedResource>
    <EmbeddedResource Include="icons\empty-16.png">
      <LogicalName>empty-16.png</LogicalName>
    </EmbeddedResource>
    <EmbeddedResource Include="icons\find-in-files-16.png">
      <LogicalName>find-in-files-16.png</LogicalName>
    </EmbeddedResource>
    <EmbeddedResource Include="icons\goto-next-bookmark-16.png">
      <LogicalName>goto-next-bookmark-16.png</LogicalName>
    </EmbeddedResource>
    <EmbeddedResource Include="icons\goto-prev-bookmark-16.png">
      <LogicalName>goto-prev-bookmark-16.png</LogicalName>
    </EmbeddedResource>
    <EmbeddedResource Include="icons\pad-application-output-16.png">
      <LogicalName>pad-application-output-16.png</LogicalName>
    </EmbeddedResource>
    <EmbeddedResource Include="icons\pad-application-output-16%402x.png">
      <LogicalName>pad-application-output-16@2x.png</LogicalName>
    </EmbeddedResource>
    <EmbeddedResource Include="icons\pad-immediate-16.png">
      <LogicalName>pad-immediate-16.png</LogicalName>
    </EmbeddedResource>
    <EmbeddedResource Include="icons\pad-immediate-16%402x.png">
      <LogicalName>pad-immediate-16@2x.png</LogicalName>
    </EmbeddedResource>
    <EmbeddedResource Include="icons\pad-generic-pad-16.png">
      <LogicalName>pad-generic-pad-16.png</LogicalName>
    </EmbeddedResource>
    <EmbeddedResource Include="icons\pad-generic-pad-16%402x.png">
      <LogicalName>pad-generic-pad-16@2x.png</LogicalName>
    </EmbeddedResource>
    <EmbeddedResource Include="icons\replace-in-files-16.png">
      <LogicalName>replace-in-files-16.png</LogicalName>
    </EmbeddedResource>
    <EmbeddedResource Include="icons\file-resource-16.png">
      <LogicalName>file-resource-16.png</LogicalName>
    </EmbeddedResource>
    <EmbeddedResource Include="icons\file-resource-16%402x.png">
      <LogicalName>file-resource-16@2x.png</LogicalName>
    </EmbeddedResource>
    <EmbeddedResource Include="icons\file-resource-32.png">
      <LogicalName>file-resource-32.png</LogicalName>
    </EmbeddedResource>
    <EmbeddedResource Include="icons\file-resource-32%402x.png">
      <LogicalName>file-resource-32@2x.png</LogicalName>
    </EmbeddedResource>
    <EmbeddedResource Include="icons\file-text-32.png">
      <LogicalName>file-text-32.png</LogicalName>
    </EmbeddedResource>
    <EmbeddedResource Include="icons\file-text-32%402x.png">
      <LogicalName>file-text-32@2x.png</LogicalName>
    </EmbeddedResource>
    <EmbeddedResource Include="icons\file-text-16.png">
      <LogicalName>file-text-16.png</LogicalName>
    </EmbeddedResource>
    <EmbeddedResource Include="icons\file-text-16%402x.png">
      <LogicalName>file-text-16@2x.png</LogicalName>
    </EmbeddedResource>
    <EmbeddedResource Include="icons\toggle-bookmark-16.png">
      <LogicalName>toggle-bookmark-16.png</LogicalName>
    </EmbeddedResource>
    <EmbeddedResource Include="icons\web-search-16.png">
      <LogicalName>web-search-16.png</LogicalName>
    </EmbeddedResource>
    <EmbeddedResource Include="icons\file-generic-16.png">
      <LogicalName>file-generic-16.png</LogicalName>
    </EmbeddedResource>
    <EmbeddedResource Include="icons\file-generic-16%402x.png">
      <LogicalName>file-generic-16@2x.png</LogicalName>
    </EmbeddedResource>
    <EmbeddedResource Include="icons\file-generic-32.png">
      <LogicalName>file-generic-32.png</LogicalName>
    </EmbeddedResource>
    <EmbeddedResource Include="icons\file-generic-32%402x.png">
      <LogicalName>file-generic-32@2x.png</LogicalName>
    </EmbeddedResource>
    <EmbeddedResource Include="icons\tabbar-prev-12.png">
      <LogicalName>tabbar-prev-12.png</LogicalName>
    </EmbeddedResource>
    <EmbeddedResource Include="icons\tabbar-prev-12%402x.png">
      <LogicalName>tabbar-prev-12@2x.png</LogicalName>
    </EmbeddedResource>
    <EmbeddedResource Include="icons\tabbar-next-12.png">
      <LogicalName>tabbar-next-12.png</LogicalName>
    </EmbeddedResource>
    <EmbeddedResource Include="icons\tabbar-next-12%402x.png">
      <LogicalName>tabbar-next-12@2x.png</LogicalName>
    </EmbeddedResource>
    <EmbeddedResource Include="icons\breadcrumb-previous-normal-16.png">
      <LogicalName>breadcrumb-previous-normal-16.png</LogicalName>
    </EmbeddedResource>
    <EmbeddedResource Include="icons\breadcrumb-previous-normal-16%402x.png">
      <LogicalName>breadcrumb-previous-normal-16@2x.png</LogicalName>
    </EmbeddedResource>
    <EmbeddedResource Include="icons\breadcrumb-next-normal-16.png">
      <LogicalName>breadcrumb-next-normal-16.png</LogicalName>
    </EmbeddedResource>
    <EmbeddedResource Include="icons\breadcrumb-next-normal-16%402x.png">
      <LogicalName>breadcrumb-next-normal-16@2x.png</LogicalName>
    </EmbeddedResource>
    <EmbeddedResource Include="icons\information-16.png">
      <LogicalName>information-16.png</LogicalName>
    </EmbeddedResource>
    <EmbeddedResource Include="icons\information-16%402x.png">
      <LogicalName>information-16@2x.png</LogicalName>
    </EmbeddedResource>
    <EmbeddedResource Include="icons\information-24.png">
      <LogicalName>information-24.png</LogicalName>
    </EmbeddedResource>
    <EmbeddedResource Include="icons\information-24%402x.png">
      <LogicalName>information-24@2x.png</LogicalName>
    </EmbeddedResource>
    <EmbeddedResource Include="icons\information-32.png">
      <LogicalName>information-32.png</LogicalName>
    </EmbeddedResource>
    <EmbeddedResource Include="icons\information-32%402x.png">
      <LogicalName>information-32@2x.png</LogicalName>
    </EmbeddedResource>
    <EmbeddedResource Include="icons\information-48.png">
      <LogicalName>information-48.png</LogicalName>
    </EmbeddedResource>
    <EmbeddedResource Include="icons\information-48%402x.png">
      <LogicalName>information-48@2x.png</LogicalName>
    </EmbeddedResource>
    <EmbeddedResource Include="icons\question-16.png">
      <LogicalName>question-16.png</LogicalName>
    </EmbeddedResource>
    <EmbeddedResource Include="icons\question-16%402x.png">
      <LogicalName>question-16@2x.png</LogicalName>
    </EmbeddedResource>
    <EmbeddedResource Include="icons\question-24.png">
      <LogicalName>question-24.png</LogicalName>
    </EmbeddedResource>
    <EmbeddedResource Include="icons\question-24%402x.png">
      <LogicalName>question-24@2x.png</LogicalName>
    </EmbeddedResource>
    <EmbeddedResource Include="icons\question-32.png">
      <LogicalName>question-32.png</LogicalName>
    </EmbeddedResource>
    <EmbeddedResource Include="icons\question-32%402x.png">
      <LogicalName>question-32@2x.png</LogicalName>
    </EmbeddedResource>
    <EmbeddedResource Include="icons\question-48.png">
      <LogicalName>question-48.png</LogicalName>
    </EmbeddedResource>
    <EmbeddedResource Include="icons\question-48%402x.png">
      <LogicalName>question-48@2x.png</LogicalName>
    </EmbeddedResource>
    <EmbeddedResource Include="icons\command-16.png">
      <LogicalName>command-16.png</LogicalName>
    </EmbeddedResource>
    <EmbeddedResource Include="icons\command-16%402x.png">
      <LogicalName>command-16@2x.png</LogicalName>
    </EmbeddedResource>
    <EmbeddedResource Include="MonoDevelop.Components.MainToolbar\icons\ico-build-disabled-32.png">
      <LogicalName>ico-build-disabled-32.png</LogicalName>
    </EmbeddedResource>
    <EmbeddedResource Include="MonoDevelop.Components.MainToolbar\icons\ico-build-disabled-32%402x.png">
      <LogicalName>ico-build-disabled-32@2x.png</LogicalName>
    </EmbeddedResource>
    <EmbeddedResource Include="MonoDevelop.Components.MainToolbar\icons\ico-build-normal-32.png">
      <LogicalName>ico-build-normal-32.png</LogicalName>
    </EmbeddedResource>
    <EmbeddedResource Include="MonoDevelop.Components.MainToolbar\icons\ico-build-normal-32%402x.png">
      <LogicalName>ico-build-normal-32@2x.png</LogicalName>
    </EmbeddedResource>
    <EmbeddedResource Include="icons\stop-16.png">
      <LogicalName>stop-16.png</LogicalName>
    </EmbeddedResource>
    <EmbeddedResource Include="icons\stop-16%402x.png">
      <LogicalName>stop-16@2x.png</LogicalName>
    </EmbeddedResource>
    <EmbeddedResource Include="icons\clear-16.png">
      <LogicalName>clear-16.png</LogicalName>
    </EmbeddedResource>
    <EmbeddedResource Include="icons\clear-16%402x.png">
      <LogicalName>clear-16@2x.png</LogicalName>
    </EmbeddedResource>
    <EmbeddedResource Include="MonoDevelop.Ide.WelcomePage\icons\link-chat.png">
      <LogicalName>link-chat.png</LogicalName>
    </EmbeddedResource>
    <EmbeddedResource Include="MonoDevelop.Ide.WelcomePage\icons\link-cloud.png">
      <LogicalName>link-cloud.png</LogicalName>
    </EmbeddedResource>
    <EmbeddedResource Include="MonoDevelop.Ide.WelcomePage\icons\link-heart.png">
      <LogicalName>link-heart.png</LogicalName>
    </EmbeddedResource>
    <EmbeddedResource Include="MonoDevelop.Ide.WelcomePage\icons\link-info.png">
      <LogicalName>link-info.png</LogicalName>
    </EmbeddedResource>
    <EmbeddedResource Include="MonoDevelop.Ide.WelcomePage\icons\new_solution.png">
      <LogicalName>new_solution.png</LogicalName>
    </EmbeddedResource>
    <EmbeddedResource Include="MonoDevelop.Ide.WelcomePage\icons\open_solution.png">
      <LogicalName>open_solution.png</LogicalName>
    </EmbeddedResource>
    <EmbeddedResource Include="icons\link-overlay-16.png">
      <LogicalName>link-overlay-16.png</LogicalName>
    </EmbeddedResource>
    <EmbeddedResource Include="icons\link-overlay-16%402x.png">
      <LogicalName>link-overlay-16@2x.png</LogicalName>
    </EmbeddedResource>
    <EmbeddedResource Include="icons\pad-error-list-16.png">
      <LogicalName>pad-error-list-16.png</LogicalName>
    </EmbeddedResource>
    <EmbeddedResource Include="icons\pad-error-list-16%402x.png">
      <LogicalName>pad-error-list-16@2x.png</LogicalName>
    </EmbeddedResource>
    <EmbeddedResource Include="icons\pad-error-list-errors-16.png">
      <LogicalName>pad-error-list-errors-16.png</LogicalName>
    </EmbeddedResource>
    <EmbeddedResource Include="icons\pad-error-list-errors-16%402x.png">
      <LogicalName>pad-error-list-errors-16@2x.png</LogicalName>
    </EmbeddedResource>
    <EmbeddedResource Include="icons\pad-error-list-warnings-16.png">
      <LogicalName>pad-error-list-warnings-16.png</LogicalName>
    </EmbeddedResource>
    <EmbeddedResource Include="icons\pad-error-list-warnings-16%402x.png">
      <LogicalName>pad-error-list-warnings-16@2x.png</LogicalName>
    </EmbeddedResource>
    <EmbeddedResource Include="MonoDevelop.Ide.WelcomePage\icons\starburst.png">
      <LogicalName>starburst.png</LogicalName>
    </EmbeddedResource>
    <EmbeddedResource Include="icons\element-variable-16.png">
      <LogicalName>element-variable-16.png</LogicalName>
    </EmbeddedResource>
    <EmbeddedResource Include="icons\element-variable-16%402x.png">
      <LogicalName>element-variable-16@2x.png</LogicalName>
    </EmbeddedResource>
    <EmbeddedResource Include="icons\element-exception-16.png">
      <LogicalName>element-exception-16.png</LogicalName>
    </EmbeddedResource>
    <EmbeddedResource Include="icons\element-exception-16%402x.png">
      <LogicalName>element-exception-16@2x.png</LogicalName>
    </EmbeddedResource>
    <EmbeddedResource Include="icons\element-fs-field-16.png">
      <LogicalName>element-fs-field-16.png</LogicalName>
    </EmbeddedResource>
    <EmbeddedResource Include="icons\element-fs-field-16%402x.png">
      <LogicalName>element-fs-field-16@2x.png</LogicalName>
    </EmbeddedResource>
    <EmbeddedResource Include="icons\element-module-16.png">
      <LogicalName>element-module-16.png</LogicalName>
    </EmbeddedResource>
    <EmbeddedResource Include="icons\element-module-16%402x.png">
      <LogicalName>element-module-16@2x.png</LogicalName>
    </EmbeddedResource>
    <EmbeddedResource Include="icons\element-other-declaration-16.png">
      <LogicalName>element-other-declaration-16.png</LogicalName>
    </EmbeddedResource>
    <EmbeddedResource Include="icons\element-other-declaration-16%402x.png">
      <LogicalName>element-other-declaration-16@2x.png</LogicalName>
    </EmbeddedResource>
    <EmbeddedResource Include="icons\element-type-16.png">
      <LogicalName>element-type-16.png</LogicalName>
    </EmbeddedResource>
    <EmbeddedResource Include="icons\element-type-16%402x.png">
      <LogicalName>element-type-16@2x.png</LogicalName>
    </EmbeddedResource>
    <EmbeddedResource Include="icons\file-source-16.png">
      <LogicalName>file-source-16.png</LogicalName>
    </EmbeddedResource>
    <EmbeddedResource Include="icons\file-source-16%402x.png">
      <LogicalName>file-source-16@2x.png</LogicalName>
    </EmbeddedResource>
    <EmbeddedResource Include="icons\file-source-32.png">
      <LogicalName>file-source-32.png</LogicalName>
    </EmbeddedResource>
    <EmbeddedResource Include="icons\file-source-32%402x.png">
      <LogicalName>file-source-32@2x.png</LogicalName>
    </EmbeddedResource>
    <EmbeddedResource Include="icons\file-header-16.png">
      <LogicalName>file-header-16.png</LogicalName>
    </EmbeddedResource>
    <EmbeddedResource Include="icons\file-header-16%402x.png">
      <LogicalName>file-header-16@2x.png</LogicalName>
    </EmbeddedResource>
    <EmbeddedResource Include="icons\file-header-32.png">
      <LogicalName>file-header-32.png</LogicalName>
    </EmbeddedResource>
    <EmbeddedResource Include="icons\file-header-32%402x.png">
      <LogicalName>file-header-32@2x.png</LogicalName>
    </EmbeddedResource>
    <EmbeddedResource Include="icons\file-unit-test-32.png">
      <LogicalName>file-unit-test-32.png</LogicalName>
    </EmbeddedResource>
    <EmbeddedResource Include="icons\file-unit-test-32%402x.png">
      <LogicalName>file-unit-test-32@2x.png</LogicalName>
    </EmbeddedResource>
    <EmbeddedResource Include="icons\file-web-16.png">
      <LogicalName>file-web-16.png</LogicalName>
    </EmbeddedResource>
    <EmbeddedResource Include="icons\file-web-16%402x.png">
      <LogicalName>file-web-16@2x.png</LogicalName>
    </EmbeddedResource>
    <EmbeddedResource Include="icons\file-web-32.png">
      <LogicalName>file-web-32.png</LogicalName>
    </EmbeddedResource>
    <EmbeddedResource Include="icons\file-web-32%402x.png">
      <LogicalName>file-web-32@2x.png</LogicalName>
    </EmbeddedResource>
    <EmbeddedResource Include="icons\file-gtk-32.png">
      <LogicalName>file-gtk-32.png</LogicalName>
    </EmbeddedResource>
    <EmbeddedResource Include="icons\file-gtk-32%402x.png">
      <LogicalName>file-gtk-32@2x.png</LogicalName>
    </EmbeddedResource>
    <EmbeddedResource Include="icons\folder-component-mac-16.png">
      <LogicalName>folder-component-mac-16.png</LogicalName>
    </EmbeddedResource>
    <EmbeddedResource Include="icons\folder-component-mac-16%402x.png">
      <LogicalName>folder-component-mac-16@2x.png</LogicalName>
    </EmbeddedResource>
    <EmbeddedResource Include="icons\folder-component-win-16.png">
      <LogicalName>folder-component-win-16.png</LogicalName>
    </EmbeddedResource>
    <EmbeddedResource Include="icons\folder-component-win-16%402x.png">
      <LogicalName>folder-component-win-16@2x.png</LogicalName>
    </EmbeddedResource>
    <EmbeddedResource Include="icons\folder-generic-mac-16.png">
      <LogicalName>folder-generic-mac-16.png</LogicalName>
    </EmbeddedResource>
    <EmbeddedResource Include="icons\folder-generic-mac-16%402x.png">
      <LogicalName>folder-generic-mac-16@2x.png</LogicalName>
    </EmbeddedResource>
    <EmbeddedResource Include="icons\folder-generic-win-16.png">
      <LogicalName>folder-generic-win-16.png</LogicalName>
    </EmbeddedResource>
    <EmbeddedResource Include="icons\folder-generic-win-16%402x.png">
      <LogicalName>folder-generic-win-16@2x.png</LogicalName>
    </EmbeddedResource>
    <EmbeddedResource Include="icons\folder-special-mac-16.png">
      <LogicalName>folder-special-mac-16.png</LogicalName>
    </EmbeddedResource>
    <EmbeddedResource Include="icons\folder-special-mac-16%402x.png">
      <LogicalName>folder-special-mac-16@2x.png</LogicalName>
    </EmbeddedResource>
    <EmbeddedResource Include="icons\folder-special-win-16.png">
      <LogicalName>folder-special-win-16.png</LogicalName>
    </EmbeddedResource>
    <EmbeddedResource Include="icons\folder-special-win-16%402x.png">
      <LogicalName>folder-special-win-16@2x.png</LogicalName>
    </EmbeddedResource>
    <EmbeddedResource Include="icons\folder-web-reference-mac-16.png">
      <LogicalName>folder-web-reference-mac-16.png</LogicalName>
    </EmbeddedResource>
    <EmbeddedResource Include="icons\folder-web-reference-mac-16%402x.png">
      <LogicalName>folder-web-reference-mac-16@2x.png</LogicalName>
    </EmbeddedResource>
    <EmbeddedResource Include="icons\folder-web-reference-win-16.png">
      <LogicalName>folder-web-reference-win-16.png</LogicalName>
    </EmbeddedResource>
    <EmbeddedResource Include="icons\folder-web-reference-win-16%402x.png">
      <LogicalName>folder-web-reference-win-16@2x.png</LogicalName>
    </EmbeddedResource>
    <EmbeddedResource Include="icons\pad-help-16.png">
      <LogicalName>pad-help-16.png</LogicalName>
    </EmbeddedResource>
    <EmbeddedResource Include="icons\pad-help-16%402x.png">
      <LogicalName>pad-help-16@2x.png</LogicalName>
    </EmbeddedResource>
    <EmbeddedResource Include="icons\preferences-16.png">
      <LogicalName>preferences-16.png</LogicalName>
    </EmbeddedResource>
    <EmbeddedResource Include="icons\preferences-16%402x.png">
      <LogicalName>preferences-16@2x.png</LogicalName>
    </EmbeddedResource>
    <EmbeddedResource Include="icons\sort-alphabetically-16.png">
      <LogicalName>sort-alphabetically-16.png</LogicalName>
    </EmbeddedResource>
    <EmbeddedResource Include="icons\sort-alphabetically-16%402x.png">
      <LogicalName>sort-alphabetically-16@2x.png</LogicalName>
    </EmbeddedResource>
    <EmbeddedResource Include="icons\group-by-category-16.png">
      <LogicalName>group-by-category-16.png</LogicalName>
    </EmbeddedResource>
    <EmbeddedResource Include="icons\group-by-category-16%402x.png">
      <LogicalName>group-by-category-16@2x.png</LogicalName>
    </EmbeddedResource>
    <EmbeddedResource Include="icons\add-16.png">
      <LogicalName>add-16.png</LogicalName>
    </EmbeddedResource>
    <EmbeddedResource Include="icons\add-16%402x.png">
      <LogicalName>add-16@2x.png</LogicalName>
    </EmbeddedResource>
    <EmbeddedResource Include="icons\warning-overlay-9.png">
      <LogicalName>warning-overlay-9.png</LogicalName>
    </EmbeddedResource>
    <EmbeddedResource Include="icons\warning-overlay-9%402x.png">
      <LogicalName>warning-overlay-9@2x.png</LogicalName>
    </EmbeddedResource>
    <EmbeddedResource Include="icons\warning-8.png">
      <LogicalName>warning-8.png</LogicalName>
    </EmbeddedResource>
    <EmbeddedResource Include="icons\warning-8%402x.png">
      <LogicalName>warning-8@2x.png</LogicalName>
    </EmbeddedResource>
    <EmbeddedResource Include="icons\warning-16.png">
      <LogicalName>warning-16.png</LogicalName>
    </EmbeddedResource>
    <EmbeddedResource Include="icons\warning-16%402x.png">
      <LogicalName>warning-16@2x.png</LogicalName>
    </EmbeddedResource>
    <EmbeddedResource Include="icons\warning-24.png">
      <LogicalName>warning-24.png</LogicalName>
    </EmbeddedResource>
    <EmbeddedResource Include="icons\warning-24%402x.png">
      <LogicalName>warning-24@2x.png</LogicalName>
    </EmbeddedResource>
    <EmbeddedResource Include="icons\warning-32.png">
      <LogicalName>warning-32.png</LogicalName>
    </EmbeddedResource>
    <EmbeddedResource Include="icons\warning-32%402x.png">
      <LogicalName>warning-32@2x.png</LogicalName>
    </EmbeddedResource>
    <EmbeddedResource Include="icons\warning-48.png">
      <LogicalName>warning-48.png</LogicalName>
    </EmbeddedResource>
    <EmbeddedResource Include="icons\warning-48%402x.png">
      <LogicalName>warning-48@2x.png</LogicalName>
    </EmbeddedResource>
    <EmbeddedResource Include="icons\error-16.png">
      <LogicalName>error-16.png</LogicalName>
    </EmbeddedResource>
    <EmbeddedResource Include="icons\error-16%402x.png">
      <LogicalName>error-16@2x.png</LogicalName>
    </EmbeddedResource>
    <EmbeddedResource Include="icons\error-24.png">
      <LogicalName>error-24.png</LogicalName>
    </EmbeddedResource>
    <EmbeddedResource Include="icons\error-24%402x.png">
      <LogicalName>error-24@2x.png</LogicalName>
    </EmbeddedResource>
    <EmbeddedResource Include="icons\error-32.png">
      <LogicalName>error-32.png</LogicalName>
    </EmbeddedResource>
    <EmbeddedResource Include="icons\error-32%402x.png">
      <LogicalName>error-32@2x.png</LogicalName>
    </EmbeddedResource>
    <EmbeddedResource Include="icons\error-48.png">
      <LogicalName>error-48.png</LogicalName>
    </EmbeddedResource>
    <EmbeddedResource Include="icons\error-48%402x.png">
      <LogicalName>error-48@2x.png</LogicalName>
    </EmbeddedResource>
    <EmbeddedResource Include="icons\done-16.png">
      <LogicalName>done-16.png</LogicalName>
    </EmbeddedResource>
    <EmbeddedResource Include="icons\done-16%402x.png">
      <LogicalName>done-16@2x.png</LogicalName>
    </EmbeddedResource>
    <EmbeddedResource Include="icons\edit-16.png">
      <LogicalName>edit-16.png</LogicalName>
    </EmbeddedResource>
    <EmbeddedResource Include="icons\edit-16%402x.png">
      <LogicalName>edit-16@2x.png</LogicalName>
    </EmbeddedResource>
    <EmbeddedResource Include="icons\star-16.png">
      <LogicalName>star-16.png</LogicalName>
    </EmbeddedResource>
    <EmbeddedResource Include="icons\star-16%402x.png">
      <LogicalName>star-16@2x.png</LogicalName>
    </EmbeddedResource>
    <EmbeddedResource Include="icons\star-hover-16.png">
      <LogicalName>star-hover-16.png</LogicalName>
    </EmbeddedResource>
    <EmbeddedResource Include="icons\star-hover-16%402x.png">
      <LogicalName>star-hover-16@2x.png</LogicalName>
    </EmbeddedResource>
    <EmbeddedResource Include="icons\star-overlay-16.png">
      <LogicalName>star-overlay-16.png</LogicalName>
    </EmbeddedResource>
    <EmbeddedResource Include="icons\star-overlay-16%402x.png">
      <LogicalName>star-overlay-16@2x.png</LogicalName>
    </EmbeddedResource>
    <EmbeddedResource Include="icons\star-overlay-hover-16.png">
      <LogicalName>star-overlay-hover-16.png</LogicalName>
    </EmbeddedResource>
    <EmbeddedResource Include="icons\star-overlay-hover-16%402x.png">
      <LogicalName>star-overlay-hover-16@2x.png</LogicalName>
    </EmbeddedResource>
    <EmbeddedResource Include="icons\unstar-16.png">
      <LogicalName>unstar-16.png</LogicalName>
    </EmbeddedResource>
    <EmbeddedResource Include="icons\unstar-16%402x.png">
      <LogicalName>unstar-16@2x.png</LogicalName>
    </EmbeddedResource>
    <EmbeddedResource Include="icons\unstar-hover-16.png">
      <LogicalName>unstar-hover-16.png</LogicalName>
    </EmbeddedResource>
    <EmbeddedResource Include="icons\unstar-hover-16%402x.png">
      <LogicalName>unstar-hover-16@2x.png</LogicalName>
    </EmbeddedResource>
    <EmbeddedResource Include="icons\unstar-overlay-16.png">
      <LogicalName>unstar-overlay-16.png</LogicalName>
    </EmbeddedResource>
    <EmbeddedResource Include="icons\unstar-overlay-16%402x.png">
      <LogicalName>unstar-overlay-16@2x.png</LogicalName>
    </EmbeddedResource>
    <EmbeddedResource Include="icons\unstar-overlay-hover-16.png">
      <LogicalName>unstar-overlay-hover-16.png</LogicalName>
    </EmbeddedResource>
    <EmbeddedResource Include="icons\unstar-overlay-hover-16%402x.png">
      <LogicalName>unstar-overlay-hover-16@2x.png</LogicalName>
    </EmbeddedResource>
    <EmbeddedResource Include="icons\remove-16.png">
      <LogicalName>remove-16.png</LogicalName>
    </EmbeddedResource>
    <EmbeddedResource Include="icons\remove-16%402x.png">
      <LogicalName>remove-16@2x.png</LogicalName>
    </EmbeddedResource>
    <EmbeddedResource Include="icons\properties-16.png">
      <LogicalName>properties-16.png</LogicalName>
    </EmbeddedResource>
    <EmbeddedResource Include="icons\properties-16%402x.png">
      <LogicalName>properties-16@2x.png</LogicalName>
    </EmbeddedResource>
    <EmbeddedResource Include="icons\prefs-load-save-16.png">
      <LogicalName>prefs-load-save-16.png</LogicalName>
    </EmbeddedResource>
    <EmbeddedResource Include="icons\prefs-load-save-16%402x.png">
      <LogicalName>prefs-load-save-16@2x.png</LogicalName>
    </EmbeddedResource>
    <EmbeddedResource Include="icons\prefs-code-formatting-16.png">
      <LogicalName>prefs-code-formatting-16.png</LogicalName>
    </EmbeddedResource>
    <EmbeddedResource Include="icons\prefs-code-formatting-16%402x.png">
      <LogicalName>prefs-code-formatting-16@2x.png</LogicalName>
    </EmbeddedResource>
    <EmbeddedResource Include="icons\prefs-language-16.png">
      <LogicalName>prefs-language-16.png</LogicalName>
    </EmbeddedResource>
    <EmbeddedResource Include="icons\prefs-language-16%402x.png">
      <LogicalName>prefs-language-16@2x.png</LogicalName>
    </EmbeddedResource>
    <EmbeddedResource Include="icons\prefs-key-bindings-16.png">
      <LogicalName>prefs-key-bindings-16.png</LogicalName>
    </EmbeddedResource>
    <EmbeddedResource Include="icons\prefs-key-bindings-16%402x.png">
      <LogicalName>prefs-key-bindings-16@2x.png</LogicalName>
    </EmbeddedResource>
    <EmbeddedResource Include="icons\prefs-fonts-16.png">
      <LogicalName>prefs-fonts-16.png</LogicalName>
    </EmbeddedResource>
    <EmbeddedResource Include="icons\prefs-fonts-16%402x.png">
      <LogicalName>prefs-fonts-16@2x.png</LogicalName>
    </EmbeddedResource>
    <EmbeddedResource Include="icons\prefs-author-information-16.png">
      <LogicalName>prefs-author-information-16.png</LogicalName>
    </EmbeddedResource>
    <EmbeddedResource Include="icons\prefs-author-information-16%402x.png">
      <LogicalName>prefs-author-information-16@2x.png</LogicalName>
    </EmbeddedResource>
    <EmbeddedResource Include="icons\prefs-sdk-locations-16.png">
      <LogicalName>prefs-sdk-locations-16.png</LogicalName>
    </EmbeddedResource>
    <EmbeddedResource Include="icons\prefs-sdk-locations-16%402x.png">
      <LogicalName>prefs-sdk-locations-16@2x.png</LogicalName>
    </EmbeddedResource>
    <EmbeddedResource Include="icons\prefs-external-tools-16.png">
      <LogicalName>prefs-external-tools-16.png</LogicalName>
    </EmbeddedResource>
    <EmbeddedResource Include="icons\prefs-external-tools-16%402x.png">
      <LogicalName>prefs-external-tools-16@2x.png</LogicalName>
    </EmbeddedResource>
    <EmbeddedResource Include="icons\prefs-build-16.png">
      <LogicalName>prefs-build-16.png</LogicalName>
    </EmbeddedResource>
    <EmbeddedResource Include="icons\prefs-build-16%402x.png">
      <LogicalName>prefs-build-16@2x.png</LogicalName>
    </EmbeddedResource>
    <EmbeddedResource Include="icons\prefs-play-16.png">
      <LogicalName>prefs-play-16.png</LogicalName>
    </EmbeddedResource>
    <EmbeddedResource Include="icons\prefs-play-16%402x.png">
      <LogicalName>prefs-play-16@2x.png</LogicalName>
    </EmbeddedResource>
    <EmbeddedResource Include="icons\prefs-updates-16.png">
      <LogicalName>prefs-updates-16.png</LogicalName>
    </EmbeddedResource>
    <EmbeddedResource Include="icons\prefs-updates-16%402x.png">
      <LogicalName>prefs-updates-16@2x.png</LogicalName>
    </EmbeddedResource>
    <EmbeddedResource Include="icons\prefs-task-list-16.png">
      <LogicalName>prefs-task-list-16.png</LogicalName>
    </EmbeddedResource>
    <EmbeddedResource Include="icons\prefs-task-list-16%402x.png">
      <LogicalName>prefs-task-list-16@2x.png</LogicalName>
    </EmbeddedResource>
    <EmbeddedResource Include="icons\prefs-generic-16.png">
      <LogicalName>prefs-generic-16.png</LogicalName>
    </EmbeddedResource>
    <EmbeddedResource Include="icons\prefs-generic-16%402x.png">
      <LogicalName>prefs-generic-16@2x.png</LogicalName>
    </EmbeddedResource>
    <EmbeddedResource Include="icons\prefs-csharp-16.png">
      <LogicalName>prefs-csharp-16.png</LogicalName>
    </EmbeddedResource>
    <EmbeddedResource Include="icons\prefs-csharp-16%402x.png">
      <LogicalName>prefs-csharp-16@2x.png</LogicalName>
    </EmbeddedResource>
    <EmbeddedResource Include="icons\prefs-standard-header-16.png">
      <LogicalName>prefs-standard-header-16.png</LogicalName>
    </EmbeddedResource>
    <EmbeddedResource Include="icons\prefs-standard-header-16%402x.png">
      <LogicalName>prefs-standard-header-16@2x.png</LogicalName>
    </EmbeddedResource>
    <EmbeddedResource Include="icons\prefs-dotnet-naming-policies-16.png">
      <LogicalName>prefs-dotnet-naming-policies-16.png</LogicalName>
    </EmbeddedResource>
    <EmbeddedResource Include="icons\prefs-dotnet-naming-policies-16%402x.png">
      <LogicalName>prefs-dotnet-naming-policies-16@2x.png</LogicalName>
    </EmbeddedResource>
    <EmbeddedResource Include="icons\prefs-code-templates-16.png">
      <LogicalName>prefs-code-templates-16.png</LogicalName>
    </EmbeddedResource>
    <EmbeddedResource Include="icons\prefs-code-templates-16%402x.png">
      <LogicalName>prefs-code-templates-16@2x.png</LogicalName>
    </EmbeddedResource>
    <EmbeddedResource Include="icons\prefs-name-conventions-16.png">
      <LogicalName>prefs-name-conventions-16.png</LogicalName>
    </EmbeddedResource>
    <EmbeddedResource Include="icons\prefs-name-conventions-16%402x.png">
      <LogicalName>prefs-name-conventions-16@2x.png</LogicalName>
    </EmbeddedResource>
    <EmbeddedResource Include="icons\copy-16.png">
      <LogicalName>copy-16.png</LogicalName>
    </EmbeddedResource>
    <EmbeddedResource Include="icons\copy-16%402x.png">
      <LogicalName>copy-16@2x.png</LogicalName>
    </EmbeddedResource>
    <EmbeddedResource Include="icons\find-16.png">
      <LogicalName>find-16.png</LogicalName>
    </EmbeddedResource>
    <EmbeddedResource Include="icons\find-16%402x.png">
      <LogicalName>find-16@2x.png</LogicalName>
    </EmbeddedResource>
    <EmbeddedResource Include="icons\find-and-replace-16.png">
      <LogicalName>find-and-replace-16.png</LogicalName>
    </EmbeddedResource>
    <EmbeddedResource Include="icons\find-and-replace-16%402x.png">
      <LogicalName>find-and-replace-16@2x.png</LogicalName>
    </EmbeddedResource>
    <EmbeddedResource Include="icons\go-back-16.png">
      <LogicalName>go-back-16.png</LogicalName>
    </EmbeddedResource>
    <EmbeddedResource Include="icons\go-back-16%402x.png">
      <LogicalName>go-back-16@2x.png</LogicalName>
    </EmbeddedResource>
    <EmbeddedResource Include="icons\go-down-16.png">
      <LogicalName>go-down-16.png</LogicalName>
    </EmbeddedResource>
    <EmbeddedResource Include="icons\go-down-16%402x.png">
      <LogicalName>go-down-16@2x.png</LogicalName>
    </EmbeddedResource>
    <EmbeddedResource Include="icons\go-forward-16.png">
      <LogicalName>go-forward-16.png</LogicalName>
    </EmbeddedResource>
    <EmbeddedResource Include="icons\go-forward-16%402x.png">
      <LogicalName>go-forward-16@2x.png</LogicalName>
    </EmbeddedResource>
    <EmbeddedResource Include="icons\go-up-16.png">
      <LogicalName>go-up-16.png</LogicalName>
    </EmbeddedResource>
    <EmbeddedResource Include="icons\go-up-16%402x.png">
      <LogicalName>go-up-16@2x.png</LogicalName>
    </EmbeddedResource>
    <EmbeddedResource Include="icons\undo-16.png">
      <LogicalName>undo-16.png</LogicalName>
    </EmbeddedResource>
    <EmbeddedResource Include="icons\undo-16%402x.png">
      <LogicalName>undo-16@2x.png</LogicalName>
    </EmbeddedResource>
    <EmbeddedResource Include="icons\home-16.png">
      <LogicalName>home-16.png</LogicalName>
    </EmbeddedResource>
    <EmbeddedResource Include="icons\home-16%402x.png">
      <LogicalName>home-16@2x.png</LogicalName>
    </EmbeddedResource>
    <EmbeddedResource Include="icons\jump-to-16.png">
      <LogicalName>jump-to-16.png</LogicalName>
    </EmbeddedResource>
    <EmbeddedResource Include="icons\jump-to-16%402x.png">
      <LogicalName>jump-to-16@2x.png</LogicalName>
    </EmbeddedResource>
    <EmbeddedResource Include="icons\media-play-16.png">
      <LogicalName>media-play-16.png</LogicalName>
    </EmbeddedResource>
    <EmbeddedResource Include="icons\media-play-16%402x.png">
      <LogicalName>media-play-16@2x.png</LogicalName>
    </EmbeddedResource>
    <EmbeddedResource Include="icons\missing-image-16.png">
      <LogicalName>missing-image-16.png</LogicalName>
    </EmbeddedResource>
    <EmbeddedResource Include="icons\missing-image-16%402x.png">
      <LogicalName>missing-image-16@2x.png</LogicalName>
    </EmbeddedResource>
    <EmbeddedResource Include="icons\open-16.png">
      <LogicalName>open-16.png</LogicalName>
    </EmbeddedResource>
    <EmbeddedResource Include="icons\refresh-16.png">
      <LogicalName>refresh-16.png</LogicalName>
    </EmbeddedResource>
    <EmbeddedResource Include="icons\refresh-16%402x.png">
      <LogicalName>refresh-16@2x.png</LogicalName>
    </EmbeddedResource>
    <EmbeddedResource Include="icons\save-16.png">
      <LogicalName>save-16.png</LogicalName>
    </EmbeddedResource>
    <EmbeddedResource Include="icons\save-all-16.png">
      <LogicalName>save-all-16.png</LogicalName>
    </EmbeddedResource>
    <EmbeddedResource Include="icons\zoom-in-16.png">
      <LogicalName>zoom-in-16.png</LogicalName>
    </EmbeddedResource>
    <EmbeddedResource Include="icons\zoom-in-16%402x.png">
      <LogicalName>zoom-in-16@2x.png</LogicalName>
    </EmbeddedResource>
    <EmbeddedResource Include="icons\zoom-out-16.png">
      <LogicalName>zoom-out-16.png</LogicalName>
    </EmbeddedResource>
    <EmbeddedResource Include="icons\zoom-out-16%402x.png">
      <LogicalName>zoom-out-16@2x.png</LogicalName>
    </EmbeddedResource>
    <EmbeddedResource Include="icons\spinner-14-1.png">
      <LogicalName>spinner-14-1.png</LogicalName>
    </EmbeddedResource>
    <EmbeddedResource Include="icons\spinner-14-1%402x.png">
      <LogicalName>spinner-14-1@2x.png</LogicalName>
    </EmbeddedResource>
    <EmbeddedResource Include="icons\spinner-14-2.png">
      <LogicalName>spinner-14-2.png</LogicalName>
    </EmbeddedResource>
    <EmbeddedResource Include="icons\spinner-14-2%402x.png">
      <LogicalName>spinner-14-2@2x.png</LogicalName>
    </EmbeddedResource>
    <EmbeddedResource Include="icons\spinner-14-3.png">
      <LogicalName>spinner-14-3.png</LogicalName>
    </EmbeddedResource>
    <EmbeddedResource Include="icons\spinner-14-3%402x.png">
      <LogicalName>spinner-14-3@2x.png</LogicalName>
    </EmbeddedResource>
    <EmbeddedResource Include="icons\spinner-14-4.png">
      <LogicalName>spinner-14-4.png</LogicalName>
    </EmbeddedResource>
    <EmbeddedResource Include="icons\spinner-14-4%402x.png">
      <LogicalName>spinner-14-4@2x.png</LogicalName>
    </EmbeddedResource>
    <EmbeddedResource Include="icons\spinner-14-5.png">
      <LogicalName>spinner-14-5.png</LogicalName>
    </EmbeddedResource>
    <EmbeddedResource Include="icons\spinner-14-5%402x.png">
      <LogicalName>spinner-14-5@2x.png</LogicalName>
    </EmbeddedResource>
    <EmbeddedResource Include="icons\spinner-18-1.png">
      <LogicalName>spinner-18-1.png</LogicalName>
    </EmbeddedResource>
    <EmbeddedResource Include="icons\spinner-18-1%402x.png">
      <LogicalName>spinner-18-1@2x.png</LogicalName>
    </EmbeddedResource>
    <EmbeddedResource Include="icons\spinner-18-2.png">
      <LogicalName>spinner-18-2.png</LogicalName>
    </EmbeddedResource>
    <EmbeddedResource Include="icons\spinner-18-2%402x.png">
      <LogicalName>spinner-18-2@2x.png</LogicalName>
    </EmbeddedResource>
    <EmbeddedResource Include="icons\spinner-18-3.png">
      <LogicalName>spinner-18-3.png</LogicalName>
    </EmbeddedResource>
    <EmbeddedResource Include="icons\spinner-18-3%402x.png">
      <LogicalName>spinner-18-3@2x.png</LogicalName>
    </EmbeddedResource>
    <EmbeddedResource Include="icons\spinner-18-4.png">
      <LogicalName>spinner-18-4.png</LogicalName>
    </EmbeddedResource>
    <EmbeddedResource Include="icons\spinner-18-4%402x.png">
      <LogicalName>spinner-18-4@2x.png</LogicalName>
    </EmbeddedResource>
    <EmbeddedResource Include="icons\spinner-18-5.png">
      <LogicalName>spinner-18-5.png</LogicalName>
    </EmbeddedResource>
    <EmbeddedResource Include="icons\spinner-18-5%402x.png">
      <LogicalName>spinner-18-5@2x.png</LogicalName>
    </EmbeddedResource>
    <EmbeddedResource Include="icons\catchpoint-16.png">
      <LogicalName>catchpoint-16.png</LogicalName>
    </EmbeddedResource>
    <EmbeddedResource Include="icons\catchpoint-16%402x.png">
      <LogicalName>catchpoint-16@2x.png</LogicalName>
    </EmbeddedResource>
    <EmbeddedResource Include="icons\catchpoint-disabled-16.png">
      <LogicalName>catchpoint-disabled-16.png</LogicalName>
    </EmbeddedResource>
    <EmbeddedResource Include="icons\catchpoint-disabled-16%402x.png">
      <LogicalName>catchpoint-disabled-16@2x.png</LogicalName>
    </EmbeddedResource>
    <EmbeddedResource Include="icons\project-status-information-16.png">
      <LogicalName>project-status-information-16.png</LogicalName>
    </EmbeddedResource>
    <EmbeddedResource Include="icons\project-status-information-16%402x.png">
      <LogicalName>project-status-information-16@2x.png</LogicalName>
    </EmbeddedResource>
    <EmbeddedResource Include="icons\project-status-warning-16.png">
      <LogicalName>project-status-warning-16.png</LogicalName>
    </EmbeddedResource>
    <EmbeddedResource Include="icons\project-status-warning-16%402x.png">
      <LogicalName>project-status-warning-16@2x.png</LogicalName>
    </EmbeddedResource>
    <EmbeddedResource Include="icons\project-status-error-16.png">
      <LogicalName>project-status-error-16.png</LogicalName>
    </EmbeddedResource>
    <EmbeddedResource Include="icons\project-status-error-16%402x.png">
      <LogicalName>project-status-error-16@2x.png</LogicalName>
    </EmbeddedResource>
    <EmbeddedResource Include="icons\platform-android-16%402x.png">
      <LogicalName>platform-android-light-16@2x.png</LogicalName>
    </EmbeddedResource>
    <EmbeddedResource Include="icons\platform-cross-platform-16.png">
      <LogicalName>platform-cross-platform-light-16.png</LogicalName>
    </EmbeddedResource>
    <EmbeddedResource Include="icons\platform-cross-platform-16%402x.png">
      <LogicalName>platform-cross-platform-light-16@2x.png</LogicalName>
    </EmbeddedResource>
    <EmbeddedResource Include="icons\platform-ios-16.png">
      <LogicalName>platform-ios-light-16.png</LogicalName>
    </EmbeddedResource>
    <EmbeddedResource Include="icons\platform-ios-16%402x.png">
      <LogicalName>platform-ios-light-16@2x.png</LogicalName>
    </EmbeddedResource>
    <EmbeddedResource Include="icons\platform-mac-16.png">
      <LogicalName>platform-mac-light-16.png</LogicalName>
    </EmbeddedResource>
    <EmbeddedResource Include="icons\platform-mac-16%402x.png">
      <LogicalName>platform-mac-light-16@2x.png</LogicalName>
    </EmbeddedResource>
    <EmbeddedResource Include="icons\platform-other-16.png">
      <LogicalName>platform-other-light-16.png</LogicalName>
    </EmbeddedResource>
    <EmbeddedResource Include="icons\platform-other-16%402x.png">
      <LogicalName>platform-other-light-16@2x.png</LogicalName>
    </EmbeddedResource>
    <EmbeddedResource Include="icons\platform-android-16.png">
      <LogicalName>platform-android-light-16.png</LogicalName>
    </EmbeddedResource>
    <EmbeddedResource Include="templates\images\generic-project.png">
      <LogicalName>generic-project.png</LogicalName>
    </EmbeddedResource>
    <EmbeddedResource Include="templates\images\generic-project%402x.png">
      <LogicalName>generic-project@2x.png</LogicalName>
    </EmbeddedResource>
    <EmbeddedResource Include="templates\images\blank-solution.png">
      <LogicalName>blank-solution.png</LogicalName>
    </EmbeddedResource>
    <EmbeddedResource Include="templates\images\blank-solution%402x.png">
      <LogicalName>blank-solution@2x.png</LogicalName>
    </EmbeddedResource>
    <EmbeddedResource Include="templates\images\console-project.png">
      <LogicalName>console-project.png</LogicalName>
    </EmbeddedResource>
    <EmbeddedResource Include="templates\images\console-project%402x.png">
      <LogicalName>console-project@2x.png</LogicalName>
    </EmbeddedResource>
    <EmbeddedResource Include="templates\images\library-project.png">
      <LogicalName>library-project.png</LogicalName>
    </EmbeddedResource>
    <EmbeddedResource Include="templates\images\library-project%402x.png">
      <LogicalName>library-project@2x.png</LogicalName>
    </EmbeddedResource>
    <EmbeddedResource Include="templates\images\pcl-project.png">
      <LogicalName>pcl-project.png</LogicalName>
    </EmbeddedResource>
    <EmbeddedResource Include="templates\images\pcl-project%402x.png">
      <LogicalName>pcl-project@2x.png</LogicalName>
    </EmbeddedResource>
    <EmbeddedResource Include="templates\images\shared-project.png">
      <LogicalName>shared-project.png</LogicalName>
    </EmbeddedResource>
    <EmbeddedResource Include="templates\images\shared-project%402x.png">
      <LogicalName>shared-project@2x.png</LogicalName>
    </EmbeddedResource>
    <EmbeddedResource Include="templates\images\workspace.png">
      <LogicalName>workspace.png</LogicalName>
    </EmbeddedResource>
    <EmbeddedResource Include="templates\images\workspace%402x.png">
      <LogicalName>workspace@2x.png</LogicalName>
    </EmbeddedResource>
    <EmbeddedResource Include="templates\images\gtk2-project.png">
      <LogicalName>gtk2-project.png</LogicalName>
    </EmbeddedResource>
    <EmbeddedResource Include="templates\images\gtk2-project%402x.png">
      <LogicalName>gtk2-project@2x.png</LogicalName>
    </EmbeddedResource>
    <EmbeddedResource Include="icons\preview-active-16.png">
      <LogicalName>preview-active-16.png</LogicalName>
    </EmbeddedResource>
    <EmbeddedResource Include="icons\preview-active-16%402x.png">
      <LogicalName>preview-active-16@2x.png</LogicalName>
    </EmbeddedResource>
    <EmbeddedResource Include="icons\preview-hover-16.png">
      <LogicalName>preview-hover-16.png</LogicalName>
    </EmbeddedResource>
    <EmbeddedResource Include="icons\preview-hover-16%402x.png">
      <LogicalName>preview-hover-16@2x.png</LogicalName>
    </EmbeddedResource>
    <EmbeddedResource Include="icons\preview-normal-16.png">
      <LogicalName>preview-normal-16.png</LogicalName>
    </EmbeddedResource>
    <EmbeddedResource Include="icons\preview-normal-16%402x.png">
      <LogicalName>preview-normal-16@2x.png</LogicalName>
    </EmbeddedResource>
    <EmbeddedResource Include="icons\preview-selected-16.png">
      <LogicalName>preview-selected-16.png</LogicalName>
    </EmbeddedResource>
    <EmbeddedResource Include="icons\preview-selected-16%402x.png">
      <LogicalName>preview-selected-16@2x.png</LogicalName>
    </EmbeddedResource>
    <EmbeddedResource Include="icons\spinner-normal-1-16.png">
      <LogicalName>spinner-normal-1-16.png</LogicalName>
    </EmbeddedResource>
    <EmbeddedResource Include="icons\spinner-normal-1-16%402x.png">
      <LogicalName>spinner-normal-1-16@2x.png</LogicalName>
    </EmbeddedResource>
    <EmbeddedResource Include="icons\spinner-normal-2-16.png">
      <LogicalName>spinner-normal-2-16.png</LogicalName>
    </EmbeddedResource>
    <EmbeddedResource Include="icons\spinner-normal-2-16%402x.png">
      <LogicalName>spinner-normal-2-16@2x.png</LogicalName>
    </EmbeddedResource>
    <EmbeddedResource Include="icons\spinner-normal-3-16.png">
      <LogicalName>spinner-normal-3-16.png</LogicalName>
    </EmbeddedResource>
    <EmbeddedResource Include="icons\spinner-normal-3-16%402x.png">
      <LogicalName>spinner-normal-3-16@2x.png</LogicalName>
    </EmbeddedResource>
    <EmbeddedResource Include="icons\spinner-normal-4-16.png">
      <LogicalName>spinner-normal-4-16.png</LogicalName>
    </EmbeddedResource>
    <EmbeddedResource Include="icons\spinner-normal-4-16%402x.png">
      <LogicalName>spinner-normal-4-16@2x.png</LogicalName>
    </EmbeddedResource>
    <EmbeddedResource Include="icons\spinner-normal-5-16.png">
      <LogicalName>spinner-normal-5-16.png</LogicalName>
    </EmbeddedResource>
    <EmbeddedResource Include="icons\spinner-normal-5-16%402x.png">
      <LogicalName>spinner-normal-5-16@2x.png</LogicalName>
    </EmbeddedResource>
    <EmbeddedResource Include="icons\spinner-selected-1-16.png">
      <LogicalName>spinner-selected-1-16.png</LogicalName>
    </EmbeddedResource>
    <EmbeddedResource Include="icons\spinner-selected-1-16%402x.png">
      <LogicalName>spinner-selected-1-16@2x.png</LogicalName>
    </EmbeddedResource>
    <EmbeddedResource Include="icons\spinner-selected-2-16.png">
      <LogicalName>spinner-selected-2-16.png</LogicalName>
    </EmbeddedResource>
    <EmbeddedResource Include="icons\spinner-selected-2-16%402x.png">
      <LogicalName>spinner-selected-2-16@2x.png</LogicalName>
    </EmbeddedResource>
    <EmbeddedResource Include="icons\spinner-selected-3-16.png">
      <LogicalName>spinner-selected-3-16.png</LogicalName>
    </EmbeddedResource>
    <EmbeddedResource Include="icons\spinner-selected-3-16%402x.png">
      <LogicalName>spinner-selected-3-16@2x.png</LogicalName>
    </EmbeddedResource>
    <EmbeddedResource Include="icons\spinner-selected-4-16.png">
      <LogicalName>spinner-selected-4-16.png</LogicalName>
    </EmbeddedResource>
    <EmbeddedResource Include="icons\spinner-selected-4-16%402x.png">
      <LogicalName>spinner-selected-4-16@2x.png</LogicalName>
    </EmbeddedResource>
    <EmbeddedResource Include="icons\spinner-selected-5-16.png">
      <LogicalName>spinner-selected-5-16.png</LogicalName>
    </EmbeddedResource>
    <EmbeddedResource Include="icons\spinner-selected-5-16%402x.png">
      <LogicalName>spinner-selected-5-16@2x.png</LogicalName>
    </EmbeddedResource>
    <EmbeddedResource Include="icons\done-24.png">
      <LogicalName>done-24.png</LogicalName>
    </EmbeddedResource>
    <EmbeddedResource Include="icons\done-24%402x.png">
      <LogicalName>done-24@2x.png</LogicalName>
    </EmbeddedResource>
    <EmbeddedResource Include="icons\done-32.png">
      <LogicalName>done-32.png</LogicalName>
    </EmbeddedResource>
    <EmbeddedResource Include="icons\done-32%402x.png">
      <LogicalName>done-32@2x.png</LogicalName>
    </EmbeddedResource>
    <EmbeddedResource Include="icons\done-48.png">
      <LogicalName>done-48.png</LogicalName>
    </EmbeddedResource>
    <EmbeddedResource Include="icons\done-48%402x.png">
      <LogicalName>done-48@2x.png</LogicalName>
    </EmbeddedResource>
    <EmbeddedResource Include="icons\project-nunit-overlay-32.png">
      <LogicalName>project-nunit-overlay-32.png</LogicalName>
    </EmbeddedResource>
    <EmbeddedResource Include="icons\project-nunit-overlay-32%402x.png">
      <LogicalName>project-nunit-overlay-32@2x.png</LogicalName>
    </EmbeddedResource>
  </ItemGroup>
  <ItemGroup Condition=" '$(Configuration)' != 'DebugMac' AND '$(Configuration)' != 'ReleaseMac' ">
    <EmbeddedResource Include="icons\status-building-1-14.png">
      <LogicalName>status-building-1-14.png</LogicalName>
    </EmbeddedResource>
    <EmbeddedResource Include="icons\status-building-1-14%402x.png">
      <LogicalName>status-building-1-14@2x.png</LogicalName>
    </EmbeddedResource>
    <EmbeddedResource Include="icons\status-building-2-14.png">
      <LogicalName>status-building-2-14.png</LogicalName>
    </EmbeddedResource>
    <EmbeddedResource Include="icons\status-building-2-14%402x.png">
      <LogicalName>status-building-2-14@2x.png</LogicalName>
    </EmbeddedResource>
    <EmbeddedResource Include="icons\status-building-3-14.png">
      <LogicalName>status-building-3-14.png</LogicalName>
    </EmbeddedResource>
    <EmbeddedResource Include="icons\status-building-3-14%402x.png">
      <LogicalName>status-building-3-14@2x.png</LogicalName>
    </EmbeddedResource>
    <EmbeddedResource Include="icons\status-building-4-14.png">
      <LogicalName>status-building-4-14.png</LogicalName>
    </EmbeddedResource>
    <EmbeddedResource Include="icons\status-building-4-14%402x.png">
      <LogicalName>status-building-4-14@2x.png</LogicalName>
    </EmbeddedResource>
    <EmbeddedResource Include="icons\status-building-5-14.png">
      <LogicalName>status-building-5-14.png</LogicalName>
    </EmbeddedResource>
    <EmbeddedResource Include="icons\status-building-5-14%402x.png">
      <LogicalName>status-building-5-14@2x.png</LogicalName>
    </EmbeddedResource>
    <EmbeddedResource Include="icons\status-searching-1-14.png">
      <LogicalName>status-searching-1-14.png</LogicalName>
    </EmbeddedResource>
    <EmbeddedResource Include="icons\status-searching-1-14%402x.png">
      <LogicalName>status-searching-1-14@2x.png</LogicalName>
    </EmbeddedResource>
    <EmbeddedResource Include="icons\status-searching-2-14.png">
      <LogicalName>status-searching-2-14.png</LogicalName>
    </EmbeddedResource>
    <EmbeddedResource Include="icons\status-searching-2-14%402x.png">
      <LogicalName>status-searching-2-14@2x.png</LogicalName>
    </EmbeddedResource>
    <EmbeddedResource Include="icons\status-searching-3-14.png">
      <LogicalName>status-searching-3-14.png</LogicalName>
    </EmbeddedResource>
    <EmbeddedResource Include="icons\status-searching-3-14%402x.png">
      <LogicalName>status-searching-3-14@2x.png</LogicalName>
    </EmbeddedResource>
    <EmbeddedResource Include="icons\status-searching-4-14.png">
      <LogicalName>status-searching-4-14.png</LogicalName>
    </EmbeddedResource>
    <EmbeddedResource Include="icons\status-searching-4-14%402x.png">
      <LogicalName>status-searching-4-14@2x.png</LogicalName>
    </EmbeddedResource>
    <EmbeddedResource Include="icons\status-pushing-1-14.png">
      <LogicalName>status-pushing-1-14.png</LogicalName>
    </EmbeddedResource>
    <EmbeddedResource Include="icons\status-pushing-1-14%402x.png">
      <LogicalName>status-pushing-1-14@2x.png</LogicalName>
    </EmbeddedResource>
    <EmbeddedResource Include="icons\status-pushing-2-14.png">
      <LogicalName>status-pushing-2-14.png</LogicalName>
    </EmbeddedResource>
    <EmbeddedResource Include="icons\status-pushing-2-14%402x.png">
      <LogicalName>status-pushing-2-14@2x.png</LogicalName>
    </EmbeddedResource>
    <EmbeddedResource Include="icons\status-pushing-3-14.png">
      <LogicalName>status-pushing-3-14.png</LogicalName>
    </EmbeddedResource>
    <EmbeddedResource Include="icons\status-pushing-3-14%402x.png">
      <LogicalName>status-pushing-3-14@2x.png</LogicalName>
    </EmbeddedResource>
    <EmbeddedResource Include="icons\status-pushing-4-14.png">
      <LogicalName>status-pushing-4-14.png</LogicalName>
    </EmbeddedResource>
    <EmbeddedResource Include="icons\status-pushing-4-14%402x.png">
      <LogicalName>status-pushing-4-14@2x.png</LogicalName>
    </EmbeddedResource>
    <EmbeddedResource Include="icons\status-pushing-5-14.png">
      <LogicalName>status-pushing-5-14.png</LogicalName>
    </EmbeddedResource>
    <EmbeddedResource Include="icons\status-pushing-5-14%402x.png">
      <LogicalName>status-pushing-5-14@2x.png</LogicalName>
    </EmbeddedResource>
    <EmbeddedResource Include="icons\status-pushing-6-14.png">
      <LogicalName>status-pushing-6-14.png</LogicalName>
    </EmbeddedResource>
    <EmbeddedResource Include="icons\status-pushing-6-14%402x.png">
      <LogicalName>status-pushing-6-14@2x.png</LogicalName>
    </EmbeddedResource>
    <EmbeddedResource Include="icons\status-pulling-1-14.png">
      <LogicalName>status-pulling-1-14.png</LogicalName>
    </EmbeddedResource>
    <EmbeddedResource Include="icons\status-pulling-1-14%402x.png">
      <LogicalName>status-pulling-1-14@2x.png</LogicalName>
    </EmbeddedResource>
    <EmbeddedResource Include="icons\status-pulling-2-14.png">
      <LogicalName>status-pulling-2-14.png</LogicalName>
    </EmbeddedResource>
    <EmbeddedResource Include="icons\status-pulling-2-14%402x.png">
      <LogicalName>status-pulling-2-14@2x.png</LogicalName>
    </EmbeddedResource>
    <EmbeddedResource Include="icons\status-pulling-3-14.png">
      <LogicalName>status-pulling-3-14.png</LogicalName>
    </EmbeddedResource>
    <EmbeddedResource Include="icons\status-pulling-3-14%402x.png">
      <LogicalName>status-pulling-3-14@2x.png</LogicalName>
    </EmbeddedResource>
    <EmbeddedResource Include="icons\status-pulling-4-14.png">
      <LogicalName>status-pulling-4-14.png</LogicalName>
    </EmbeddedResource>
    <EmbeddedResource Include="icons\status-pulling-4-14%402x.png">
      <LogicalName>status-pulling-4-14@2x.png</LogicalName>
    </EmbeddedResource>
    <EmbeddedResource Include="icons\status-pulling-5-14.png">
      <LogicalName>status-pulling-5-14.png</LogicalName>
    </EmbeddedResource>
    <EmbeddedResource Include="icons\status-pulling-5-14%402x.png">
      <LogicalName>status-pulling-5-14@2x.png</LogicalName>
    </EmbeddedResource>
    <EmbeddedResource Include="icons\status-pulling-6-14.png">
      <LogicalName>status-pulling-6-14.png</LogicalName>
    </EmbeddedResource>
    <EmbeddedResource Include="icons\status-pulling-6-14%402x.png">
      <LogicalName>status-pulling-6-14@2x.png</LogicalName>
    </EmbeddedResource>
    <EmbeddedResource Include="icons\status-opening-1-14.png">
      <LogicalName>status-opening-1-14.png</LogicalName>
    </EmbeddedResource>
    <EmbeddedResource Include="icons\status-opening-1-14%402x.png">
      <LogicalName>status-opening-1-14@2x.png</LogicalName>
    </EmbeddedResource>
    <EmbeddedResource Include="icons\status-opening-2-14.png">
      <LogicalName>status-opening-2-14.png</LogicalName>
    </EmbeddedResource>
    <EmbeddedResource Include="icons\status-opening-2-14%402x.png">
      <LogicalName>status-opening-2-14@2x.png</LogicalName>
    </EmbeddedResource>
    <EmbeddedResource Include="icons\status-opening-3-14.png">
      <LogicalName>status-opening-3-14.png</LogicalName>
    </EmbeddedResource>
    <EmbeddedResource Include="icons\status-opening-3-14%402x.png">
      <LogicalName>status-opening-3-14@2x.png</LogicalName>
    </EmbeddedResource>
    <EmbeddedResource Include="icons\status-opening-4-14.png">
      <LogicalName>status-opening-4-14.png</LogicalName>
    </EmbeddedResource>
    <EmbeddedResource Include="icons\status-opening-4-14%402x.png">
      <LogicalName>status-opening-4-14@2x.png</LogicalName>
    </EmbeddedResource>
    <EmbeddedResource Include="icons\status-opening-5-14.png">
      <LogicalName>status-opening-5-14.png</LogicalName>
    </EmbeddedResource>
    <EmbeddedResource Include="icons\status-opening-5-14%402x.png">
      <LogicalName>status-opening-5-14@2x.png</LogicalName>
    </EmbeddedResource>
    <EmbeddedResource Include="icons\status-opening-6-14.png">
      <LogicalName>status-opening-6-14.png</LogicalName>
    </EmbeddedResource>
    <EmbeddedResource Include="icons\status-opening-6-14%402x.png">
      <LogicalName>status-opening-6-14@2x.png</LogicalName>
    </EmbeddedResource>
    <EmbeddedResource Include="icons\status-ready-14.png">
      <LogicalName>status-ready-14.png</LogicalName>
    </EmbeddedResource>
    <EmbeddedResource Include="icons\status-ready-14%402x.png">
      <LogicalName>status-ready-14@2x.png</LogicalName>
    </EmbeddedResource>
    <EmbeddedResource Include="icons\status-success-14.png">
      <LogicalName>status-success-14.png</LogicalName>
    </EmbeddedResource>
    <EmbeddedResource Include="icons\status-success-14%402x.png">
      <LogicalName>status-success-14@2x.png</LogicalName>
    </EmbeddedResource>
    <EmbeddedResource Include="icons\status-warning-14.png">
      <LogicalName>status-warning-14.png</LogicalName>
    </EmbeddedResource>
    <EmbeddedResource Include="icons\status-warning-14%402x.png">
      <LogicalName>status-warning-14@2x.png</LogicalName>
    </EmbeddedResource>
    <EmbeddedResource Include="icons\status-failure-14.png">
      <LogicalName>status-failure-14.png</LogicalName>
    </EmbeddedResource>
    <EmbeddedResource Include="icons\status-failure-14%402x.png">
      <LogicalName>status-failure-14@2x.png</LogicalName>
    </EmbeddedResource>
    <EmbeddedResource Include="icons\status-connecting-1-14.png">
      <LogicalName>status-connecting-1-14.png</LogicalName>
    </EmbeddedResource>
    <EmbeddedResource Include="icons\status-connecting-1-14%402x.png">
      <LogicalName>status-connecting-1-14@2x.png</LogicalName>
    </EmbeddedResource>
    <EmbeddedResource Include="icons\status-connecting-2-14.png">
      <LogicalName>status-connecting-2-14.png</LogicalName>
    </EmbeddedResource>
    <EmbeddedResource Include="icons\status-connecting-2-14%402x.png">
      <LogicalName>status-connecting-2-14@2x.png</LogicalName>
    </EmbeddedResource>
    <EmbeddedResource Include="icons\status-connecting-3-14.png">
      <LogicalName>status-connecting-3-14.png</LogicalName>
    </EmbeddedResource>
    <EmbeddedResource Include="icons\status-connecting-3-14%402x.png">
      <LogicalName>status-connecting-3-14@2x.png</LogicalName>
    </EmbeddedResource>
    <EmbeddedResource Include="icons\status-connecting-4-14.png">
      <LogicalName>status-connecting-4-14.png</LogicalName>
    </EmbeddedResource>
    <EmbeddedResource Include="icons\status-connecting-4-14%402x.png">
      <LogicalName>status-connecting-4-14@2x.png</LogicalName>
    </EmbeddedResource>
    <EmbeddedResource Include="icons\status-connecting-5-14.png">
      <LogicalName>status-connecting-5-14.png</LogicalName>
    </EmbeddedResource>
    <EmbeddedResource Include="icons\status-connecting-5-14%402x.png">
      <LogicalName>status-connecting-5-14@2x.png</LogicalName>
    </EmbeddedResource>
    <EmbeddedResource Include="icons\status-connecting-6-14.png">
      <LogicalName>status-connecting-6-14.png</LogicalName>
    </EmbeddedResource>
    <EmbeddedResource Include="icons\status-connecting-6-14%402x.png">
      <LogicalName>status-connecting-6-14@2x.png</LogicalName>
    </EmbeddedResource>
    <EmbeddedResource Include="icons\status-waiting-1-14.png">
      <LogicalName>status-waiting-1-14.png</LogicalName>
    </EmbeddedResource>
    <EmbeddedResource Include="icons\status-waiting-1-14%402x.png">
      <LogicalName>status-waiting-1-14@2x.png</LogicalName>
    </EmbeddedResource>
    <EmbeddedResource Include="icons\status-waiting-2-14.png">
      <LogicalName>status-waiting-2-14.png</LogicalName>
    </EmbeddedResource>
    <EmbeddedResource Include="icons\status-waiting-2-14%402x.png">
      <LogicalName>status-waiting-2-14@2x.png</LogicalName>
    </EmbeddedResource>
    <EmbeddedResource Include="icons\status-waiting-3-14.png">
      <LogicalName>status-waiting-3-14.png</LogicalName>
    </EmbeddedResource>
    <EmbeddedResource Include="icons\status-waiting-3-14%402x.png">
      <LogicalName>status-waiting-3-14@2x.png</LogicalName>
    </EmbeddedResource>
    <EmbeddedResource Include="icons\status-waiting-4-14.png">
      <LogicalName>status-waiting-4-14.png</LogicalName>
    </EmbeddedResource>
    <EmbeddedResource Include="icons\status-waiting-4-14%402x.png">
      <LogicalName>status-waiting-4-14@2x.png</LogicalName>
    </EmbeddedResource>
    <EmbeddedResource Include="icons\status-waiting-5-14.png">
      <LogicalName>status-waiting-5-14.png</LogicalName>
    </EmbeddedResource>
    <EmbeddedResource Include="icons\status-waiting-5-14%402x.png">
      <LogicalName>status-waiting-5-14@2x.png</LogicalName>
    </EmbeddedResource>
    <EmbeddedResource Include="icons\parser-16.png">
      <LogicalName>parser-16.png</LogicalName>
    </EmbeddedResource>
    <EmbeddedResource Include="icons\parser-16%402x.png">
      <LogicalName>parser-16@2x.png</LogicalName>
    </EmbeddedResource>
  </ItemGroup>
  <ItemGroup Condition=" '$(Configuration)' == 'DebugMac' OR '$(Configuration)' == 'ReleaseMac' ">
    <EmbeddedResource Include="icons\mac\status-building-1-16.png">
      <LogicalName>status-building-1-16.png</LogicalName>
    </EmbeddedResource>
    <EmbeddedResource Include="icons\mac\status-building-1-16%402x.png">
      <LogicalName>status-building-1-16@2x.png</LogicalName>
    </EmbeddedResource>
    <EmbeddedResource Include="icons\mac\status-building-2-16.png">
      <LogicalName>status-building-2-16.png</LogicalName>
    </EmbeddedResource>
    <EmbeddedResource Include="icons\mac\status-building-2-16%402x.png">
      <LogicalName>status-building-2-16@2x.png</LogicalName>
    </EmbeddedResource>
    <EmbeddedResource Include="icons\mac\status-building-3-16.png">
      <LogicalName>status-building-3-16.png</LogicalName>
    </EmbeddedResource>
    <EmbeddedResource Include="icons\mac\status-building-3-16%402x.png">
      <LogicalName>status-building-3-16@2x.png</LogicalName>
    </EmbeddedResource>
    <EmbeddedResource Include="icons\mac\status-building-4-16.png">
      <LogicalName>status-building-4-16.png</LogicalName>
    </EmbeddedResource>
    <EmbeddedResource Include="icons\mac\status-building-4-16%402x.png">
      <LogicalName>status-building-4-16@2x.png</LogicalName>
    </EmbeddedResource>
    <EmbeddedResource Include="icons\mac\status-building-5-16.png">
      <LogicalName>status-building-5-16.png</LogicalName>
    </EmbeddedResource>
    <EmbeddedResource Include="icons\mac\status-building-5-16%402x.png">
      <LogicalName>status-building-5-16@2x.png</LogicalName>
    </EmbeddedResource>
    <EmbeddedResource Include="icons\mac\status-connecting-1-16.png">
      <LogicalName>status-connecting-1-16.png</LogicalName>
    </EmbeddedResource>
    <EmbeddedResource Include="icons\mac\status-connecting-1-16%402x.png">
      <LogicalName>status-connecting-1-16@2x.png</LogicalName>
    </EmbeddedResource>
    <EmbeddedResource Include="icons\mac\status-connecting-2-16.png">
      <LogicalName>status-connecting-2-16.png</LogicalName>
    </EmbeddedResource>
    <EmbeddedResource Include="icons\mac\status-connecting-2-16%402x.png">
      <LogicalName>status-connecting-2-16@2x.png</LogicalName>
    </EmbeddedResource>
    <EmbeddedResource Include="icons\mac\status-connecting-3-16.png">
      <LogicalName>status-connecting-3-16.png</LogicalName>
    </EmbeddedResource>
    <EmbeddedResource Include="icons\mac\status-connecting-3-16%402x.png">
      <LogicalName>status-connecting-3-16@2x.png</LogicalName>
    </EmbeddedResource>
    <EmbeddedResource Include="icons\mac\status-connecting-4-16.png">
      <LogicalName>status-connecting-4-16.png</LogicalName>
    </EmbeddedResource>
    <EmbeddedResource Include="icons\mac\status-connecting-4-16%402x.png">
      <LogicalName>status-connecting-4-16@2x.png</LogicalName>
    </EmbeddedResource>
    <EmbeddedResource Include="icons\mac\status-connecting-5-16.png">
      <LogicalName>status-connecting-5-16.png</LogicalName>
    </EmbeddedResource>
    <EmbeddedResource Include="icons\mac\status-connecting-5-16%402x.png">
      <LogicalName>status-connecting-5-16@2x.png</LogicalName>
    </EmbeddedResource>
    <EmbeddedResource Include="icons\mac\status-connecting-6-16.png">
      <LogicalName>status-connecting-6-16.png</LogicalName>
    </EmbeddedResource>
    <EmbeddedResource Include="icons\mac\status-connecting-6-16%402x.png">
      <LogicalName>status-connecting-6-16@2x.png</LogicalName>
    </EmbeddedResource>
    <EmbeddedResource Include="icons\mac\status-updates-paused-16.png">
      <LogicalName>status-updates-paused-16.png</LogicalName>
    </EmbeddedResource>
    <EmbeddedResource Include="icons\mac\status-updates-paused-16%402x.png">
      <LogicalName>status-updates-paused-16@2x.png</LogicalName>
    </EmbeddedResource>
    <EmbeddedResource Include="icons\mac\status-updates-ready-16.png">
      <LogicalName>status-updates-ready-16.png</LogicalName>
    </EmbeddedResource>
    <EmbeddedResource Include="icons\mac\status-updates-ready-16%402x.png">
      <LogicalName>status-updates-ready-16@2x.png</LogicalName>
    </EmbeddedResource>
    <EmbeddedResource Include="icons\mac\status-error-16.png">
      <LogicalName>status-error-16.png</LogicalName>
    </EmbeddedResource>
    <EmbeddedResource Include="icons\mac\status-error-16%402x.png">
      <LogicalName>status-error-16@2x.png</LogicalName>
    </EmbeddedResource>
    <EmbeddedResource Include="icons\mac\status-error-count-16.png">
      <LogicalName>status-error-count-16.png</LogicalName>
    </EmbeddedResource>
    <EmbeddedResource Include="icons\mac\status-error-count-16%402x.png">
      <LogicalName>status-error-count-16@2x.png</LogicalName>
    </EmbeddedResource>
    <EmbeddedResource Include="icons\mac\status-opening-1-16.png">
      <LogicalName>status-opening-1-16.png</LogicalName>
    </EmbeddedResource>
    <EmbeddedResource Include="icons\mac\status-opening-1-16%402x.png">
      <LogicalName>status-opening-1-16@2x.png</LogicalName>
    </EmbeddedResource>
    <EmbeddedResource Include="icons\mac\status-opening-2-16.png">
      <LogicalName>status-opening-2-16.png</LogicalName>
    </EmbeddedResource>
    <EmbeddedResource Include="icons\mac\status-opening-2-16%402x.png">
      <LogicalName>status-opening-2-16@2x.png</LogicalName>
    </EmbeddedResource>
    <EmbeddedResource Include="icons\mac\status-opening-3-16.png">
      <LogicalName>status-opening-3-16.png</LogicalName>
    </EmbeddedResource>
    <EmbeddedResource Include="icons\mac\status-opening-3-16%402x.png">
      <LogicalName>status-opening-3-16@2x.png</LogicalName>
    </EmbeddedResource>
    <EmbeddedResource Include="icons\mac\status-opening-4-16.png">
      <LogicalName>status-opening-4-16.png</LogicalName>
    </EmbeddedResource>
    <EmbeddedResource Include="icons\mac\status-opening-4-16%402x.png">
      <LogicalName>status-opening-4-16@2x.png</LogicalName>
    </EmbeddedResource>
    <EmbeddedResource Include="icons\mac\status-opening-5-16.png">
      <LogicalName>status-opening-5-16.png</LogicalName>
    </EmbeddedResource>
    <EmbeddedResource Include="icons\mac\status-opening-5-16%402x.png">
      <LogicalName>status-opening-5-16@2x.png</LogicalName>
    </EmbeddedResource>
    <EmbeddedResource Include="icons\mac\status-opening-6-16.png">
      <LogicalName>status-opening-6-16.png</LogicalName>
    </EmbeddedResource>
    <EmbeddedResource Include="icons\mac\status-opening-6-16%402x.png">
      <LogicalName>status-opening-6-16@2x.png</LogicalName>
    </EmbeddedResource>
    <EmbeddedResource Include="icons\mac\status-parsing-16.png">
      <LogicalName>status-parsing-16.png</LogicalName>
    </EmbeddedResource>
    <EmbeddedResource Include="icons\mac\status-parsing-16%402x.png">
      <LogicalName>status-parsing-16@2x.png</LogicalName>
    </EmbeddedResource>
    <EmbeddedResource Include="icons\mac\status-pulling-1-16.png">
      <LogicalName>status-pulling-1-16.png</LogicalName>
    </EmbeddedResource>
    <EmbeddedResource Include="icons\mac\status-pulling-1-16%402x.png">
      <LogicalName>status-pulling-1-16@2x.png</LogicalName>
    </EmbeddedResource>
    <EmbeddedResource Include="icons\mac\status-pulling-2-16.png">
      <LogicalName>status-pulling-2-16.png</LogicalName>
    </EmbeddedResource>
    <EmbeddedResource Include="icons\mac\status-pulling-2-16%402x.png">
      <LogicalName>status-pulling-2-16@2x.png</LogicalName>
    </EmbeddedResource>
    <EmbeddedResource Include="icons\mac\status-pulling-3-16.png">
      <LogicalName>status-pulling-3-16.png</LogicalName>
    </EmbeddedResource>
    <EmbeddedResource Include="icons\mac\status-pulling-3-16%402x.png">
      <LogicalName>status-pulling-3-16@2x.png</LogicalName>
    </EmbeddedResource>
    <EmbeddedResource Include="icons\mac\status-pulling-4-16.png">
      <LogicalName>status-pulling-4-16.png</LogicalName>
    </EmbeddedResource>
    <EmbeddedResource Include="icons\mac\status-pulling-4-16%402x.png">
      <LogicalName>status-pulling-4-16@2x.png</LogicalName>
    </EmbeddedResource>
    <EmbeddedResource Include="icons\mac\status-pulling-5-16.png">
      <LogicalName>status-pulling-5-16.png</LogicalName>
    </EmbeddedResource>
    <EmbeddedResource Include="icons\mac\status-pulling-5-16%402x.png">
      <LogicalName>status-pulling-5-16@2x.png</LogicalName>
    </EmbeddedResource>
    <EmbeddedResource Include="icons\mac\status-pulling-6-16.png">
      <LogicalName>status-pulling-6-16.png</LogicalName>
    </EmbeddedResource>
    <EmbeddedResource Include="icons\mac\status-pulling-6-16%402x.png">
      <LogicalName>status-pulling-6-16@2x.png</LogicalName>
    </EmbeddedResource>
    <EmbeddedResource Include="icons\mac\status-pushing-1-16.png">
      <LogicalName>status-pushing-1-16.png</LogicalName>
    </EmbeddedResource>
    <EmbeddedResource Include="icons\mac\status-pushing-1-16%402x.png">
      <LogicalName>status-pushing-1-16@2x.png</LogicalName>
    </EmbeddedResource>
    <EmbeddedResource Include="icons\mac\status-pushing-2-16.png">
      <LogicalName>status-pushing-2-16.png</LogicalName>
    </EmbeddedResource>
    <EmbeddedResource Include="icons\mac\status-pushing-2-16%402x.png">
      <LogicalName>status-pushing-2-16@2x.png</LogicalName>
    </EmbeddedResource>
    <EmbeddedResource Include="icons\mac\status-pushing-3-16.png">
      <LogicalName>status-pushing-3-16.png</LogicalName>
    </EmbeddedResource>
    <EmbeddedResource Include="icons\mac\status-pushing-3-16%402x.png">
      <LogicalName>status-pushing-3-16@2x.png</LogicalName>
    </EmbeddedResource>
    <EmbeddedResource Include="icons\mac\status-pushing-4-16.png">
      <LogicalName>status-pushing-4-16.png</LogicalName>
    </EmbeddedResource>
    <EmbeddedResource Include="icons\mac\status-pushing-4-16%402x.png">
      <LogicalName>status-pushing-4-16@2x.png</LogicalName>
    </EmbeddedResource>
    <EmbeddedResource Include="icons\mac\status-pushing-5-16.png">
      <LogicalName>status-pushing-5-16.png</LogicalName>
    </EmbeddedResource>
    <EmbeddedResource Include="icons\mac\status-pushing-5-16%402x.png">
      <LogicalName>status-pushing-5-16@2x.png</LogicalName>
    </EmbeddedResource>
    <EmbeddedResource Include="icons\mac\status-pushing-6-16.png">
      <LogicalName>status-pushing-6-16.png</LogicalName>
    </EmbeddedResource>
    <EmbeddedResource Include="icons\mac\status-pushing-6-16%402x.png">
      <LogicalName>status-pushing-6-16@2x.png</LogicalName>
    </EmbeddedResource>
    <EmbeddedResource Include="icons\mac\status-ready-16.png">
      <LogicalName>status-ready-16.png</LogicalName>
    </EmbeddedResource>
    <EmbeddedResource Include="icons\mac\status-ready-16%402x.png">
      <LogicalName>status-ready-16@2x.png</LogicalName>
    </EmbeddedResource>
    <EmbeddedResource Include="icons\mac\status-searching-1-16.png">
      <LogicalName>status-searching-1-16.png</LogicalName>
    </EmbeddedResource>
    <EmbeddedResource Include="icons\mac\status-searching-1-16%402x.png">
      <LogicalName>status-searching-1-16@2x.png</LogicalName>
    </EmbeddedResource>
    <EmbeddedResource Include="icons\mac\status-searching-2-16.png">
      <LogicalName>status-searching-2-16.png</LogicalName>
    </EmbeddedResource>
    <EmbeddedResource Include="icons\mac\status-searching-2-16%402x.png">
      <LogicalName>status-searching-2-16@2x.png</LogicalName>
    </EmbeddedResource>
    <EmbeddedResource Include="icons\mac\status-searching-3-16.png">
      <LogicalName>status-searching-3-16.png</LogicalName>
    </EmbeddedResource>
    <EmbeddedResource Include="icons\mac\status-searching-3-16%402x.png">
      <LogicalName>status-searching-3-16@2x.png</LogicalName>
    </EmbeddedResource>
    <EmbeddedResource Include="icons\mac\status-searching-4-16.png">
      <LogicalName>status-searching-4-16.png</LogicalName>
    </EmbeddedResource>
    <EmbeddedResource Include="icons\mac\status-searching-4-16%402x.png">
      <LogicalName>status-searching-4-16@2x.png</LogicalName>
    </EmbeddedResource>
    <EmbeddedResource Include="icons\mac\status-success-16.png">
      <LogicalName>status-success-16.png</LogicalName>
    </EmbeddedResource>
    <EmbeddedResource Include="icons\mac\status-success-16%402x.png">
      <LogicalName>status-success-16@2x.png</LogicalName>
    </EmbeddedResource>
    <EmbeddedResource Include="icons\mac\status-updates-downloading-1-16.png">
      <LogicalName>status-updates-downloading-1-16.png</LogicalName>
    </EmbeddedResource>
    <EmbeddedResource Include="icons\mac\status-updates-downloading-1-16%402x.png">
      <LogicalName>status-updates-downloading-1-16@2x.png</LogicalName>
    </EmbeddedResource>
    <EmbeddedResource Include="icons\mac\status-updates-downloading-2-16.png">
      <LogicalName>status-updates-downloading-2-16.png</LogicalName>
    </EmbeddedResource>
    <EmbeddedResource Include="icons\mac\status-updates-downloading-2-16%402x.png">
      <LogicalName>status-updates-downloading-2-16@2x.png</LogicalName>
    </EmbeddedResource>
    <EmbeddedResource Include="icons\mac\status-updates-downloading-3-16.png">
      <LogicalName>status-updates-downloading-3-16.png</LogicalName>
    </EmbeddedResource>
    <EmbeddedResource Include="icons\mac\status-updates-downloading-3-16%402x.png">
      <LogicalName>status-updates-downloading-3-16@2x.png</LogicalName>
    </EmbeddedResource>
    <EmbeddedResource Include="icons\mac\status-updates-downloading-4-16.png">
      <LogicalName>status-updates-downloading-4-16.png</LogicalName>
    </EmbeddedResource>
    <EmbeddedResource Include="icons\mac\status-updates-downloading-4-16%402x.png">
      <LogicalName>status-updates-downloading-4-16@2x.png</LogicalName>
    </EmbeddedResource>
    <EmbeddedResource Include="icons\mac\status-updates-downloading-5-16.png">
      <LogicalName>status-updates-downloading-5-16.png</LogicalName>
    </EmbeddedResource>
    <EmbeddedResource Include="icons\mac\status-updates-downloading-5-16%402x.png">
      <LogicalName>status-updates-downloading-5-16@2x.png</LogicalName>
    </EmbeddedResource>
    <EmbeddedResource Include="icons\mac\status-updates-downloading-6-16.png">
      <LogicalName>status-updates-downloading-6-16.png</LogicalName>
    </EmbeddedResource>
    <EmbeddedResource Include="icons\mac\status-updates-downloading-6-16%402x.png">
      <LogicalName>status-updates-downloading-6-16@2x.png</LogicalName>
    </EmbeddedResource>
    <EmbeddedResource Include="icons\mac\status-waiting-1-16.png">
      <LogicalName>status-waiting-1-16.png</LogicalName>
    </EmbeddedResource>
    <EmbeddedResource Include="icons\mac\status-waiting-1-16%402x.png">
      <LogicalName>status-waiting-1-16@2x.png</LogicalName>
    </EmbeddedResource>
    <EmbeddedResource Include="icons\mac\status-waiting-2-16.png">
      <LogicalName>status-waiting-2-16.png</LogicalName>
    </EmbeddedResource>
    <EmbeddedResource Include="icons\mac\status-waiting-2-16%402x.png">
      <LogicalName>status-waiting-2-16@2x.png</LogicalName>
    </EmbeddedResource>
    <EmbeddedResource Include="icons\mac\status-waiting-3-16.png">
      <LogicalName>status-waiting-3-16.png</LogicalName>
    </EmbeddedResource>
    <EmbeddedResource Include="icons\mac\status-waiting-3-16%402x.png">
      <LogicalName>status-waiting-3-16@2x.png</LogicalName>
    </EmbeddedResource>
    <EmbeddedResource Include="icons\mac\status-waiting-4-16.png">
      <LogicalName>status-waiting-4-16.png</LogicalName>
    </EmbeddedResource>
    <EmbeddedResource Include="icons\mac\status-waiting-4-16%402x.png">
      <LogicalName>status-waiting-4-16@2x.png</LogicalName>
    </EmbeddedResource>
    <EmbeddedResource Include="icons\mac\status-waiting-5-16.png">
      <LogicalName>status-waiting-5-16.png</LogicalName>
    </EmbeddedResource>
    <EmbeddedResource Include="icons\mac\status-waiting-5-16%402x.png">
      <LogicalName>status-waiting-5-16@2x.png</LogicalName>
    </EmbeddedResource>
    <EmbeddedResource Include="icons\mac\status-warning-16.png">
      <LogicalName>status-warning-16.png</LogicalName>
    </EmbeddedResource>
    <EmbeddedResource Include="icons\mac\status-warning-16%402x.png">
      <LogicalName>status-warning-16@2x.png</LogicalName>
    </EmbeddedResource>
    <EmbeddedResource Include="icons\mac\status-warning-count-16.png">
      <LogicalName>status-warning-count-16.png</LogicalName>
    </EmbeddedResource>
    <EmbeddedResource Include="icons\mac\status-warning-count-16%402x.png">
      <LogicalName>status-warning-count-16@2x.png</LogicalName>
    </EmbeddedResource>
  </ItemGroup>
  <ItemGroup>
    <Compile Include="MonoDevelop.Ide.Commands\CustomStringTagProvider.cs" />
    <Compile Include="MonoDevelop.Ide.Commands\EditCommands.cs" />
    <Compile Include="MonoDevelop.Ide.Commands\FileCommands.cs" />
    <Compile Include="MonoDevelop.Ide.Commands\HelpCommands.cs" />
    <Compile Include="MonoDevelop.Ide.Commands\ProjectCommands.cs" />
    <Compile Include="MonoDevelop.Ide.Commands\SearchCommands.cs" />
    <Compile Include="MonoDevelop.Ide.Commands\ToolsCommands.cs" />
    <Compile Include="MonoDevelop.Ide.Commands\ViewCommands.cs" />
    <Compile Include="MonoDevelop.Ide.Commands\WindowCommands.cs" />
    <Compile Include="MonoDevelop.Ide.Gui\DisplayBindingService.cs" />
    <Compile Include="MonoDevelop.Ide.Gui\BackgroundProgressMonitor.cs" />
    <Compile Include="MonoDevelop.Ide.Gui\StatusProgressMonitor.cs" />
    <Compile Include="MonoDevelop.Ide.Tasks\TaskService.cs" />
    <Compile Include="MonoDevelop.Ide.Codons\ContextPadCodon.cs" />
    <Compile Include="MonoDevelop.Ide.Codons\WorkbenchContextCodon.cs" />
    <Compile Include="MonoDevelop.Ide.Codons\CombineOpenCondition.cs" />
    <Compile Include="MonoDevelop.Ide.Codons\LanguageActiveCondition.cs" />
    <Compile Include="MonoDevelop.Ide.Codons\ProjectActiveCondition.cs" />
    <Compile Include="MonoDevelop.Ide.ExternalTools\ExternalTool.cs" />
    <Compile Include="MonoDevelop.Ide.CodeTemplates\CodeTemplate.cs" />
    <Compile Include="MonoDevelop.Ide.CodeTemplates\CodeTemplateService.cs" />
    <Compile Include="MonoDevelop.Ide.Templates\FileDescriptionTemplate.cs" />
    <Compile Include="MonoDevelop.Ide.Templates\FileTemplate.cs" />
    <Compile Include="MonoDevelop.Ide.Templates\ICustomProjectCIEntry.cs" />
    <Compile Include="MonoDevelop.Ide.Templates\INewFileCreator.cs" />
    <Compile Include="MonoDevelop.Ide.Templates\ProjectDescriptor.cs" />
    <Compile Include="MonoDevelop.Ide.Templates\ProjectTemplate.cs" />
    <Compile Include="MonoDevelop.Ide.Templates\TextFileDescriptionTemplate.cs" />
    <Compile Include="MonoDevelop.Ide.Templates\CodeDomFileDescriptionTemplate.cs" />
    <Compile Include="MonoDevelop.Ide.Templates\SingleFileDescriptionTemplate.cs" />
    <Compile Include="MonoDevelop.Ide.Templates\SolutionDescriptor.cs" />
    <Compile Include="MonoDevelop.Ide.Templates\ResourceFileDescriptionTemplate.cs" />
    <Compile Include="MonoDevelop.Ide.Gui\AbstractBaseViewContent.cs" />
    <Compile Include="MonoDevelop.Ide.Gui\AbstractPadContent.cs" />
    <Compile Include="MonoDevelop.Ide.Gui\AbstractViewContent.cs" />
    <Compile Include="MonoDevelop.Ide.Gui\IBaseViewContent.cs" />
    <Compile Include="MonoDevelop.Ide.Gui\IPadContent.cs" />
    <Compile Include="MonoDevelop.Ide.Gui\IViewContent.cs" />
    <Compile Include="MonoDevelop.Ide.Gui\IWorkbenchWindow.cs" />
    <Compile Include="MonoDevelop.Ide.Gui\ViewCommandHandlers.cs" />
    <Compile Include="MonoDevelop.Ide.Gui.Content\IBookmarkBuffer.cs" />
    <Compile Include="MonoDevelop.Ide.Gui.Content\IClipboardHandler.cs" />
    <Compile Include="MonoDevelop.Ide.Gui.Content\IPrintable.cs" />
    <Compile Include="MonoDevelop.Ide.Gui.Dialogs\CommonAboutDialog.cs" />
    <Compile Include="MonoDevelop.Ide.Gui.Dialogs\DirtyFilesDialog.cs" />
    <Compile Include="MonoDevelop.Ide.Gui.Dialogs\NewLayoutDialog.cs" />
    <Compile Include="MonoDevelop.Ide.Gui.Dialogs\AboutMonoDevelopTabPage.cs" />
    <Compile Include="MonoDevelop.Ide.Gui.Dialogs\VersionInformationTabPage.cs" />
    <Compile Include="MonoDevelop.Ide.Gui.Dialogs\TipOfTheDay.cs" />
    <Compile Include="MonoDevelop.Ide.Gui.Dialogs\AddinLoadErrorDialog.cs" />
    <Compile Include="MonoDevelop.Ide.Gui.OptionPanels\BuildPanel.cs" />
    <Compile Include="MonoDevelop.Ide.Gui.OptionPanels\LoadSavePanel.cs" />
    <Compile Include="MonoDevelop.Ide.Gui.OptionPanels\AddInsOptionsPanel.cs" />
    <Compile Include="MonoDevelop.Ide.Gui.Pads\DefaultMonitorPad.cs" />
    <Compile Include="MonoDevelop.Ide.Gui.Pads\MonodocTreePad.cs" />
    <Compile Include="MonoDevelop.Ide.Gui.Pads.ProjectPad\SolutionFolderNodeBuilder.cs" />
    <Compile Include="MonoDevelop.Ide.Gui.Pads.ProjectPad\FolderNodeBuilder.cs" />
    <Compile Include="MonoDevelop.Ide.Gui.Pads.ProjectPad\ProjectFileNodeBuilder.cs" />
    <Compile Include="MonoDevelop.Ide.Gui.Pads.ProjectPad\ProjectFolder.cs" />
    <Compile Include="MonoDevelop.Ide.Gui.Pads.ProjectPad\ProjectFolderNodeBuilder.cs" />
    <Compile Include="MonoDevelop.Ide.Gui.Pads.ProjectPad\ProjectNodeBuilder.cs" />
    <Compile Include="MonoDevelop.Ide.Gui.Pads.ProjectPad\ProjectReferenceFolderNodeBuilder.cs" />
    <Compile Include="MonoDevelop.Ide.Gui.Pads.ProjectPad\ProjectReferenceNodeBuilder.cs" />
    <Compile Include="MonoDevelop.Ide.Gui.Pads.ProjectPad\ProjectSolutionPad.cs" />
    <Compile Include="MonoDevelop.Ide.Gui.Pads.ProjectPad\ShowAllFilesBuilderExtension.cs" />
    <Compile Include="MonoDevelop.Ide.Gui.Pads.ProjectPad\SystemFile.cs" />
    <Compile Include="MonoDevelop.Ide.Gui.Pads.ProjectPad\SystemFileNodeBuilder.cs" />
    <Compile Include="MonoDevelop.Ide.Gui.Pads\SolutionPad.cs" />
    <Compile Include="MonoDevelop.Ide.Gui.Pads\TreeViewPad.cs" />
    <Compile Include="MonoDevelop.Ide.Gui\DefaultWorkbench.cs" />
    <Compile Include="MonoDevelop.Ide.Gui\WorkbenchMemento.cs" />
    <Compile Include="MonoDevelop.Ide.Gui\SdiWorkspaceWindow.cs" />
    <Compile Include="MonoDevelop.Ide.Codons\DisplayBindingCodon.cs" />
    <Compile Include="MonoDevelop.Ide.Codons\FileTemplateTypeCodon.cs" />
    <Compile Include="MonoDevelop.Ide.Codons\ProjectTemplateCodon.cs" />
    <Compile Include="MonoDevelop.Ide.Codons\NodeBuilderCodon.cs" />
    <Compile Include="MonoDevelop.Ide.Codons\PadCodon.cs" />
    <Compile Include="MonoDevelop.Ide.Codons\PadOptionCodon.cs" />
    <Compile Include="MonoDevelop.Ide.Codons\SolutionPadCodon.cs" />
    <Compile Include="MonoDevelop.Ide.Templates\ISolutionItemDescriptor.cs" />
    <Compile Include="MonoDevelop.Ide.Templates\SolutionItemDescriptor.cs" />
    <Compile Include="MonoDevelop.Ide.Gui\ConfigurationComboBox.cs" />
    <Compile Include="MonoDevelop.Ide.Gui\IPadContainer.cs" />
    <Compile Include="MonoDevelop.Ide.Gui\Document.cs" />
    <Compile Include="MonoDevelop.Ide.Gui\Pad.cs" />
    <Compile Include="MonoDevelop.Ide.Gui\Workbench.cs" />
    <Compile Include="MonoDevelop.Ide.Gui\StartupInfo.cs" />
    <Compile Include="MonoDevelop.Ide.Gui\ProgressMonitors.cs" />
    <Compile Include="MonoDevelop.Ide\Services.cs" />
    <Compile Include="MonoDevelop.Ide.Gui.OptionPanels\TasksOptionsPanel.cs" />
    <Compile Include="MonoDevelop.Ide.Gui\FileViewer.cs" />
    <Compile Include="MonoDevelop.Ide.Gui.Pads\TaskListPad.cs" />
    <Compile Include="MonoDevelop.Ide.Templates\CodeTranslationFileDescriptionTemplate.cs" />
    <Compile Include="MonoDevelop.Ide.Gui.Dialogs\SelectEncodingsDialog.cs" />
    <Compile Include="MonoDevelop.Ide.Gui.Dialogs\FileSelectorDialog.cs" />
    <Compile Include="MonoDevelop.Ide.Tasks\TaskPriority.cs" />
    <Compile Include="MonoDevelop.Ide.Gui.Pads\ErrorListPad.cs" />
    <Compile Include="gtk-gui\generated.cs" />
    <Compile Include="MonoDevelop.Ide.Tasks\ITaskListView.cs" />
    <Compile Include="MonoDevelop.Ide.Codons\TaskListViewCodon.cs" />
    <Compile Include="MonoDevelop.Ide.Tasks\CommentTasksView.cs" />
    <Compile Include="MonoDevelop.Ide.Tasks\UserTasksView.cs" />
    <Compile Include="MonoDevelop.Ide.Gui\LayoutComboBox.cs" />
    <Compile Include="MonoDevelop.Ide.Gui.Pads.ProjectPad\UnknownEntryNodeBuilder.cs" />
    <Compile Include="MonoDevelop.Ide.Commands\NavigationCommands.cs" />
    <Compile Include="MonoDevelop.Ide.StandardHeader\StandardHeaderService.cs" />
    <Compile Include="MonoDevelop.Ide.Gui\InternalLog.cs" />
    <Compile Include="MonoDevelop.Ide.Gui.OptionPanels\KeyBindingsPanel.cs" />
    <Compile Include="gtk-gui\MonoDevelop.Ide.Gui.OptionPanels.KeyBindingsPanel.cs" />
    <Compile Include="MonoDevelop.Ide.Commands\TextEditorCommands.cs" />
    <Compile Include="MonoDevelop.Ide.Commands\FileTabCommands.cs" />
    <Compile Include="gtk-gui\MonoDevelop.Ide.Gui.OptionPanels.BuildPanelWidget.cs" />
    <Compile Include="gtk-gui\MonoDevelop.Ide.Gui.OptionPanels.LoadSavePanelWidget.cs" />
    <Compile Include="gtk-gui\MonoDevelop.Ide.Gui.Dialogs.NewLayoutDialog.cs" />
    <Compile Include="gtk-gui\MonoDevelop.Ide.SelectEncodingsDialog.cs" />
    <Compile Include="gtk-gui\MonoDevelop.Ide.Gui.OptionPanels.TasksPanelWidget.cs" />
    <Compile Include="gtk-gui\MonoDevelop.Ide.Gui.Dialogs.TipOfTheDayWindow.cs" />
    <Compile Include="gtk-gui\MonoDevelop.Ide.Gui.OptionPanels.AddInsPanelWidget.cs" />
    <Compile Include="gtk-gui\MonoDevelop.Ide.Gui.Dialogs.AddinLoadErrorDialog.cs" />
    <Compile Include="MonoDevelop.Ide.Codons\FileFilterCodon.cs" />
    <Compile Include="MonoDevelop.Ide.ExternalTools\ExternalToolService.cs" />
    <Compile Include="MonoDevelop.Ide.Templates\FileTemplateReference.cs" />
    <Compile Include="MonoDevelop.Ide.Codons\FileTemplateConditionTypeCodon.cs" />
    <Compile Include="MonoDevelop.Ide.Templates\ClrVersionFileTemplateCondition.cs" />
    <Compile Include="MonoDevelop.Ide.Templates\FileTemplateCondition.cs" />
    <Compile Include="MonoDevelop.Ide.Templates\PartialTypeFileTemplateCondition.cs" />
    <Compile Include="MonoDevelop.Ide.Templates\ParentProjectFileTemplateCondition.cs" />
    <Compile Include="MonoDevelop.Ide.Gui\ToolbarComboBox.cs" />
    <Compile Include="MonoDevelop.Ide.Gui.Content\ISplittable.cs" />
    <Compile Include="MonoDevelop.Ide.Gui.Content\IFoldable.cs" />
    <Compile Include="MonoDevelop.Ide.ExternalTools\ExternalToolPanel.cs" />
    <Compile Include="gtk-gui\MonoDevelop.Ide.ExternalTools.ExternalToolPanelWidget.cs" />
    <Compile Include="MonoDevelop.Ide.Gui\MonoDevelopStatusBar.cs" />
    <Compile Include="MonoDevelop.Ide.Gui\DocumentSwitcher.cs" />
    <Compile Include="MonoDevelop.Ide.Gui.OptionPanels\IDEStyleOptionsPanel.cs" />
    <Compile Include="gtk-gui\MonoDevelop.Ide.Gui.OptionPanels.IDEStyleOptionsPanelWidget.cs" />
    <Compile Include="MonoDevelop.Ide.Gui.Content\IZoomable.cs" />
    <Compile Include="MonoDevelop.Ide.Gui.Pads.ProjectPad\SolutionNodeBuilder.cs" />
    <Compile Include="MonoDevelop.Ide.Gui.Pads.ProjectPad\WorkspaceNodeBuilder.cs" />
    <Compile Include="MonoDevelop.Ide.Gui.Content\DocumentStateTracker.cs" />
    <Compile Include="MonoDevelop.Ide.Gui.Content\IPathedDocument.cs" />
    <Compile Include="MonoDevelop.Ide.Codons\CategoryNode.cs" />
    <Compile Include="MonoDevelop.Ide.Gui.Components\ExtensibleTreeView.cs" />
    <Compile Include="MonoDevelop.Ide.Gui.Components\ITreeBuilder.cs" />
    <Compile Include="MonoDevelop.Ide.Gui.Components\ITreeBuilderContext.cs" />
    <Compile Include="MonoDevelop.Ide.Gui.Components\ITreeNavigator.cs" />
    <Compile Include="MonoDevelop.Ide.Gui.Components\ITreeOptions.cs" />
    <Compile Include="MonoDevelop.Ide.Gui.Components\NodeAttributes.cs" />
    <Compile Include="MonoDevelop.Ide.Gui.Components\NodeBuilder.cs" />
    <Compile Include="MonoDevelop.Ide.Gui.Components\NodeBuilderExtension.cs" />
    <Compile Include="MonoDevelop.Ide.Gui.Components\NodeCommandHandler.cs" />
    <Compile Include="MonoDevelop.Ide.Gui.Components\NodeState.cs" />
    <Compile Include="MonoDevelop.Ide.Gui.Components\DragOperation.cs" />
    <Compile Include="MonoDevelop.Ide.Gui.Components\TreePadOption.cs" />
    <Compile Include="MonoDevelop.Ide.Gui.Components\TypeNodeBuilder.cs" />
    <Compile Include="MonoDevelop.Ide.Gui.Components\TreeViewItem.cs" />
    <Compile Include="MonoDevelop.Ide.Gui.Components\TreeNodeNavigator.cs" />
    <Compile Include="MonoDevelop.Ide.Gui.Components\TreeBuilder.cs" />
    <Compile Include="MonoDevelop.Ide.Gui.Components\TreeOptions.cs" />
    <Compile Include="MonoDevelop.Ide.Gui.Components\TransactedTreeBuilder.cs" />
    <Compile Include="MonoDevelop.Ide.Gui.Content\INavigable.cs" />
    <Compile Include="MonoDevelop.Ide.Gui.Content\IOpenNamedElementHandler.cs" />
    <Compile Include="AssemblyInfo.cs" />
    <Compile Include="MonoDevelop.Ide.Gui.Content\ITextEditorResolver.cs" />
    <Compile Include="MonoDevelop.Ide.Gui.OptionPanels\AuthorInformationPanel.cs" />
    <Compile Include="MonoDevelop.Ide.Gui.OptionPanels\GlobalAuthorInformationPanel.cs" />
    <Compile Include="MonoDevelop.Ide.StandardHeader\StandardHeaderPolicyPanel.cs" />
    <Compile Include="gtk-gui\MonoDevelop.Ide.Gui.OptionPanels.AuthorInformationPanelWidget.cs" />
    <Compile Include="gtk-gui\MonoDevelop.Ide.Gui.OptionPanels.GlobalAuthorInformationPanelWidget.cs" />
    <Compile Include="gtk-gui\MonoDevelop.Ide.StandardHeader.StandardHeaderPolicyPanelWidget.cs" />
    <Compile Include="MonoDevelop.Ide.Gui.OptionPanels\TextStylePolicyPanel.cs" />
    <Compile Include="gtk-gui\MonoDevelop.Ide.Gui.OptionPanels.TextStylePolicyPanelWidget.cs" />
    <Compile Include="MonoDevelop.Ide.Gui.Content\TextStylePolicy.cs" />
    <Compile Include="MonoDevelop.Ide.Gui\PadFontChanger.cs" />
    <Compile Include="MonoDevelop.Ide.Gui.Components\PadTreeView.cs" />
    <Compile Include="MonoDevelop.Ide.Codons\PadContextMenuExtensionNode.cs" />
    <Compile Include="MonoDevelop.Ide.Gui.Pads.ProjectPad\FileOperationsBuilderExtension.cs" />
    <Compile Include="MonoDevelop.Ide.Templates\DirectoryTemplate.cs" />
    <Compile Include="MonoDevelop.Ide.Gui.Content\IUndoHandler.cs" />
    <Compile Include="MonoDevelop.Ide.CodeFormatting\CodeFormatterService.cs" />
    <Compile Include="MonoDevelop.Ide.CodeTemplates\CodeTemplatePanel.cs" />
    <Compile Include="gtk-gui\MonoDevelop.Ide.CodeTemplates.CodeTemplatePanelWidget.cs" />
    <Compile Include="MonoDevelop.Ide.CodeTemplates\EditTemplateDialog.cs" />
    <Compile Include="gtk-gui\MonoDevelop.Ide.CodeTemplates.EditTemplateDialog.cs" />
    <Compile Include="MonoDevelop.Ide.CodeTemplates\CodeTemplateVariable.cs" />
    <Compile Include="MonoDevelop.Ide.CodeTemplates\ExpansionObject.cs" />
    <Compile Include="MonoDevelop.Ide.CodeTemplates\CodeTemplateCompletionData.cs" />
    <Compile Include="MonoDevelop.Ide.CodeTemplates\CodeTemplateListDataProvider.cs" />
    <Compile Include="MonoDevelop.Ide.Gui.OptionPanels\MonoRuntimePanel.cs" />
    <Compile Include="gtk-gui\MonoDevelop.Ide.Gui.OptionPanels.MonoRuntimePanelWidget.cs" />
    <Compile Include="MonoDevelop.Ide.FindInFiles\SearchResult.cs" />
    <Compile Include="MonoDevelop.Ide.FindInFiles\SearchResultPad.cs" />
    <Compile Include="MonoDevelop.Ide.FindInFiles\FindInFilesDialog.cs" />
    <Compile Include="gtk-gui\MonoDevelop.Ide.FindInFiles.FindInFilesDialog.cs" />
    <Compile Include="MonoDevelop.Ide.FindInFiles\Commands.cs" />
    <Compile Include="MonoDevelop.Ide.FindInFiles\Scope.cs" />
    <Compile Include="MonoDevelop.Ide.FindInFiles\FileProvider.cs" />
    <Compile Include="MonoDevelop.Ide.FindInFiles\FilterOptions.cs" />
    <Compile Include="MonoDevelop.Ide.FindInFiles\FindReplace.cs" />
    <Compile Include="MonoDevelop.Ide.FindInFiles\SearchResultWidget.cs" />
    <Compile Include="MonoDevelop.Ide.FindInFiles\ISearchProgressMonitor.cs" />
    <Compile Include="MonoDevelop.Ide.FindInFiles\SearchProgressMonitor.cs" />
    <Compile Include="MonoDevelop.Ide.Gui\IAttachableViewContent.cs" />
    <Compile Include="MonoDevelop.Ide.Gui\AbstractAttachableViewContent.cs" />
    <Compile Include="MonoDevelop.Ide.CodeFormatting\CodeFormattingCommands.cs" />
    <Compile Include="MonoDevelop.Ide.Execution\ParameterizedExecutionHandler.cs" />
    <Compile Include="MonoDevelop.Ide.Execution\ExecutionModeCommandService.cs" />
    <Compile Include="MonoDevelop.Ide.Execution\CustomArgsCustomizer.cs" />
    <Compile Include="MonoDevelop.Ide.Execution\CommandExecutionContext.cs" />
    <Compile Include="MonoDevelop.Ide.Execution\IExecutionConfigurationEditor.cs" />
    <Compile Include="MonoDevelop.Ide.Gui.Components\ExecutionModeComboBox.cs" />
    <Compile Include="gtk-gui\MonoDevelop.Ide.Gui.Components.ExecutionModeComboBox.cs" />
    <Compile Include="MonoDevelop.Ide.Execution\IExecutionCommandCustomizer.cs" />
    <Compile Include="MonoDevelop.Ide.Execution\CustomExecutionMode.cs" />
    <Compile Include="MonoDevelop.Ide.Execution\MonoExecutionParameters.cs" />
    <Compile Include="MonoDevelop.Ide.Execution\MonoExecutionCustomizer.cs" />
    <Compile Include="MonoDevelop.Ide.Gui.Dialogs\SelectFileFormatDialog.cs" />
    <Compile Include="gtk-gui\MonoDevelop.Ide.Gui.Dialogs.SelectFileFormatDialog.cs" />
    <Compile Include="MonoDevelop.Ide.Gui.OptionPanels\MaintenanceOptionsPanel.cs" />
    <Compile Include="gtk-gui\MonoDevelop.Ide.Gui.OptionPanels.MaintenanceOptionsPanelWidget.cs" />
    <Compile Include="MonoDevelop.Ide.Tasks\TaskStore.cs" />
    <Compile Include="MonoDevelop.Ide.Gui.OptionPanels\AssemblyFoldersPanel.cs" />
    <Compile Include="gtk-gui\MonoDevelop.Ide.Gui.OptionPanels.AssemblyFoldersPanelWidget.cs" />
    <Compile Include="MonoDevelop.Ide.Gui.Content\ISupportsProjectReload.cs" />
    <Compile Include="MonoDevelop.Ide.Gui.OptionPanels\BuildMessagePanel.cs" />
    <Compile Include="gtk-gui\MonoDevelop.Ide.Gui.OptionPanels.BuildMessagePanelWidget.cs" />
    <Compile Include="MonoDevelop.Ide.Gui\HiddenWorkbenchWindow.cs" />
    <Compile Include="MonoDevelop.Ide.Gui\HiddenTextEditorViewContent.cs" />
    <Compile Include="MonoDevelop.Ide.Gui\WorkbenchWindow.cs" />
    <Compile Include="MonoDevelop.Ide.CodeTemplates\CodeTemplateCodon.cs" />
    <Compile Include="MonoDevelop.Ide.Gui.Content\ILocationList.cs" />
    <Compile Include="MonoDevelop.Ide.Gui.Dialogs\OpenFileDialog.cs" />
    <Compile Include="MonoDevelop.Ide.Extensions\IOpenFileDialogHandler.cs" />
    <Compile Include="MonoDevelop.Ide.Extensions\IAddFileDialogHandler.cs" />
    <Compile Include="MonoDevelop.Ide.Extensions\TextEditorExtensionNode.cs" />
    <Compile Include="MonoDevelop.Ide.Gui\DockItemToolbarLoader.cs" />
    <Compile Include="MonoDevelop.Ide.Gui.Components\LogView.cs" />
    <Compile Include="MonoDevelop.Ide.Gui\WorkbenchContext.cs" />
    <Compile Include="MonoDevelop.Ide.Extensions\LayoutExtensionNode.cs" />
    <Compile Include="MonoDevelop.Ide.Extensions\CustomToolExtensionNode.cs" />
    <Compile Include="MonoDevelop.Ide.CustomTools\CustomTool.cs" />
    <Compile Include="MonoDevelop.Ide.CustomTools\CustomToolService.cs" />
    <Compile Include="MonoDevelop.Components\FileSelector.cs" />
    <Compile Include="MonoDevelop.Components\BaseFileEntry.cs" />
    <Compile Include="MonoDevelop.Components\FileEntry.cs" />
    <Compile Include="MonoDevelop.Components\FolderDialog.cs" />
    <Compile Include="MonoDevelop.Components\FolderEntry.cs" />
    <Compile Include="MonoDevelop.Components\TabLabel.cs" />
    <Compile Include="MonoDevelop.Components\CellRendererComboBox.cs" />
    <Compile Include="MonoDevelop.Components\TreeViewCellContainer.cs" />
    <Compile Include="MonoDevelop.Components\TreeViewState.cs" />
    <Compile Include="MonoDevelop.Components\MenuButton.cs" />
    <Compile Include="MonoDevelop.Components\FixedWidthWrapLabel.cs" />
    <Compile Include="MonoDevelop.Components\TooltipWindow.cs" />
    <Compile Include="MonoDevelop.Components\ConsoleView.cs" />
    <Compile Include="MonoDevelop.Components\FolderListSelector.cs" />
    <Compile Include="MonoDevelop.Components\InfoBar.cs" />
    <Compile Include="MonoDevelop.Components\GtkUtil.cs" />
    <Compile Include="MonoDevelop.Components\MiniButton.cs" />
    <Compile Include="MonoDevelop.Components\SearchEntry.cs" />
    <Compile Include="MonoDevelop.Components\HoverImageButton.cs" />
    <Compile Include="MonoDevelop.Components\PathBar.cs" />
    <Compile Include="MonoDevelop.Components\SelectFileDialog.cs" />
    <Compile Include="MonoDevelop.Components\SelectFolderDialog.cs" />
    <Compile Include="MonoDevelop.Components\RoundedFrame.cs" />
    <Compile Include="MonoDevelop.Components\CairoExtensions.cs" />
    <Compile Include="MonoDevelop.Components.Chart\Axis.cs" />
    <Compile Include="MonoDevelop.Components.Chart\AxisDimension.cs" />
    <Compile Include="MonoDevelop.Components.Chart\AxisPosition.cs" />
    <Compile Include="MonoDevelop.Components.Chart\BasicChart.cs" />
    <Compile Include="MonoDevelop.Components.Chart\ChartCursor.cs" />
    <Compile Include="MonoDevelop.Components.Chart\DateTimeAxis.cs" />
    <Compile Include="MonoDevelop.Components.Chart\IntegerAxis.cs" />
    <Compile Include="MonoDevelop.Components.Chart\Serie.cs" />
    <Compile Include="MonoDevelop.Components.Chart\TickEnumerator.cs" />
    <Compile Include="MonoDevelop.Components.Commands\ActionCommand.cs" />
    <Compile Include="MonoDevelop.Components.Commands\ActionType.cs" />
    <Compile Include="MonoDevelop.Components.Commands\Command.cs" />
    <Compile Include="MonoDevelop.Components.Commands\CommandArrayInfo.cs" />
    <Compile Include="MonoDevelop.Components.Commands\CommandCheckMenuItem.cs" />
    <Compile Include="MonoDevelop.Components.Commands\CommandEntry.cs" />
    <Compile Include="MonoDevelop.Components.Commands\CommandEntrySet.cs" />
    <Compile Include="MonoDevelop.Components.Commands\CommandErrorHandler.cs" />
    <Compile Include="MonoDevelop.Components.Commands\CommandFrame.cs" />
    <Compile Include="MonoDevelop.Components.Commands\CommandHandler.cs" />
    <Compile Include="MonoDevelop.Components.Commands\CommandHandlerAttribute.cs" />
    <Compile Include="MonoDevelop.Components.Commands\CommandInfo.cs" />
    <Compile Include="MonoDevelop.Components.Commands\CommandInfoSet.cs" />
    <Compile Include="MonoDevelop.Components.Commands\CommandManager.cs" />
    <Compile Include="MonoDevelop.Components.Commands\CommandMenu.cs" />
    <Compile Include="MonoDevelop.Components.Commands\CommandMenuBar.cs" />
    <Compile Include="MonoDevelop.Components.Commands\CommandMenuItem.cs" />
    <Compile Include="MonoDevelop.Components.Commands\CommandSystemCommands.cs" />
    <Compile Include="MonoDevelop.Components.Commands\CommandToggleToolButton.cs" />
    <Compile Include="MonoDevelop.Components.Commands\CommandToolbar.cs" />
    <Compile Include="MonoDevelop.Components.Commands\CommandToolButton.cs" />
    <Compile Include="MonoDevelop.Components.Commands\CustomCommand.cs" />
    <Compile Include="MonoDevelop.Components.Commands\CustomMenuItem.cs" />
    <Compile Include="MonoDevelop.Components.Commands\ICommandMenuItem.cs" />
    <Compile Include="MonoDevelop.Components.Commands\ICommandRouter.cs" />
    <Compile Include="MonoDevelop.Components.Commands\ICommandUserItem.cs" />
    <Compile Include="MonoDevelop.Components.Commands\LinkCommandEntry.cs" />
    <Compile Include="MonoDevelop.Components.Commands\MenuToolButton.cs" />
    <Compile Include="MonoDevelop.Components.Commands\ICommandDelegatorRouter.cs" />
    <Compile Include="MonoDevelop.Components.Commands\CommandRouterContainer.cs" />
    <Compile Include="MonoDevelop.Components.Commands\ICommandTargetVisitor.cs" />
    <Compile Include="MonoDevelop.Components.Commands\KeyBindingManager.cs" />
    <Compile Include="MonoDevelop.Components.Commands\KeyBindingService.cs" />
    <Compile Include="MonoDevelop.Components.Commands\CustomItem.cs" />
    <Compile Include="MonoDevelop.Components.Commands\CommandSelectedEventArgs.cs" />
    <Compile Include="MonoDevelop.Components.Commands\IMultiCastCommandRouter.cs" />
    <Compile Include="MonoDevelop.Components.Commands\ICommandUpdateHandler.cs" />
    <Compile Include="MonoDevelop.Components.Commands\CustomCommandUpdaterAttribute.cs" />
    <Compile Include="MonoDevelop.Components.Commands\KeyBindingScheme.cs" />
    <Compile Include="MonoDevelop.Components.Commands\KeyBindingSet.cs" />
    <Compile Include="MonoDevelop.Components.Commands\ICommandBar.cs" />
    <Compile Include="MonoDevelop.Components.Commands.ExtensionNodes\CommandCategoryCodon.cs" />
    <Compile Include="MonoDevelop.Components.Commands.ExtensionNodes\CommandCodon.cs" />
    <Compile Include="MonoDevelop.Components.Commands.ExtensionNodes\CommandItemCodon.cs" />
    <Compile Include="MonoDevelop.Components.Commands.ExtensionNodes\ItemSetCodon.cs" />
    <Compile Include="MonoDevelop.Components.Commands.ExtensionNodes\LinkItemCodon.cs" />
    <Compile Include="MonoDevelop.Components.Commands.ExtensionNodes\SeparatorItemCodon.cs" />
    <Compile Include="MonoDevelop.Components.Commands.ExtensionNodes\LocalCommandItemCodon.cs" />
    <Compile Include="MonoDevelop.Components.Commands.ExtensionNodes\SchemeExtensionNode.cs" />
    <Compile Include="MonoDevelop.Components.DockToolbars\ArrowWindow.cs" />
    <Compile Include="MonoDevelop.Components.DockToolbars\DockedPosition.cs" />
    <Compile Include="MonoDevelop.Components.DockToolbars\DockGrip.cs" />
    <Compile Include="MonoDevelop.Components.DockToolbars\DockToolbar.cs" />
    <Compile Include="MonoDevelop.Components.DockToolbars\DockToolbarFrame.cs" />
    <Compile Include="MonoDevelop.Components.DockToolbars\DockToolbarFrameLayout.cs" />
    <Compile Include="MonoDevelop.Components.DockToolbars\DockToolbarFrameStatus.cs" />
    <Compile Include="MonoDevelop.Components.DockToolbars\DockToolbarPanel.cs" />
    <Compile Include="MonoDevelop.Components.DockToolbars\DockToolbarPosition.cs" />
    <Compile Include="MonoDevelop.Components.DockToolbars\DockToolbarStatus.cs" />
    <Compile Include="MonoDevelop.Components.DockToolbars\FixedPanel.cs" />
    <Compile Include="MonoDevelop.Components.DockToolbars\FloatingDock.cs" />
    <Compile Include="MonoDevelop.Components.DockToolbars\FloatingPosition.cs" />
    <Compile Include="MonoDevelop.Components.DockToolbars\IDockBar.cs" />
    <Compile Include="MonoDevelop.Components.DockToolbars\PlaceholderWindow.cs" />
    <Compile Include="MonoDevelop.Components.Extensions\PlatformDialog.cs" />
    <Compile Include="MonoDevelop.Components.Extensions\ISelectFileDialog.cs" />
    <Compile Include="MonoDevelop.Components.PropertyGrid\DefaultPropertyTab.cs" />
    <Compile Include="MonoDevelop.Components.PropertyGrid\EditorManager.cs" />
    <Compile Include="MonoDevelop.Components.PropertyGrid\EventPropertyTab.cs" />
    <Compile Include="MonoDevelop.Components.PropertyGrid\PropertyEditorCell.cs" />
    <Compile Include="MonoDevelop.Components.PropertyGrid\PropertyEditorTypeAttribute.cs" />
    <Compile Include="MonoDevelop.Components.PropertyGrid\PropertyGrid.cs" />
    <Compile Include="MonoDevelop.Components.PropertyGrid\PropertyValueChangedEventArgs.cs" />
    <Compile Include="MonoDevelop.Components.PropertyGrid\PropertyValueChangedEventHandler.cs" />
    <Compile Include="MonoDevelop.Components.PropertyGrid\SurrogateUITypeEditorAttribute.cs" />
    <Compile Include="MonoDevelop.Components.PropertyGrid.Editors\CharPropertyEditor.cs" />
    <Compile Include="MonoDevelop.Components.PropertyGrid.Editors\CollectionEditor.cs" />
    <Compile Include="MonoDevelop.Components.PropertyGrid.Editors\ColorEditorCell.cs" />
    <Compile Include="MonoDevelop.Components.PropertyGrid.Editors\DateTimeEditor.cs" />
    <Compile Include="MonoDevelop.Components.PropertyGrid.Editors\DefaultEditor.cs" />
    <Compile Include="MonoDevelop.Components.PropertyGrid.Editors\EnumerationEditorCell.cs" />
    <Compile Include="MonoDevelop.Components.PropertyGrid.Editors\EventEditor.cs" />
    <Compile Include="MonoDevelop.Components.PropertyGrid.Editors\FlagsEditorCell.cs" />
    <Compile Include="MonoDevelop.Components.PropertyGrid.Editors\FlagsSelectorDialog.cs" />
    <Compile Include="MonoDevelop.Components.PropertyGrid.Editors\FloatRange.cs" />
    <Compile Include="MonoDevelop.Components.PropertyGrid.Editors\IntRange.cs" />
    <Compile Include="MonoDevelop.Components.PropertyGrid.Editors\TextEditorDialog.cs" />
    <Compile Include="MonoDevelop.Components.PropertyGrid.Editors\TimeSpanEditor.cs" />
    <Compile Include="MonoDevelop.Components.PropertyGrid.Editors\BooleanEditorCell.cs" />
    <Compile Include="MonoDevelop.Components.Theming\GtkColors.cs" />
    <Compile Include="MonoDevelop.Components.Theming\GtkTheme.cs" />
    <Compile Include="MonoDevelop.Components.Theming\Theme.cs" />
    <Compile Include="MonoDevelop.Components.Theming\ThemeContext.cs" />
    <Compile Include="MonoDevelop.Components.Theming\ThemeEngine.cs" />
    <Compile Include="gtk-gui\MonoDevelop.Components.FolderListSelector.cs" />
    <Compile Include="MonoDevelop.Components.Docking\AutoHideBox.cs" />
    <Compile Include="MonoDevelop.Components.Docking\DockBar.cs" />
    <Compile Include="MonoDevelop.Components.Docking\DockBarItem.cs" />
    <Compile Include="MonoDevelop.Components.Docking\DockContainer.cs" />
    <Compile Include="MonoDevelop.Components.Docking\DockFrame.cs" />
    <Compile Include="MonoDevelop.Components.Docking\DockFrameTopLevel.cs" />
    <Compile Include="MonoDevelop.Components.Docking\DockGroup.cs" />
    <Compile Include="MonoDevelop.Components.Docking\DockGroupItem.cs" />
    <Compile Include="MonoDevelop.Components.Docking\DockGroupType.cs" />
    <Compile Include="MonoDevelop.Components.Docking\DockItem.cs" />
    <Compile Include="MonoDevelop.Components.Docking\DockItemBehavior.cs" />
    <Compile Include="MonoDevelop.Components.Docking\DockItemContainer.cs" />
    <Compile Include="MonoDevelop.Components.Docking\DockItemStatus.cs" />
    <Compile Include="MonoDevelop.Components.Docking\DockItemToolbar.cs" />
    <Compile Include="MonoDevelop.Components.Docking\DockLayout.cs" />
    <Compile Include="MonoDevelop.Components.Docking\DockObject.cs" />
    <Compile Include="MonoDevelop.Components.Docking\DockPosition.cs" />
    <Compile Include="MonoDevelop.Components.Docking\PlaceholderWindow.cs" />
    <Compile Include="MonoDevelop.Components.Docking\TabStrip.cs" />
    <Compile Include="MonoDevelop.Components\MenuButtonEntry.cs" />
    <Compile Include="MonoDevelop.Ide.Gui.Dialogs\IOptionsPanel.cs" />
    <Compile Include="MonoDevelop.Ide.Gui.Dialogs\MultiMessageDialog.cs" />
    <Compile Include="MonoDevelop.Ide.Gui.Dialogs\MultiTaskProgressDialog.cs" />
    <Compile Include="MonoDevelop.Ide.Gui.Dialogs\OptionsDialog.cs" />
    <Compile Include="MonoDevelop.Ide.Gui.Dialogs\OptionsPanel.cs" />
    <Compile Include="MonoDevelop.Ide.Gui.Dialogs\ProgressDialog.cs" />
    <Compile Include="MonoDevelop.Ide.Gui.Dialogs\SetupApp.cs" />
    <Compile Include="MonoDevelop.Ide.ProgressMonitoring\BaseProgressMonitor.cs" />
    <Compile Include="MonoDevelop.Ide.ProgressMonitoring\MessageDialogProgressMonitor.cs" />
    <Compile Include="MonoDevelop.Ide.ProgressMonitoring\MultiTaskDialogProgressMonitor.cs" />
    <Compile Include="MonoDevelop.Ide.WebBrowser\IWebBrowser.cs" />
    <Compile Include="MonoDevelop.Ide.WebBrowser\LocationChangedEventArgs.cs" />
    <Compile Include="MonoDevelop.Ide.WebBrowser\TitleChangedEventArgs.cs" />
    <Compile Include="MonoDevelop.Ide.WebBrowser\StatusMessageChangedEventArgs.cs" />
    <Compile Include="MonoDevelop.Ide.WebBrowser\LoadingProgressChangedEventArgs.cs" />
    <Compile Include="MonoDevelop.Ide.WebBrowser\LocationChangingEventArgs.cs" />
    <Compile Include="MonoDevelop.Ide.WebBrowser\IWebBrowserLoader.cs" />
    <Compile Include="MonoDevelop.Ide.CodeCompletion\CompletionListWindow.cs" />
    <Compile Include="MonoDevelop.Ide.CodeCompletion\ICompletionWidget.cs" />
    <Compile Include="MonoDevelop.Ide.CodeCompletion\ListWindow.cs" />
    <Compile Include="MonoDevelop.Ide.CodeCompletion\ParameterInformationWindowManager.cs" />
    <Compile Include="MonoDevelop.Ide.CodeCompletion\ParameterInformationWindow.cs" />
    <Compile Include="MonoDevelop.Ide.CodeCompletion\CompletionData.cs" />
    <Compile Include="MonoDevelop.Ide.CodeCompletion\CompletionDataList.cs" />
    <Compile Include="MonoDevelop.Ide.CodeCompletion\MutableCompletionDataList.cs" />
    <Compile Include="MonoDevelop.Ide.CodeCompletion\CompletionWindowManager.cs" />
    <Compile Include="MonoDevelop.Ide.CodeCompletion\ListWidget.cs" />
    <Compile Include="MonoDevelop.Ide.CodeCompletion\CodeCompletionContext.cs" />
    <Compile Include="MonoDevelop.Ide.CodeCompletion\CodeCompletionContextEventArgs.cs" />
    <Compile Include="gtk-gui\MonoDevelop.Ide.Gui.Dialogs.MultiMessageDialog.cs" />
    <Compile Include="gtk-gui\MonoDevelop.Ide.Gui.Dialogs.MultiTaskProgressDialog.cs" />
    <Compile Include="gtk-gui\MonoDevelop.Ide.Gui.Dialogs.ProgressDialog.cs" />
    <Compile Include="MonoDevelop.Ide\DesktopService.cs" />
    <Compile Include="MonoDevelop.Ide\DispatchService.cs" />
    <Compile Include="MonoDevelop.Ide\Ide.cs" />
    <Compile Include="MonoDevelop.Ide\IdePreferences.cs" />
    <Compile Include="MonoDevelop.Ide\RootWorkspace.cs" />
    <Compile Include="MonoDevelop.Ide.Desktop\DefaultPlatformService.cs" />
    <Compile Include="MonoDevelop.Ide.Desktop\DesktopApplication.cs" />
    <Compile Include="MonoDevelop.Ide.Desktop\RecentFileStorage.cs" />
    <Compile Include="MonoDevelop.Ide.Desktop\RecentItem.cs" />
    <Compile Include="MonoDevelop.Ide.Desktop\RecentOpen.cs" />
    <Compile Include="MonoDevelop.Ide\GLibLogging.cs" />
    <Compile Include="MonoDevelop.Ide\ImageService.cs" />
    <Compile Include="MonoDevelop.Ide.Desktop\PlatformService.cs" />
    <Compile Include="MonoDevelop.Ide\MessageService.cs" />
    <Compile Include="MonoDevelop.Ide\WebBrowserService.cs" />
    <Compile Include="MonoDevelop.Ide.Gui\AsyncDispatchAttribute.cs" />
    <Compile Include="MonoDevelop.Ide.Gui\FreeDispatchAttribute.cs" />
    <Compile Include="MonoDevelop.Ide.Gui\GuiSyncContext.cs" />
    <Compile Include="MonoDevelop.Ide.Gui\GuiSyncObject.cs" />
    <Compile Include="MonoDevelop.Ide.Gui\IMementoCapable.cs" />
    <Compile Include="MonoDevelop.Ide.Gui\StockIcons.cs" />
    <Compile Include="MonoDevelop.Ide.Gui\SyncContext.cs" />
    <Compile Include="MonoDevelop.Ide.Gui\SyncContextAttribute.cs" />
    <Compile Include="MonoDevelop.Ide.Gui\SyncObject.cs" />
    <Compile Include="MonoDevelop.Ide.Gui.Components\ProjectFileEntry.cs" />
    <Compile Include="MonoDevelop.Ide.Gui.Dialogs\ItemOptionsDialog.cs" />
    <Compile Include="MonoDevelop.Ide.Gui.Dialogs\ItemOptionsPanel.cs" />
    <Compile Include="MonoDevelop.Ide.Gui.Dialogs\MimeTypePolicyOptionsPanel.cs" />
    <Compile Include="MonoDevelop.Ide.Gui.Dialogs\MimeTypePolicyOptionsSection.cs" />
    <Compile Include="MonoDevelop.Ide.Gui.Dialogs\MultiConfigItemOptionsDialog.cs" />
    <Compile Include="MonoDevelop.Ide.Gui.Dialogs\MultiConfigItemOptionsPanel.cs" />
    <Compile Include="MonoDevelop.Ide.Projects\ProjectOptionsDialog.cs" />
    <Compile Include="MonoDevelop.Ide.Projects\RenameConfigDialog.cs" />
    <Compile Include="MonoDevelop.Ide.Projects\NewFileDialog.cs" />
    <Compile Include="MonoDevelop.Ide.Projects\AddFileDialog.cs" />
    <Compile Include="MonoDevelop.Ide.Projects\AddMimeTypeDialog.cs" />
    <Compile Include="MonoDevelop.Ide.Projects\AssemblyReferencePanel.cs" />
    <Compile Include="MonoDevelop.Ide.Projects\CombineOptionsDialog.cs" />
    <Compile Include="MonoDevelop.Ide.Projects\ConfirmProjectDeleteDialog.cs" />
    <Compile Include="MonoDevelop.Ide.Projects\DefaultPolicyOptionsDialog.cs" />
    <Compile Include="MonoDevelop.Ide.Projects\DeleteConfigDialog.cs" />
    <Compile Include="MonoDevelop.Ide.Projects\NewConfigurationDialog.cs" />
    <Compile Include="MonoDevelop.Ide.Projects\ProjectFileSelectorDialog.cs" />
    <Compile Include="MonoDevelop.Ide\ProjectOperations.cs" />
    <Compile Include="MonoDevelop.Ide.Projects\IncludeNewFilesDialog.cs" />
    <Compile Include="MonoDevelop.Ide.Execution\CustomExecutionModeDialog.cs" />
    <Compile Include="MonoDevelop.Ide.Execution\CustomExecutionModeManagerDialog.cs" />
    <Compile Include="MonoDevelop.Ide.Execution\CustomExecutionModeWidget.cs" />
    <Compile Include="MonoDevelop.Ide.Execution\MonoExecutionParametersPreview.cs" />
    <Compile Include="MonoDevelop.Ide.Execution\MonoExecutionParametersWidget.cs" />
    <Compile Include="MonoDevelop.Ide.Projects\ProjectReferencePanel.cs" />
    <Compile Include="MonoDevelop.Ide.Projects\SelectReferenceDialog.cs" />
    <Compile Include="gtk-gui\MonoDevelop.Ide.Projects.OptionPanels.BaseDirectoryPanelWidget.cs" />
    <Compile Include="gtk-gui\MonoDevelop.Ide.Projects.OptionPanels.CodeFormattingPanelWidget.cs" />
    <Compile Include="gtk-gui\MonoDevelop.Ide.Projects.OptionPanels.CombineBuildOptionsWidget.cs" />
    <Compile Include="gtk-gui\MonoDevelop.Ide.Projects.OptionPanels.CombineConfigurationPanelWidget.cs" />
    <Compile Include="gtk-gui\MonoDevelop.Ide.Projects.OptionPanels.CombineInformationWidget.cs" />
    <Compile Include="gtk-gui\MonoDevelop.Ide.Projects.OptionPanels.CommonAssemblySigningPreferences.cs" />
    <Compile Include="gtk-gui\MonoDevelop.Ide.Projects.OptionPanels.CustomCommandPanelWidget.cs" />
    <Compile Include="gtk-gui\MonoDevelop.Ide.Projects.OptionPanels.CustomCommandWidget.cs" />
    <Compile Include="gtk-gui\MonoDevelop.Ide.Projects.OptionPanels.GeneralProjectOptionsWidget.cs" />
    <Compile Include="gtk-gui\MonoDevelop.Ide.Projects.OptionPanels.NamespaceSynchronisationPanelWidget.cs" />
    <Compile Include="gtk-gui\MonoDevelop.Ide.Projects.OptionPanels.OutputOptionsPanelWidget.cs" />
    <Compile Include="gtk-gui\MonoDevelop.Ide.Projects.OptionPanels.RunOptionsPanelWidget.cs" />
    <Compile Include="gtk-gui\MonoDevelop.Ide.Projects.OptionPanels.RuntimeOptionsPanelWidget.cs" />
    <Compile Include="gtk-gui\MonoDevelop.Ide.Projects.OptionPanels.CombineEntryConfigurationsPanelWidget.cs" />
    <Compile Include="gtk-gui\MonoDevelop.Ide.Projects.OptionPanels.StartupOptionsPanelWidget.cs" />
    <Compile Include="MonoDevelop.Ide.Projects.OptionPanels\BaseDirectoryPanel.cs" />
    <Compile Include="MonoDevelop.Ide.Projects.OptionPanels\BaseDirectoryPanelWidget.cs" />
    <Compile Include="MonoDevelop.Ide.Projects.OptionPanels\CodeFormattingPanel.cs" />
    <Compile Include="MonoDevelop.Ide.Projects.OptionPanels\CombineBuildOptions.cs" />
    <Compile Include="MonoDevelop.Ide.Projects.OptionPanels\CombineConfigurationPanel.cs" />
    <Compile Include="MonoDevelop.Ide.Projects.OptionPanels\CombineInformationPanel.cs" />
    <Compile Include="MonoDevelop.Ide.Projects.OptionPanels\CommonAssemblySigningPreferences.cs" />
    <Compile Include="MonoDevelop.Ide.Projects.OptionPanels\CustomCommandPanel.cs" />
    <Compile Include="MonoDevelop.Ide.Projects.OptionPanels\CustomCommandPanelWidget.cs" />
    <Compile Include="MonoDevelop.Ide.Projects.OptionPanels\CustomCommandWidget.cs" />
    <Compile Include="MonoDevelop.Ide.Projects.OptionPanels\GeneralProjectOptions.cs" />
    <Compile Include="MonoDevelop.Ide.Projects.OptionPanels\NamespaceSynchronisationPanel.cs" />
    <Compile Include="MonoDevelop.Ide.Projects.OptionPanels\OutputOptionsPanel.cs" />
    <Compile Include="MonoDevelop.Ide.Projects.OptionPanels\RunOptionsPanel.cs" />
    <Compile Include="MonoDevelop.Ide.Projects.OptionPanels\RuntimeOptionsPanel.cs" />
    <Compile Include="MonoDevelop.Ide.Projects.OptionPanels\SolutionItemConfigurationsPanel.cs" />
    <Compile Include="MonoDevelop.Ide.Projects.OptionPanels\StartupOptionsPanel.cs" />
    <Compile Include="gtk-gui\MonoDevelop.Ide.Projects.AddMimeTypeDialog.cs" />
    <Compile Include="gtk-gui\MonoDevelop.Ide.Projects.ConfirmProjectDeleteDialog.cs" />
    <Compile Include="gtk-gui\MonoDevelop.Ide.Projects.DeleteConfigDialog.cs" />
    <Compile Include="gtk-gui\MonoDevelop.Ide.Projects.IncludeNewFilesDialog.cs" />
    <Compile Include="gtk-gui\MonoDevelop.Ide.Projects.NewConfigurationDialog.cs" />
    <Compile Include="gtk-gui\MonoDevelop.Ide.Projects.NewFileDialog.cs" />
    <Compile Include="MonoDevelop.Ide.Gui.Dialogs\PolicyOptionsPanel.cs" />
    <Compile Include="gtk-gui\MonoDevelop.Ide.Projects.ProjectFileSelectorDialog.cs" />
    <Compile Include="gtk-gui\MonoDevelop.Ide.Projects.RenameConfigDialog.cs" />
    <Compile Include="gtk-gui\MonoDevelop.Ide.Projects.SelectReferenceDialog.cs" />
    <Compile Include="gtk-gui\MonoDevelop.Ide.Execution.CustomExecutionModeDialog.cs" />
    <Compile Include="gtk-gui\MonoDevelop.Ide.Execution.CustomExecutionModeManagerDialog.cs" />
    <Compile Include="gtk-gui\MonoDevelop.Ide.Execution.CustomExecutionModeWidget.cs" />
    <Compile Include="gtk-gui\MonoDevelop.Ide.Execution.MonoExecutionParametersPreview.cs" />
    <Compile Include="gtk-gui\MonoDevelop.Ide.Execution.MonoExecutionParametersWidget.cs" />
    <Compile Include="MonoDevelop.Ide.Gui.Components\EnvVarList.cs" />
    <Compile Include="MonoDevelop.Ide\HelpOperations.cs" />
    <Compile Include="MonoDevelop.Ide\ExitEventHandler.cs" />
    <Compile Include="MonoDevelop.Ide\AddEntryEventHandler.cs" />
    <Compile Include="MonoDevelop.Ide\IdeStartup.cs" />
    <Compile Include="MonoDevelop.Ide.Extensions\MimeTypeNode.cs" />
    <Compile Include="MonoDevelop.Ide.Extensions\MimeTypeOptionsPanelNode.cs" />
    <Compile Include="MonoDevelop.Ide.Extensions\OptionsDialogSection.cs" />
    <Compile Include="MonoDevelop.Ide.Extensions\OptionsPanelNode.cs" />
    <Compile Include="MonoDevelop.Ide.Extensions\StockIconCodon.cs" />
    <Compile Include="MonoDevelop.Ide.Gui.Components\StringTagSelectorButton.cs" />
    <Compile Include="gtk-gui\MonoDevelop.Ide.Gui.Components.StringTagSelectorButton.cs" />
    <Compile Include="MonoDevelop.Ide.Gui.Pads.ProjectPad\SolutionFolderFileNodeBuilder.cs" />
    <Compile Include="MonoDevelop.Components\CompactScrolledWindow.cs" />
    <Compile Include="MonoDevelop.Ide.CodeCompletion\MemberCompletionData.cs" />
    <Compile Include="MonoDevelop.Ide.Navigation\DocumentNavigationPoint.cs" />
    <Compile Include="MonoDevelop.Ide.Navigation\NavigationHistoryService.cs" />
    <Compile Include="MonoDevelop.Ide.Navigation\TextFileNavigationPoint.cs" />
    <Compile Include="MonoDevelop.Ide.Navigation\NavigationHistoryItem.cs" />
    <Compile Include="MonoDevelop.Ide.Navigation\NavigationPoint.cs" />
    <Compile Include="MonoDevelop.Ide.Navigation\HistoryList.cs" />
    <Compile Include="MonoDevelop.Components.AutoTest\AutoTestService.cs" />
    <Compile Include="MonoDevelop.Components.AutoTest\AutoTestSession.cs" />
    <Compile Include="MonoDevelop.Components.AutoTest\AutoTestClientSession.cs" />
    <Compile Include="MonoDevelop.Components\DropDownBoxListWindow.cs" />
    <Compile Include="MonoDevelop.Ide.CodeCompletion\CompletionMatcher.cs" />
    <Compile Include="MonoDevelop.Components\Tabstrip.cs" />
    <Compile Include="MonoDevelop.Ide.Fonts\FontChooserPanelWidget.cs" />
    <Compile Include="gtk-gui\MonoDevelop.Ide.Fonts.FontChooserPanelWidget.cs" />
    <Compile Include="MonoDevelop.Ide.Fonts\FontChooserPanel.cs" />
    <Compile Include="MonoDevelop.Ide.Fonts\FontService.cs" />
    <Compile Include="MonoDevelop.Ide.Fonts\FontDescriptionCodon.cs" />
    <Compile Include="MonoDevelop.Components.Extensions\AlertDialog.cs" />
    <Compile Include="MonoDevelop.Ide.Gui.Dialogs\GtkAlertDialog.cs" />
    <Compile Include="MonoDevelop.Components.Extensions\TextQuestionDialog.cs" />
    <Compile Include="MonoDevelop.Components.Extensions\ErrorDialog.cs" />
    <Compile Include="MonoDevelop.Ide.Gui.Dialogs\GtkErrorDialog.cs" />
    <Compile Include="MonoDevelop.Ide.CodeFormatting\DefaultCodeFormatter.cs" />
    <Compile Include="MonoDevelop.Ide.CodeFormatting\CodeFormatterExtensionNode.cs" />
    <Compile Include="MonoDevelop.Ide.Gui\GtkSynchronizationContext.cs" />
    <Compile Include="MonoDevelop.Ide.Projects\NewPolicySetDialog.cs" />
    <Compile Include="gtk-gui\MonoDevelop.Ide.Projects.NewPolicySetDialog.cs" />
    <Compile Include="MonoDevelop.Components\HeaderBox.cs" />
    <Compile Include="MonoDevelop.Ide.Extensions\StartupHandlerExtensionAttribute.cs" />
    <Compile Include="MonoDevelop.Components\SectionList.cs" />
    <Compile Include="MonoDevelop.Ide.Projects\TemplatePickerWidget.cs" />
    <Compile Include="MonoDevelop.Ide.Projects\NewProjectOptionsWidget.cs" />
    <Compile Include="MonoDevelop.Ide.Extensions\FileTypeCondition.cs" />
    <Compile Include="MonoDevelop.Ide.Gui\IDisplayBinding.cs" />
    <Compile Include="MonoDevelop.Ide.Projects\ExportProjectPolicyDialog.cs" />
    <Compile Include="gtk-gui\MonoDevelop.Ide.Projects.ExportProjectPolicyDialog.cs" />
    <Compile Include="MonoDevelop.Ide.Projects\ApplyPolicyDialog.cs" />
    <Compile Include="gtk-gui\MonoDevelop.Ide.Projects.ApplyPolicyDialog.cs" />
    <Compile Include="MonoDevelop.Ide.Gui.Components\ProjectSelectorWidget.cs" />
    <Compile Include="gtk-gui\MonoDevelop.Ide.Gui.Components.ProjectSelectorWidget.cs" />
    <Compile Include="MonoDevelop.Ide.Projects\ProjectSelectorDialog.cs" />
    <Compile Include="gtk-gui\MonoDevelop.Ide.Projects.ProjectSelectorDialog.cs" />
    <Compile Include="MonoDevelop.Ide.Projects\ImportProjectPolicyDialog.cs" />
    <Compile Include="gtk-gui\MonoDevelop.Ide.Projects.ImportProjectPolicyDialog.cs" />
    <Compile Include="MonoDevelop.Ide.Projects\AddExternalFileDialog.cs" />
    <Compile Include="gtk-gui\MonoDevelop.Ide.Projects.AddExternalFileDialog.cs" />
    <Compile Include="MonoDevelop.Ide.Gui.Components\PriorityList.cs" />
    <Compile Include="gtk-gui\MonoDevelop.Ide.Gui.Components.PriorityList.cs" />
    <Compile Include="MonoDevelop.Components.PropertyGrid.Editors\FilePathEditor.cs" />
    <Compile Include="MonoDevelop.Ide.Tasks\CommentTag.cs" />
    <Compile Include="MonoDevelop.Ide.Tasks\CommentTasksChangedEventHandler.cs" />
    <Compile Include="MonoDevelop.Ide.FindInFiles\MemberReference.cs" />
    <Compile Include="MonoDevelop.Ide.Templates\XmlCodeDomReader.cs" />
    <Compile Include="MonoDevelop.Ide.Gui.Pads.ClassPad\ClassData.cs" />
    <Compile Include="MonoDevelop.Ide.Gui.Pads.ClassPad\ClassNodeBuilder.cs" />
    <Compile Include="MonoDevelop.Ide.Gui.Pads.ClassPad\ClassBrowserPad.cs" />
    <Compile Include="MonoDevelop.Ide.Gui.Pads.ClassPad\ClassBrowserPadWidget.cs" />
    <Compile Include="MonoDevelop.Ide.Gui.Pads.ClassPad\CombineNodeBuilder.cs" />
    <Compile Include="MonoDevelop.Ide.Gui.Pads.ClassPad\EventNodeBuilder.cs" />
    <Compile Include="MonoDevelop.Ide.Gui.Pads.ClassPad\FieldNodeBuilder.cs" />
    <Compile Include="MonoDevelop.Ide.Gui.Pads.ClassPad\MemberNodeBuilder.cs" />
    <Compile Include="MonoDevelop.Ide.Gui.Pads.ClassPad\MemberNodeCommandHandler.cs" />
    <Compile Include="MonoDevelop.Ide.Gui.Pads.ClassPad\MethodNodeBuilder.cs" />
    <Compile Include="MonoDevelop.Ide.Gui.Pads.ClassPad\NamespaceData.cs" />
    <Compile Include="MonoDevelop.Ide.Gui.Pads.ClassPad\NamespaceNodeBuilder.cs" />
    <Compile Include="MonoDevelop.Ide.Gui.Pads.ClassPad\ProjectNodeBuilder.cs" />
    <Compile Include="MonoDevelop.Ide.Gui.Pads.ClassPad\PropertyNodeBuilder.cs" />
    <Compile Include="MonoDevelop.Ide.Gui.Pads.ClassPad\SolutionNodeBuilder.cs" />
    <Compile Include="MonoDevelop.Ide.Gui.Pads.ClassPad\ReferenceNodeBuilder.cs" />
    <Compile Include="MonoDevelop.Ide.Gui.Dialogs\FeedbackDialog.cs" />
    <Compile Include="MonoDevelop.Ide\FeedbackService.cs" />
    <Compile Include="MonoDevelop.Ide.Updater\UpdateService.cs" />
    <Compile Include="MonoDevelop.Ide.Updater\IUpdateHandler.cs" />
    <Compile Include="MonoDevelop.Ide.Updater\AddinsUpdateHandler.cs" />
    <Compile Include="MonoDevelop.Ide.Updater\UpdateCheckHandler.cs" />
    <Compile Include="MonoDevelop.Ide.Gui.OptionPanels\SdkLocationPanel.cs" />
    <Compile Include="MonoDevelop.Ide.Projects\PackageReferencePanel.cs" />
    <Compile Include="MonoDevelop.Ide.WelcomePage\WelcomePageCommands.cs" />
    <Compile Include="MonoDevelop.Ide.WelcomePage\WelcomePageOptionPanel.cs" />
    <Compile Include="MonoDevelop.Ide.WelcomePage\WelcomePageWidget.cs" />
    <Compile Include="MonoDevelop.Ide.WelcomePage\WelcomePageOptions.cs" />
    <Compile Include="MonoDevelop.Ide.WelcomePage\WelcomePageLinkButton.cs" />
    <Compile Include="MonoDevelop.Ide.WelcomePage\WelcomePageNewsFeed.cs" />
    <Compile Include="MonoDevelop.Ide.WelcomePage\WelcomePageRecentProjectsList.cs" />
    <Compile Include="MonoDevelop.Ide.WelcomePage\WelcomePageLinksList.cs" />
    <Compile Include="MonoDevelop.Ide.Gui\ProjectLoadProgressMonitor.cs" />
    <Compile Include="MonoDevelop.Components\FileFilterSet.cs" />
    <Compile Include="MonoDevelop.Ide\IdeVersionInfo.cs" />
    <Compile Include="MonoDevelop.Components\ContextMenuTreeView.cs" />
    <Compile Include="MonoDevelop.Ide.Gui.OptionPanels\LogAgentOptionsPanel.cs" />
    <Compile Include="MonoDevelop.Ide\LogReportingStartup.cs" />
    <Compile Include="MonoDevelop.Ide.Projects\ExportSolutionDialog.cs" />
    <Compile Include="gtk-gui\MonoDevelop.Ide.Projects.ExportSolutionDialog.cs" />
    <Compile Include="MonoDevelop.Components.Commands\CustomCommandTargetAttribute.cs" />
    <Compile Include="MonoDevelop.Ide.Extensions\ServiceUrlExtensionNode.cs" />
    <Compile Include="MonoDevelop.Ide\ProjectCreatedEventArgs.cs" />
    <Compile Include="MonoDevelop.Ide.TypeSystem\TypeSystemService.cs" />
    <Compile Include="MonoDevelop.Ide.TypeSystem\Ambience.cs" />
    <Compile Include="MonoDevelop.Ide.TypeSystem\StockIcons.cs" />
    <Compile Include="MonoDevelop.Ide.TypeSystem\FoldingRegion.cs" />
    <Compile Include="MonoDevelop.Ide.TypeSystem\ParsedDocument.cs" />
    <Compile Include="MonoDevelop.Ide.TypeSystem\Comment.cs" />
    <Compile Include="MonoDevelop.Ide.TypeSystem\Tag.cs" />
    <Compile Include="MonoDevelop.Ide.TypeSystem\MarkupUtilities.cs" />
    <Compile Include="MonoDevelop.Ide.TypeSystem\CodeGenerator.cs" />
    <Compile Include="MonoDevelop.Ide.TypeSystem\TypeSystemParserNode.cs" />
    <Compile Include="MonoDevelop.Ide.TypeSystem\MonoDocDocumentationProvider.cs" />
    <Compile Include="MonoDevelop.Ide.Projects.OptionPanels\PortableRuntimeOptionsPanel.cs" />
    <Compile Include="gtk-gui\MonoDevelop.Ide.Projects.OptionPanels.PortableRuntimeOptionsPanelWidget.cs" />
    <Compile Include="MonoDevelop.Ide.Gui\Styles.cs" />
    <Compile Include="MonoDevelop.Ide.Gui\DocumentToolbar.cs" />
    <Compile Include="MonoDevelop.Components.MainToolbar\MainToolbar.cs" />
    <Compile Include="MonoDevelop.Components.MainToolbar\StatusArea.cs" />
    <Compile Include="MonoDevelop.Components.MainToolbar\RoundButton.cs" />
    <Compile Include="MonoDevelop.Components.MainToolbar\ButtonBar.cs" />
    <Compile Include="MonoDevelop.Components.MainToolbar\SearchCategory.cs" />
    <Compile Include="MonoDevelop.Components.MainToolbar\ISearchDataSource.cs" />
    <Compile Include="MonoDevelop.Components.MainToolbar\FileSearchCategory.cs" />
    <Compile Include="MonoDevelop.Components.PropertyGrid\PropertyGridTable.cs" />
    <Compile Include="MonoDevelop.Components\CompactDialog.cs" />
    <Compile Include="MonoDevelop.Components.Docking\DockVisualStyle.cs" />
    <Compile Include="MonoDevelop.Components.MainToolbar\StyledProgressBar.cs" />
    <Compile Include="MonoDevelop.Components.MainToolbar\SearchPopupWindow.cs" />
    <Compile Include="MonoDevelop.Components\PopoverWindow.cs" />
    <Compile Include="MonoDevelop.Components\TooltipPopoverWindow.cs" />
    <Compile Include="MonoDevelop.Ide.Gui.Components\AnimatedIcon.cs" />
    <Compile Include="MonoDevelop.Ide\DefaultWebCertificateProvider.cs" />
    <Compile Include="MonoDevelop.Ide.Extensions\MimeTypeExtensionNode.cs" />
    <Compile Include="MonoDevelop.Ide.Gui\DocumentView.cs" />
    <Compile Include="MonoDevelop.Components\VPanedThin.cs" />
    <Compile Include="MonoDevelop.Components\HPanedThin.cs" />
    <Compile Include="MonoDevelop.Components.MainToolbar\CommandSearchCategory.cs" />
    <Compile Include="MonoDevelop.Components\ExtendedLabel.cs" />
    <Compile Include="MonoDevelop.Ide.CodeCompletion\TooltipInformation.cs" />
    <Compile Include="MonoDevelop.Ide.CodeCompletion\TooltipInformationWindow.cs" />
    <Compile Include="MonoDevelop.Ide.TypeSystem\TypeSystemParser.cs" />
    <Compile Include="MonoDevelop.Ide.WelcomePage\WelcomePageSection.cs" />
    <Compile Include="MonoDevelop.Ide.WelcomePage\Style.cs" />
    <Compile Include="MonoDevelop.Ide.WelcomePage\WelcomePageFeedItem.cs" />
    <Compile Include="MonoDevelop.Ide.WelcomePage\WelcomePageListButton.cs" />
    <Compile Include="MonoDevelop.Ide.WelcomePage\WelcomePageButtonBar.cs" />
    <Compile Include="MonoDevelop.Ide.WelcomePage\WelcomePageBarButton.cs" />
    <Compile Include="MonoDevelop.Components\MouseTracker.cs" />
    <Compile Include="MonoDevelop.Components.MainToolbar\SearchPopupSearchPattern.cs" />
    <Compile Include="MonoDevelop.Components\PopoverWindowTheme.cs" />
    <Compile Include="MonoDevelop.Ide.WelcomePage\WelcomePageYoutubeFeed.cs" />
    <Compile Include="MonoDevelop.Ide\EditReferencesEventArgs.cs" />
    <Compile Include="MonoDevelop.Components.MainToolbar\StatusAreaTheme.cs" />
    <Compile Include="MonoDevelop.Components\PopoverWidget.cs" />
    <Compile Include="MonoDevelop.Ide.TextEditing\TextEditorService.cs" />
    <Compile Include="MonoDevelop.Ide.TextEditing\FileLineExtension.cs" />
    <Compile Include="MonoDevelop.Ide.TextEditing\TopLevelWidgetExtension.cs" />
    <Compile Include="MonoDevelop.Ide.TextEditing\VerticalAlignment.cs" />
    <Compile Include="MonoDevelop.Ide.TextEditing\HorizontalAlignment.cs" />
    <Compile Include="MonoDevelop.Ide.TextEditing\TextFileEventArgs.cs" />
    <Compile Include="MonoDevelop.Ide.TextEditing\LineCountEventArgs.cs" />
    <Compile Include="MonoDevelop.Ide.TextEditing\FileExtension.cs" />
    <Compile Include="MonoDevelop.Ide.TextEditing\FileExtensionEventArgs.cs" />
    <Compile Include="MonoDevelop.Components.MainToolbar\StatusAreaBuildTheme.cs" />
    <Compile Include="MonoDevelop.Components\ThreadedRenderer.cs" />
    <Compile Include="MonoDevelop.Components.MainToolbar\ConfigurationMerger.cs" />
    <Compile Include="MonoDevelop.Components.MainToolbar\NavigateToCommand.cs" />
    <Compile Include="MonoDevelop.Components.MainToolbar\ResultsDataSource.cs" />
    <Compile Include="MonoDevelop.Components.MainToolbar\SearchResult.cs" />
    <Compile Include="MonoDevelop.Components\ImageButton.cs" />
    <Compile Include="MonoDevelop.Ide.WelcomePage\DefaultWelcomePage.cs" />
    <Compile Include="MonoDevelop.Ide.WelcomePage\WelcomePageService.cs" />
    <Compile Include="MonoDevelop.Ide.WelcomePage\WelcomePageFrame.cs" />
    <Compile Include="MonoDevelop.Ide.WelcomePage\WelcomePageRow.cs" />
    <Compile Include="MonoDevelop.Ide.WelcomePage\WelcomePageColumn.cs" />
    <Compile Include="MonoDevelop.Ide.WelcomePage\IWelcomePageProvider.cs" />
    <Compile Include="MonoDevelop.Ide.WelcomePage\WelcomePageTipOfTheDaySection.cs" />
    <Compile Include="MonoDevelop.Components.Docking\DockItemTitleTab.cs" />
    <Compile Include="MonoDevelop.Ide.WelcomePage\WelcomePageFirstRun.cs" />
    <Compile Include="MonoDevelop.Ide.Gui\StatusBar.cs" />
    <Compile Include="MonoDevelop.Ide.Gui\StatusBarContextBase.cs" />
    <Compile Include="MonoDevelop.Ide.Gui\StatusBarContext.cs" />
    <Compile Include="MonoDevelop.Ide.Gui\StatusBarIcon.cs" />
    <Compile Include="MonoDevelop.Ide.Gui\StatusBarContextImpl.cs" />
    <Compile Include="MonoDevelop.Components.MainToolbar\MainStatusBarContextImpl.cs" />
    <Compile Include="MonoDevelop.Components.Commands\ICommandDelegator.cs" />
    <Compile Include="MonoDevelop.Ide.CustomTools\ResXFileCodeGenerator.cs" />
    <Compile Include="MonoDevelop.Components\CellRendererImage.cs" />
    <Compile Include="MonoDevelop.Components\ImageView.cs" />
    <Compile Include="MonoDevelop.Ide.Projects\IdeFileSystemExtensionExtension.cs" />
    <Compile Include="AddinInfo.cs" />
    <Compile Include="MonoDevelop.Ide.CodeCompletion\CompletionCharacters.cs" />
    <Compile Include="MonoDevelop.Ide.CodeCompletion\CompletionCharacterCodon.cs" />
    <Compile Include="MonoDevelop.Ide.Gui.Pads.ProjectPad\ImplicitFrameworkAssemblyReferenceNodeBuilder.cs" />
    <Compile Include="MonoDevelop.Ide.Gui.Pads.ProjectPad\PortableFrameworkSubsetNodeBuilder.cs" />
    <Compile Include="MonoDevelop.Components.MainToolbar\SearchInSolutionSearchCategory.cs" />
    <Compile Include="MonoDevelop.Ide.Projects.OptionPanels\CombineMSBuildOptions.cs" />
    <Compile Include="MonoDevelop.Ide.Gui\PadCollection.cs" />
    <Compile Include="MonoDevelop.Ide.Extensions\IdeCustomizer.cs" />
    <Compile Include="MonoDevelop.Components\ExtendedTitleBarWindow.cs" />
    <Compile Include="MonoDevelop.Components.Extensions\IExtendedTitleBarWindowBackend.cs" />
    <Compile Include="MonoDevelop.Components\DropDownBox.cs" />
    <Compile Include="MonoDevelop.Components.Extensions\IExtendedTitleBarDialogBackend.cs" />
    <Compile Include="MonoDevelop.Components\ExtendedTitleBarDialog.cs" />
    <Compile Include="MonoDevelop.Ide.Templates\ProjectTemplatePackageReference.cs" />
    <Compile Include="MonoDevelop.Ide.Templates\PackageRepositoryNode.cs" />
    <Compile Include="MonoDevelop.Ide.Templates\WorkspaceItemCreatedInformation.cs" />
    <Compile Include="MonoDevelop.Ide.Templates\PackageReferencesForCreatedProject.cs" />
    <Compile Include="MonoDevelop.Ide.Templates\ProjectTemplatePackageInstaller.cs" />
    <Compile Include="MonoDevelop.Ide.TypeSystem\MonoDevelopTextLoader.cs" />
    <Compile Include="MonoDevelop.Ide.TypeSystem\MonoDevelopSourceTextContainer.cs" />
    <Compile Include="MonoDevelop.Ide.CustomTools\PublicResXFileCodeGenerator.cs" />
    <Compile Include="MonoDevelop.Components\ImageLoader.cs" />
    <Compile Include="MonoDevelop.Ide.CodeCompletion\ParameterHintingData.cs" />
    <Compile Include="MonoDevelop.Ide.TypeSystem\MonoDevelopWorkspace.cs" />
    <Compile Include="MonoDevelop.Ide.Editor\IDocumentLine.cs" />
    <Compile Include="MonoDevelop.Ide.CodeTemplates\IListDataProvider.cs" />
    <Compile Include="MonoDevelop.Ide.Editor\ITextEditorOptions.cs" />
    <Compile Include="MonoDevelop.Ide.Editor\WordFindStrategy.cs" />
    <Compile Include="MonoDevelop.Ide.Editor\InsertionPoint.cs" />
    <Compile Include="MonoDevelop.Ide.Editor\TextLink.cs">
      <DependentUpon>TextLinkModeEventArgs.cs</DependentUpon>
    </Compile>
    <Compile Include="MonoDevelop.Components\WindowTransparencyDecorator.cs" />
    <Compile Include="MonoDevelop.Components\GtkWorkarounds.cs" />
    <Compile Include="MonoDevelop.Components\PangoUtil.cs" />
    <Compile Include="MonoDevelop.Components\HslColor.cs" />
    <Compile Include="MonoDevelop.Components\HelperMethods.cs" />
    <Compile Include="MonoDevelop.Ide.Editor\SelectionMode.cs" />
    <Compile Include="MonoDevelop.Components\GtkGestures.cs" />
    <Compile Include="MonoDevelop.Ide.Editor\FileSettingsStore.cs" />
    <Compile Include="MonoDevelop.Ide.Editor\InsertionCursorEventArgs.cs" />
    <Compile Include="MonoDevelop.Ide.Editor\IFoldSegment.cs" />
    <Compile Include="MonoDevelop.Ide.TextEditing\TextLineMarkerExtension.cs" />
    <Compile Include="MonoDevelop.Ide.Editor\ITextLineMarker.cs" />
    <Compile Include="MonoDevelop.Ide.Editor\TooltipProvider.cs" />
    <Compile Include="MonoDevelop.Ide.Editor\ITextSegmentMarker.cs" />
    <Compile Include="MonoDevelop.Ide.Editor\DocumentRegion.cs" />
    <Compile Include="MonoDevelop.Ide.Editor\TextMarkerMouseEventArgs.cs" />
    <Compile Include="MonoDevelop.Ide.Editor\DefaultSourceEditorOptions.cs" />
    <Compile Include="MonoDevelop.Ide.Editor\TextEditor.cs" />
    <Compile Include="MonoDevelop.Ide.Editor\ITextDocument.cs" />
    <Compile Include="MonoDevelop.Ide.Editor\TextEditorDisplayBinding.cs" />
    <Compile Include="MonoDevelop.Ide.Editor.Extension\AbstractUsagesExtension.cs" />
    <Compile Include="MonoDevelop.Ide.Editor\TextEditorViewContent.cs" />
    <Compile Include="MonoDevelop.Ide.Editor.Extension\IndentationTracker.cs" />
    <Compile Include="MonoDevelop.Ide.Editor.Extension\SelectionSurroundingProvider.cs" />
    <Compile Include="MonoDevelop.Ide.Editor.Extension\TextPasteHandler.cs" />
    <Compile Include="MonoDevelop.Ide.Editor\DocumentLocation.cs" />
    <Compile Include="MonoDevelop.Ide.Editor.Highlighting\SyntaxModeService.cs" />
    <Compile Include="MonoDevelop.Ide.Editor.Highlighting\AmbientColor.cs" />
    <Compile Include="MonoDevelop.Ide.Editor.Highlighting\ColorScheme.cs" />
    <Compile Include="MonoDevelop.Ide.Editor.Highlighting\ColorDescriptionAttribute.cs" />
    <Compile Include="MonoDevelop.Ide.Editor.Highlighting\TemplateCodon.cs" />
    <Compile Include="MonoDevelop.Ide.Editor.Highlighting\IStreamProvider.cs" />
    <Compile Include="MonoDevelop.Ide.Editor.Highlighting\TemplateExtensionNodeLoader.cs" />
    <Compile Include="MonoDevelop.Ide.Editor\TextLinkModeEventArgs.cs" />
    <Compile Include="MonoDevelop.Ide.Editor\InsertionModeOptions.cs" />
    <Compile Include="MonoDevelop.Ide.Editor\TextLinkModeOptions.cs" />
    <Compile Include="MonoDevelop.Ide.Editor.Extension\CompletionTextEditorExtension.cs" />
    <Compile Include="MonoDevelop.Components.DockNotebook\DockNotebook.cs" />
    <Compile Include="MonoDevelop.Components.DockNotebook\PlaceholderWindow.cs" />
    <Compile Include="MonoDevelop.Components.DockNotebook\TabStrip.cs" />
    <Compile Include="MonoDevelop.Components.DockNotebook\TabEventArgs.cs" />
    <Compile Include="MonoDevelop.Components.DockNotebook\DockNotebookTab.cs" />
    <Compile Include="MonoDevelop.Components.DockNotebook\DockNotebookContainer.cs" />
    <Compile Include="MonoDevelop.Components\CheckBoxContextMenuItem.cs" />
    <Compile Include="MonoDevelop.Components\ContextMenu.cs" />
    <Compile Include="MonoDevelop.Components\ContextMenuItem.cs" />
    <Compile Include="MonoDevelop.Components\ContextMenuItemCollection.cs" />
    <Compile Include="MonoDevelop.Components\RadioButtonContextMenuItem.cs" />
    <Compile Include="MonoDevelop.Components\RadioButtonContextMenuItemGroup.cs" />
    <Compile Include="MonoDevelop.Components\SeparatorContextMenuItem.cs" />
    <Compile Include="MonoDevelop.Components\ContextMenuExtensionsMac.cs" />
    <Compile Include="MonoDevelop.Components\ContextMenuExtensionsGtk.cs" />
    <Compile Include="MonoDevelop.Ide.Gui\Split.cs" />
    <Compile Include="MonoDevelop.Components.DockNotebook\DockWindow.cs" />
    <Compile Include="MonoDevelop.Ide.CustomTools\MSBuildCustomTool.cs" />
    <Compile Include="MonoDevelop.Components\Mac\GtkMacInterop.cs" />
    <Compile Include="MonoDevelop.Components\Control.cs" />
    <Compile Include="MonoDevelop.Ide.Editor.Extension\TextEditorExtension.cs" />
    <Compile Include="MonoDevelop.Ide.Editor\IUnitTestMarker.cs" />
    <Compile Include="MonoDevelop.Ide.Editor.Highlighting\ChunkStyle.cs" />
    <Compile Include="MonoDevelop.Ide.Editor\TextMarkerFactory.cs" />
    <Compile Include="MonoDevelop.Ide.Editor\InternalExtensionAPI\ITextEditorImpl.cs" />
    <Compile Include="MonoDevelop.Ide.Editor\InternalExtensionAPI\ITextMarkerFactory.cs" />
    <Compile Include="MonoDevelop.Ide.Editor\InternalExtensionAPI\IEditorActionHost.cs" />
    <Compile Include="MonoDevelop.Ide.Editor\EditActions.cs" />
    <Compile Include="MonoDevelop.Ide.Editor\DocumentContext.cs" />
    <Compile Include="MonoDevelop.Ide.Editor\InternalExtensionAPI\ITextEditorFactory.cs" />
    <Compile Include="MonoDevelop.Ide.Editor\FoldSegmentFactory.cs" />
    <Compile Include="MonoDevelop.Ide.Editor\IReadonlyTextDocument.cs" />
    <Compile Include="MonoDevelop.Ide.Editor.Extension\Usage.cs" />
    <Compile Include="MonoDevelop.Ide.Editor\TextEditorFactory.cs" />
    <Compile Include="MonoDevelop.Ide.Editor\AutoSave.cs" />
    <Compile Include="MonoDevelop.Ide.Templates\SolutionTemplate.cs" />
    <Compile Include="MonoDevelop.Ide.Templates\TemplateCategory.cs" />
    <Compile Include="MonoDevelop.Ide.Templates\TemplateWizard.cs" />
    <Compile Include="MonoDevelop.Ide.Templates\WizardPage.cs" />
    <Compile Include="MonoDevelop.Ide.Projects\INewProjectController.cs" />
    <Compile Include="MonoDevelop.Ide.Projects\NewProjectController.cs" />
    <Compile Include="MonoDevelop.Ide.Projects\GtkNewProjectDialogBackend.cs" />
    <Compile Include="MonoDevelop.Ide.Projects\INewProjectDialogBackend.cs" />
    <Compile Include="MonoDevelop.Ide.Projects\GtkNewProjectDialogBackend.UI.cs">
      <DependentUpon>GtkNewProjectDialogBackend.cs</DependentUpon>
    </Compile>
    <Compile Include="MonoDevelop.Ide.Projects\GtkProjectFolderPreviewWidget.cs" />
    <Compile Include="gtk-gui\MonoDevelop.Ide.Projects.GtkProjectFolderPreviewWidget.cs" />
    <Compile Include="MonoDevelop.Ide.Projects\GtkProjectConfigurationWidget.cs" />
    <Compile Include="gtk-gui\MonoDevelop.Ide.Projects.GtkProjectConfigurationWidget.cs" />
    <Compile Include="MonoDevelop.Ide.Templates\TemplatingService.cs" />
    <Compile Include="MonoDevelop.Ide.Codons\TemplateCategoryCodon.cs" />
    <Compile Include="MonoDevelop.Ide.Templates\ProjectTemplateCategorizer.cs" />
    <Compile Include="MonoDevelop.Ide.Templates\DefaultSolutionTemplate.cs" />
    <Compile Include="MonoDevelop.Ide.Templates\IProjectTemplatingProvider.cs" />
    <Compile Include="MonoDevelop.Ide.Templates\ProjectTemplatingProvider.cs" />
    <Compile Include="MonoDevelop.Ide.Templates\TemplateCategoryPath.cs" />
    <Compile Include="MonoDevelop.Ide.Templates\ProcessedTemplateResult.cs" />
    <Compile Include="MonoDevelop.Ide.Templates\DefaultProcessedTemplateResult.cs" />
    <Compile Include="MonoDevelop.Ide.Projects\FinalProjectConfigurationPage.cs" />
    <Compile Include="MonoDevelop.Ide.Projects\GtkTemplateCategoryCellRenderer.cs" />
    <Compile Include="MonoDevelop.Ide.Projects\GtkTemplateCellRenderer.cs" />
    <Compile Include="MonoDevelop.Ide.Templates\TemplateWizardProvider.cs" />
    <Compile Include="MonoDevelop.Ide.Templates\TemplateCondition.cs" />
    <Compile Include="MonoDevelop.Ide.Templates\TemplateParameter.cs" />
    <Compile Include="MonoDevelop.Ide.Templates\IVersionControlProjectTemplateHandler.cs" />
    <Compile Include="MonoDevelop.Ide.Templates\TemplateImageProvider.cs" />
    <Compile Include="MonoDevelop.Ide.Codons\ImageCodon.cs" />
    <Compile Include="MonoDevelop.Components\Mac\MDLinkMenuItem.cs" />
    <Compile Include="MonoDevelop.Components\Mac\MDMenu.cs" />
    <Compile Include="MonoDevelop.Components\Mac\MDMenuItem.cs" />
    <Compile Include="MonoDevelop.Components\Mac\MDServicesMenuItem.cs" />
    <Compile Include="MonoDevelop.Components\Mac\MDSubMenuItem.cs" />
    <Compile Include="MonoDevelop.Components\Mac\Messaging.cs" />
    <Compile Include="MonoDevelop.Components\Mac\ObjcHelper.cs" />
    <Compile Include="MonoDevelop.Components\Mac\Util.cs" />
    <Compile Include="MonoDevelop.Components\Mac\NSViewContainer.cs" />
    <Compile Include="MonoDevelop.Components\Mac\GtkEmbed.cs" />
    <Compile Include="MonoDevelop.Components\Mac\WidgetWithNativeWindow.cs" />
    <Compile Include="MonoDevelop.Ide.Editor.Extension\IQuickTaskProvider.cs" />
    <Compile Include="MonoDevelop.Ide.Editor.Extension\QuickTask.cs" />
    <Compile Include="MonoDevelop.Ide.Editor.Highlighting\SemanticHighlighting.cs" />
    <Compile Include="MonoDevelop.Ide.Editor.Highlighting\ColoredSegment.cs" />
    <Compile Include="MonoDevelop.Ide.Editor\SegmentTree.cs" />
    <Compile Include="MonoDevelop.Ide.Editor.Util\Diff.cs" />
    <Compile Include="MonoDevelop.Ide.Editor.Util\SimpleBracketMatcher.cs" />
    <Compile Include="MonoDevelop.Ide.Editor.Util\SimpleReadonlyDocument.cs" />
    <Compile Include="MonoDevelop.Ide.Editor\Commands\DynamicAbbrevHandler.cs" />
    <Compile Include="MonoDevelop.Ide.Editor.Extension\ModifierKeys.cs" />
    <Compile Include="MonoDevelop.Ide.Editor.Extension\SpecialKey.cs" />
    <Compile Include="MonoDevelop.Ide.Editor.Extension\KeyDescriptor.cs" />
    <Compile Include="MonoDevelop.Ide.Editor\MessageBubbles\MessageBubbleCommands.cs" />
    <Compile Include="MonoDevelop.Ide.Editor\LineEventArgs.cs" />
    <Compile Include="MonoDevelop.Ide.TypeSystem\Error.cs" />
    <Compile Include="MonoDevelop.Ide.TypeSystem\MetadataReferenceCache.cs" />
    <Compile Include="MonoDevelop.Ide.TypeSystem\IFoldingParser.cs" />
    <Compile Include="MonoDevelop.Ide.TypeSystem\TypeSystemService_WorkspaceHandling.cs" />
    <Compile Include="MonoDevelop.Ide.Editor\Projection\ProjectedSegment.cs" />
    <Compile Include="MonoDevelop.Ide.Editor\Projection\Projection.cs" />
    <Compile Include="MonoDevelop.Ide.Editor\Projection\ProjectedSemanticHighlighting.cs" />
    <Compile Include="MonoDevelop.Ide.Editor\Projection\ProjectedTooltipProvider.cs" />
    <Compile Include="MonoDevelop.Ide.Editor\Projection\ProjectedCompletionExtension.cs" />
    <Compile Include="MonoDevelop.Ide.Editor\Projection\ProjectedDocumentContext.cs" />
    <Compile Include="MonoDevelop.Ide.CodeCompletion\CompletionCategory.cs" />
    <Compile Include="MonoDevelop.Ide.CodeCompletion\DisplayFlags.cs" />
    <Compile Include="MonoDevelop.Ide.CodeCompletion\ParameterHintingResult.cs" />
    <Compile Include="MonoDevelop.Ide.Tasks\TaskListEntry.cs" />
    <Compile Include="MonoDevelop.Ide.TypeSystem\AmbienceTooltipProvider.cs" />
    <Compile Include="MonoDevelop.Components.PropertyGrid.Editors\PropertyTextEditor.cs" />
    <Compile Include="MonoDevelop.Ide.Tasks\ProjectCommentTags.cs" />
    <Compile Include="MonoDevelop.Ide.Editor\CustomEditorOptions.cs" />
    <Compile Include="MonoDevelop.Ide.Projects\NewProjectConfiguration.cs" />
    <Compile Include="MonoDevelop.Components\EventBoxTooltip.cs" />
    <Compile Include="MonoDevelop.Ide.Templates\ProjectTemplateCreateInformation.cs" />
    <Compile Include="MonoDevelop.Ide.Templates\SolutionTemplateVisibility.cs" />
    <Compile Include="MonoDevelop.Ide.Templates\FileTemplateParser.cs" />
    <Compile Include="MonoDevelop.Ide.Execution\TargetedExecutionHandler.cs" />
    <Compile Include="MonoDevelop.Components.MainToolbar\IMainToolbarView.cs" />
    <Compile Include="MonoDevelop.Components.MainToolbar\MainToolbarController.cs" />
    <Compile Include="MonoDevelop.Components.MainToolbar\MainToolbarCommandHandlers.cs" />
    <Compile Include="MonoDevelop.Components.MainToolbar\StatusBarContextHandler.cs" />
    <Compile Include="MonoDevelop.Components.MainToolbar\IButtonBarButton.cs" />
    <Compile Include="MonoDevelop.Components.MainToolbar\MainToolbarModels.cs" />
    <Compile Include="MonoDevelop.Ide.CodeCompletion\MruCache.cs" />
    <Compile Include="MonoDevelop.Ide.Editor\TooltipExtensionNode.cs" />
    <Compile Include="MonoDevelop.Ide.Editor\Projection\IProjectionExtension.cs" />
    <Compile Include="MonoDevelop.Ide.Editor\Projection\ProjectedFilterCompletionTextEditorExtension.cs" />
    <Compile Include="MonoDevelop.Components.AutoTest\AppQuery.cs" />
    <Compile Include="MonoDevelop.Components.AutoTest\AppResult.cs" />
    <Compile Include="MonoDevelop.Components.AutoTest\IAutoTestSessionDebug.cs" />
    <Compile Include="MonoDevelop.Components.AutoTest\AutoTestSessionDebug.cs" />
    <Compile Include="MonoDevelop.Components.AutoTest\SemanticModelAttribute.cs" />
    <Compile Include="MonoDevelop.Components.AutoTest.Operations\IndexOperation.cs" />
    <Compile Include="MonoDevelop.Components.AutoTest.Operations\MarkedOperation.cs" />
    <Compile Include="MonoDevelop.Components.AutoTest.Operations\ModelOperation.cs" />
    <Compile Include="MonoDevelop.Components.AutoTest.Operations\NextSiblingsOperation.cs" />
    <Compile Include="MonoDevelop.Components.AutoTest.Operations\Operation.cs" />
    <Compile Include="MonoDevelop.Components.AutoTest.Operations\PropertyOperation.cs" />
    <Compile Include="MonoDevelop.Components.AutoTest.Operations\TextOperation.cs" />
    <Compile Include="MonoDevelop.Components.AutoTest.Operations\TypeOperation.cs" />
    <Compile Include="MonoDevelop.Components.AutoTest.Results\GtkTreeModelResult.cs" />
    <Compile Include="MonoDevelop.Components.AutoTest.Results\GtkWidgetResult.cs" />
    <Compile Include="MonoDevelop.Ide.CodeFormatting\AbstractCodeFormatter.cs" />
    <Compile Include="MonoDevelop.Ide.CodeFormatting\CodeFormatter.cs" />
    <Compile Include="MonoDevelop.Ide.TypeSystem\TypeSystemOutputTrackingNode.cs" />
    <Compile Include="MonoDevelop.Ide.Editor\TextEditorType.cs" />
    <Compile Include="MonoDevelop.Ide.Editor.Extension\AbstractBraceMatcher.cs" />
    <Compile Include="MonoDevelop.Ide.Editor.Extension\BraceMatcherTextEditorExtension.cs" />
    <Compile Include="MonoDevelop.Ide.Editor.Extension\BraceMatchingResult.cs" />
    <Compile Include="MonoDevelop.Components.AutoTest.Operations\ChildrenOperation.cs" />
    <Compile Include="MonoDevelop.Components.AutoTest.Results\NSObjectResult.cs" />
    <Compile Include="MonoDevelop.Ide.TypeSystem\MonoDevelopTemporaryStorageServiceFactory.cs" />
    <Compile Include="MonoDevelop.Ide.TypeSystem\WorkspaceId.cs" />
    <Compile Include="MonoDevelop.Ide.TypeSystem\MonoDevelopPersistentStorageServiceFactory.cs" />
    <Compile Include="MonoDevelop.Ide.TypeSystem\SolutionSizeTracker.cs" />
    <Compile Include="MonoDevelop.Components.AutoTest.Results\GtkNotebookResult.cs" />
    <Compile Include="MonoDevelop.Ide\TaskUtil.cs" />
    <Compile Include="MonoDevelop.Ide.Projects.OptionPanels\CodeAnalysisPanel.cs" />
    <Compile Include="MonoDevelop.Ide.CodeCompletion\ICompletionKeyHandler.cs" />
    <Compile Include="MonoDevelop.Components.MainToolbar\FirstCategory.cs" />
    <Compile Include="MonoDevelop.Ide.TypeSystem\NR5CompatibiltyExtensions.cs" />
    <Compile Include="MonoDevelop.Ide.Projects\ProjectConfigurationControl.cs" />
    <Compile Include="MonoDevelop.Ide.TypeSystem\MonoDevelopProjectCacheHostServiceFactory.cs" />
    <Compile Include="MonoDevelop.Ide.TypeSystem\ProjectCacheService.cs">
      <DependentUpon>MonoDevelopProjectCacheHostServiceFactory.cs</DependentUpon>
    </Compile>
    <Compile Include="MonoDevelop.Ide.TypeSystem\DocumentTrackingService.cs">
      <DependentUpon>MonoDevelopProjectCacheHostServiceFactory.cs</DependentUpon>
    </Compile>
    <Compile Include="MonoDevelop.Components.AutoTest.Results\ObjectResult.cs" />
    <Compile Include="MonoDevelop.Components.AutoTest\PropertyMetadata.cs" />
    <Compile Include="MonoDevelop.Components.AutoTest\ObjectProperties.cs" />
    <Compile Include="MonoDevelop.Components.MainToolbar\ISearchResultCallback.cs" />
    <Compile Include="MonoDevelop.Components.AutoTest.Operations\SelectedOperation.cs" />
    <Compile Include="MonoDevelop.Components\Windows\GtkWPFWidget.cs" />
    <Compile Include="MonoDevelop.Components\Windows\GtkWin32Interop.cs" />
  </ItemGroup>
  <ItemGroup>
    <None Include="Makefile.am" />
    <Data Include="options\DefaultEditingLayout.xml" />
    <Data Include="options\MonoDevelopProperties.xml" />
    <Data Include="options\MonoDevelop-templates.xml" />
    <Data Include="options\MonoDevelop-tools.xml" />
    <Data Include="options\TipsOfTheDay.xml" />
    <None Include="MonoDevelop.Ide.dll.config">
      <CopyToOutputDirectory>PreserveNewest</CopyToOutputDirectory>
    </None>
  </ItemGroup>
  <Import Project="$(MSBuildBinPath)\Microsoft.CSharp.targets" />
  <Target Name="AfterBuild">
    <Copy SourceFiles="@(Data)" DestinationFolder="..\..\..\build\data\%(Data.RelativeDir)" />
  </Target>
  <ItemGroup>
    <Folder Include="MonoDevelop.Ide.CodeFormatting\" />
    <Folder Include="MonoDevelop.Ide.Execution\" />
    <Folder Include="MonoDevelop.Ide.Extensions\" />
    <Folder Include="MonoDevelop.Ide.CustomTools\" />
    <Folder Include="MonoDevelop.Components.Extensions\" />
    <Folder Include="MonoDevelop.Components.Theming\" />
    <Folder Include="MonoDevelop.Components.Docking\" />
    <Folder Include="MonoDevelop.Ide.Gui\" />
    <Folder Include="MonoDevelop.Ide.Desktop\" />
    <Folder Include="MonoDevelop.Ide.Projects\" />
    <Folder Include="MonoDevelop.Ide\" />
    <Folder Include="MonoDevelop.Ide.Gui.Dialogs\" />
    <Folder Include="MonoDevelop.Ide.Projects.OptionPanels\" />
    <Folder Include="MonoDevelop.Ide.Navigation\" />
    <Folder Include="MonoDevelop.Components.AutoTest\" />
    <Folder Include="MonoDevelop.Ide.Fonts\" />
    <Folder Include="MonoDevelop.Ide.Codons\" />
    <Folder Include="ExtensionModel\" />
    <Folder Include="icons\" />
    <Folder Include="MonoDevelop.Ide.WelcomePage\" />
    <Folder Include="branding\" />
    <Folder Include="MonoDevelop.Components.MainToolbar\" />
    <Folder Include="MonoDevelop.Components.MainToolbar\Theme\" />
    <Folder Include="MonoDevelop.Ide.WelcomePage\icons\" />
    <Folder Include="MonoDevelop.Ide.TextEditing\" />
    <Folder Include="MonoDevelop.Components.DockNotebook\" />
    <Folder Include="MonoDevelop.Ide.Editor.Util\" />
    <Folder Include="MonoDevelop.Ide.Editor\Commands\" />
    <Folder Include="MonoDevelop.Ide.Editor\MessageBubbles\" />
    <Folder Include="MonoDevelop.Ide.Editor\Projection\" />
    <Folder Include="icons\mac\" />
    <Folder Include="MonoDevelop.Components\Windows\" />
  </ItemGroup>
  <ItemGroup>
    <Content Include="gtkrc.win32">
      <CopyToOutputDirectory>PreserveNewest</CopyToOutputDirectory>
    </Content>
    <Content Include="gtkrc.mac">
      <CopyToOutputDirectory>PreserveNewest</CopyToOutputDirectory>
    </Content>
    <Content Include="gtkrc.mac-yosemite">
      <CopyToOutputDirectory>PreserveNewest</CopyToOutputDirectory>
    </Content>
    <Content Include="gtkrc">
      <CopyToOutputDirectory>PreserveNewest</CopyToOutputDirectory>
    </Content>
    <Content Include="gtkrc.win32-vista">
      <CopyToOutputDirectory>PreserveNewest</CopyToOutputDirectory>
    </Content>
  </ItemGroup>
</Project><|MERGE_RESOLUTION|>--- conflicted
+++ resolved
@@ -135,7 +135,11 @@
     <Reference Include="Xamarin.Mac" Condition=" '$(Configuration)' == 'DebugMac' Or '$(Configuration)' == 'ReleaseMac' ">
       <HintPath>..\..\..\external\Xamarin.Mac.dll</HintPath>
     </Reference>
-<<<<<<< HEAD
+    <Reference Include="System.Windows" Condition=" '$(Configuration)' == 'DebugWin32' Or '$(Configuration)' == 'ReleaseWin32' " />
+    <Reference Include="PresentationCore" Condition=" '$(Configuration)' == 'DebugWin32' Or '$(Configuration)' == 'ReleaseWin32' " />
+    <Reference Include="PresentationFramework" Condition=" '$(Configuration)' == 'DebugWin32' Or '$(Configuration)' == 'ReleaseWin32' " />
+    <Reference Include="WindowsBase" Condition=" '$(Configuration)' == 'DebugWin32' Or '$(Configuration)' == 'ReleaseWin32' " />
+    <Reference Include="System.Xaml" />
     <Reference Include="System.Reflection.Metadata">
       <HintPath>..\..\..\external\roslyn\Binaries\Release\System.Reflection.Metadata.dll</HintPath>
     </Reference>
@@ -154,13 +158,6 @@
     <Reference Include="System.Composition.Runtime">
       <HintPath>..\..\..\external\roslyn\Binaries\Release\System.Composition.Runtime.dll</HintPath>
     </Reference>
-=======
-    <Reference Include="System.Windows" Condition=" '$(Configuration)' == 'DebugWin32' Or '$(Configuration)' == 'ReleaseWin32' " />
-    <Reference Include="PresentationCore" Condition=" '$(Configuration)' == 'DebugWin32' Or '$(Configuration)' == 'ReleaseWin32' " />
-    <Reference Include="PresentationFramework" Condition=" '$(Configuration)' == 'DebugWin32' Or '$(Configuration)' == 'ReleaseWin32' " />
-    <Reference Include="WindowsBase" Condition=" '$(Configuration)' == 'DebugWin32' Or '$(Configuration)' == 'ReleaseWin32' " />
-    <Reference Include="System.Xaml" />
->>>>>>> 06754604
   </ItemGroup>
   <ItemGroup>
     <ProjectReference Include="..\MonoDevelop.Core\MonoDevelop.Core.csproj">
