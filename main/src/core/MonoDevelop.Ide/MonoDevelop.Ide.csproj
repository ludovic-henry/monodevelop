<?xml version="1.0" encoding="utf-8"?>
<Project DefaultTargets="Build" xmlns="http://schemas.microsoft.com/developer/msbuild/2003" ToolsVersion="4.0">
  <PropertyGroup>
    <Configuration Condition=" '$(Configuration)' == '' ">Debug</Configuration>
    <Platform Condition=" '$(Platform)' == '' ">AnyCPU</Platform>
    <ProductVersion>8.0.30703</ProductVersion>
    <SchemaVersion>2.0</SchemaVersion>
    <ProjectGuid>{27096E7F-C91C-4AC6-B289-6897A701DF21}</ProjectGuid>
    <OutputType>Library</OutputType>
    <AssemblyName>MonoDevelop.Ide</AssemblyName>
    <RootNamespace>MonoDevelop.Ide</RootNamespace>
    <TargetFrameworkVersion>v4.5</TargetFrameworkVersion>
  </PropertyGroup>
  <PropertyGroup Condition=" '$(Configuration)|$(Platform)' == 'Debug|AnyCPU' ">
    <DebugSymbols>True</DebugSymbols>
    <DebugType>full</DebugType>
    <Optimize>False</Optimize>
    <OutputPath>..\..\..\build\bin</OutputPath>
    <ErrorReport>prompt</ErrorReport>
    <WarningLevel>3</WarningLevel>
    <Execution>
      <Execution clr-version="Net_2_0" />
    </Execution>
    <AllowUnsafeBlocks>True</AllowUnsafeBlocks>
    <DefineConstants>DEBUG</DefineConstants>
    <NoWarn>1591;1573</NoWarn>
    <DocumentationFile>..\..\..\build\bin\MonoDevelop.Ide.xml</DocumentationFile>
  </PropertyGroup>
  <PropertyGroup Condition=" '$(Configuration)|$(Platform)' == 'Release|AnyCPU' ">
    <DebugType>pdbonly</DebugType>
    <Optimize>True</Optimize>
    <OutputPath>..\..\..\build\bin</OutputPath>
    <ErrorReport>prompt</ErrorReport>
    <WarningLevel>3</WarningLevel>
    <Execution>
      <Execution clr-version="Net_2_0" />
    </Execution>
    <AllowUnsafeBlocks>True</AllowUnsafeBlocks>
    <DebugSymbols>true</DebugSymbols>
    <NoWarn>1591;1573</NoWarn>
    <DocumentationFile>..\..\..\build\bin\MonoDevelop.Ide.xml</DocumentationFile>
  </PropertyGroup>
  <PropertyGroup Condition=" '$(Configuration)|$(Platform)' == 'DebugMac|AnyCPU' ">
    <DebugSymbols>true</DebugSymbols>
    <DebugType>full</DebugType>
    <Optimize>false</Optimize>
    <OutputPath>..\..\..\build\bin</OutputPath>
    <DefineConstants>DEBUG,MAC</DefineConstants>
    <ErrorReport>prompt</ErrorReport>
    <WarningLevel>3</WarningLevel>
    <DocumentationFile>..\..\..\build\bin\MonoDevelop.Ide.xml</DocumentationFile>
    <AllowUnsafeBlocks>true</AllowUnsafeBlocks>
    <Execution>
      <Execution clr-version="Net_2_0" />
    </Execution>
    <NoWarn>1591;1573</NoWarn>
  </PropertyGroup>
  <PropertyGroup Condition=" '$(Configuration)|$(Platform)' == 'ReleaseMac|AnyCPU' ">
    <DebugSymbols>true</DebugSymbols>
    <DebugType>pdbonly</DebugType>
    <Optimize>true</Optimize>
    <OutputPath>..\..\..\build\bin</OutputPath>
    <DefineConstants>MAC</DefineConstants>
    <ErrorReport>prompt</ErrorReport>
    <WarningLevel>3</WarningLevel>
    <DocumentationFile>..\..\..\build\bin\MonoDevelop.Ide.xml</DocumentationFile>
    <AllowUnsafeBlocks>true</AllowUnsafeBlocks>
    <Execution>
      <Execution clr-version="Net_2_0" />
    </Execution>
    <NoWarn>1591;1573</NoWarn>
  </PropertyGroup>
  <PropertyGroup Condition=" '$(Configuration)|$(Platform)' == 'DebugWin32|AnyCPU' ">
    <DebugSymbols>true</DebugSymbols>
    <DebugType>full</DebugType>
    <Optimize>false</Optimize>
    <OutputPath>..\..\..\build\bin</OutputPath>
    <DefineConstants>DEBUG,WIN32</DefineConstants>
    <ErrorReport>prompt</ErrorReport>
    <WarningLevel>3</WarningLevel>
    <DocumentationFile>..\..\..\build\bin\MonoDevelop.Ide.xml</DocumentationFile>
    <AllowUnsafeBlocks>true</AllowUnsafeBlocks>
    <NoWarn>1591;1573</NoWarn>
    <Execution>
      <Execution clr-version="Net_2_0" />
    </Execution>
  </PropertyGroup>
  <PropertyGroup Condition=" '$(Configuration)|$(Platform)' == 'ReleaseWin32|AnyCPU' ">
    <DebugSymbols>true</DebugSymbols>
    <DebugType>pdbonly</DebugType>
    <Optimize>true</Optimize>
    <OutputPath>..\..\..\build\bin</OutputPath>
    <DefineConstants>WIN32</DefineConstants>
    <ErrorReport>prompt</ErrorReport>
    <WarningLevel>3</WarningLevel>
    <DocumentationFile>..\..\..\build\bin\MonoDevelop.Ide.xml</DocumentationFile>
    <AllowUnsafeBlocks>true</AllowUnsafeBlocks>
    <Execution>
      <Execution clr-version="Net_2_0" />
    </Execution>
    <NoWarn>1591;1573</NoWarn>
  </PropertyGroup>
  <ItemGroup>
    <Reference Include="System" />
    <Reference Include="System.Drawing" />
    <Reference Include="System.Xml" />
    <Reference Include="System.Data" />
    <Reference Include="System.Web.Services" />
    <Reference Include="Mono.Posix" />
    <Reference Include="System.Runtime.Remoting" />
    <Reference Include="monodoc, Version=1.0.0.0, Culture=neutral, PublicKeyToken=0738eb9f132ed756" />
    <Reference Include="gdk-sharp, Version=2.12.0.0, Culture=neutral, PublicKeyToken=35e10195dab3c99f">
      <SpecificVersion>False</SpecificVersion>
    </Reference>
    <Reference Include="atk-sharp, Version=2.12.0.0, Culture=neutral, PublicKeyToken=35e10195dab3c99f">
      <SpecificVersion>False</SpecificVersion>
    </Reference>
    <Reference Include="pango-sharp, Version=2.12.0.0, Culture=neutral, PublicKeyToken=35e10195dab3c99f">
      <SpecificVersion>False</SpecificVersion>
    </Reference>
    <Reference Include="glib-sharp, Version=2.12.0.0, Culture=neutral, PublicKeyToken=35e10195dab3c99f">
      <SpecificVersion>False</SpecificVersion>
    </Reference>
    <Reference Include="gtk-sharp, Version=2.12.0.0, Culture=neutral, PublicKeyToken=35e10195dab3c99f">
      <SpecificVersion>False</SpecificVersion>
    </Reference>
    <Reference Include="System.Core" />
    <Reference Include="ICSharpCode.SharpZipLib" />
    <Reference Include="Mono.Cairo" />
    <Reference Include="System.Web" />
    <Reference Include="System.Xml.Linq" />
    <Reference Include="System.Design" />
    <Reference Include="System.Windows.Forms" />
    <Reference Include="Xamarin.Mac" Condition=" '$(Configuration)' == 'DebugMac' Or '$(Configuration)' == 'ReleaseMac' ">
      <HintPath>..\..\..\external\Xamarin.Mac.dll</HintPath>
    </Reference>
    <Reference Include="System.Windows" Condition=" '$(Configuration)' == 'DebugWin32' Or '$(Configuration)' == 'ReleaseWin32' " />
    <Reference Include="PresentationCore" Condition=" '$(Configuration)' == 'DebugWin32' Or '$(Configuration)' == 'ReleaseWin32' " />
    <Reference Include="PresentationFramework" Condition=" '$(Configuration)' == 'DebugWin32' Or '$(Configuration)' == 'ReleaseWin32' " />
    <Reference Include="WindowsBase" Condition=" '$(Configuration)' == 'DebugWin32' Or '$(Configuration)' == 'ReleaseWin32' " />
    <Reference Include="System.Xaml" />
  </ItemGroup>
  <ItemGroup>
    <ProjectReference Include="..\MonoDevelop.Core\MonoDevelop.Core.csproj">
      <Project>{7525BB88-6142-4A26-93B9-A30C6983390A}</Project>
      <Name>MonoDevelop.Core</Name>
      <Private>False</Private>
    </ProjectReference>
    <ProjectReference Include="..\Mono.Texteditor\Mono.TextEditor.csproj">
      <Project>{A2329308-3751-4DBD-9A75-5F7B8B024625}</Project>
      <Name>Mono.TextEditor</Name>
      <Private>False</Private>
    </ProjectReference>
    <ProjectReference Include="..\MonoDevelop.Projects.Formats.MSBuild\MonoDevelop.Projects.Formats.MSBuild.csproj">
      <Project>{A437F1A3-78DF-4F00-8053-D32A8B1EB679}</Project>
      <Name>MonoDevelop.Projects.Formats.MSBuild</Name>
      <Private>False</Private>
    </ProjectReference>
    <ProjectReference Include="..\..\..\external\nrefactory\ICSharpCode.NRefactory\ICSharpCode.NRefactory.csproj">
      <Project>{3B2A5653-EC97-4001-BB9B-D90F1AF2C371}</Project>
      <Name>ICSharpCode.NRefactory</Name>
      <Private>False</Private>
    </ProjectReference>
    <ProjectReference Include="..\..\..\external\nrefactory\ICSharpCode.NRefactory.CSharp\ICSharpCode.NRefactory.CSharp.csproj">
      <Project>{53DCA265-3C3C-42F9-B647-F72BA678122B}</Project>
      <Name>ICSharpCode.NRefactory.CSharp</Name>
      <Private>False</Private>
    </ProjectReference>
    <ProjectReference Include="..\..\..\external\xwt\Xwt\Xwt.csproj">
      <Project>{92494904-35FA-4DC9-BDE9-3A3E87AC49D3}</Project>
      <Name>Xwt</Name>
    </ProjectReference>
    <ProjectReference Include="..\..\..\external\xwt\Xwt.Gtk\Xwt.Gtk.csproj">
      <Project>{C3887A93-B2BD-4097-8E2F-3A063EFF32FD}</Project>
      <Name>Xwt.Gtk</Name>
    </ProjectReference>
    <ProjectReference Include="..\..\..\external\mono-addins\Mono.Addins\Mono.Addins.csproj">
      <Project>{91DD5A2D-9FE3-4C3C-9253-876141874DAD}</Project>
      <Name>Mono.Addins</Name>
      <Private>False</Private>
    </ProjectReference>
    <ProjectReference Include="..\..\..\external\mono-addins\Mono.Addins.Setup\Mono.Addins.Setup.csproj">
      <Project>{A85C9721-C054-4BD8-A1F3-0227615F0A36}</Project>
      <Name>Mono.Addins.Setup</Name>
      <Private>False</Private>
    </ProjectReference>
    <ProjectReference Include="..\..\..\external\mono-addins\Mono.Addins.Gui\Mono.Addins.Gui.csproj">
      <Project>{FEC19BDA-4904-4005-8C09-68E82E8BEF6A}</Project>
      <Name>Mono.Addins.Gui</Name>
      <Private>False</Private>
    </ProjectReference>
    <ProjectReference Include="..\..\..\external\cecil\Mono.Cecil.csproj">
      <Project>{D68133BD-1E63-496E-9EDE-4FBDBF77B486}</Project>
      <Name>Mono.Cecil</Name>
    </ProjectReference>
    <ProjectReference Include="..\..\..\external\debugger-libs\Mono.Debugging\Mono.Debugging.csproj">
      <Project>{90C99ADB-7D4B-4EB4-98C2-40BD1B14C7D2}</Project>
      <Name>Mono.Debugging</Name>
    </ProjectReference>
    <ProjectReference Include="..\..\..\external\nrefactory\ICSharpCode.NRefactory.IKVM\ICSharpCode.NRefactory.IKVM.csproj">
      <Project>{A727169F-D94F-443F-B305-B057D7F3B420}</Project>
      <Name>ICSharpCode.NRefactory.IKVM</Name>
    </ProjectReference>
    <ProjectReference Include="..\..\..\external\ikvm\reflect\IKVM.Reflection.csproj">
      <Project>{4CB170EF-DFE6-4A56-9E1B-A85449E827A7}</Project>
      <Name>IKVM.Reflection</Name>
    </ProjectReference>
  </ItemGroup>
  <ItemGroup>
    <EmbeddedResource Include="templates\AppConfigFile.xft.xml">
      <LogicalName>AppConfigFile.xft.xml</LogicalName>
    </EmbeddedResource>
    <EmbeddedResource Include="templates\BlankCombine.xpt.xml">
      <LogicalName>BlankCombine.xpt.xml</LogicalName>
    </EmbeddedResource>
    <EmbeddedResource Include="templates\EmptyClass.xft.xml">
      <LogicalName>EmptyClass.xft.xml</LogicalName>
    </EmbeddedResource>
    <EmbeddedResource Include="templates\EmptyEnum.xft.xml">
      <LogicalName>EmptyEnum.xft.xml</LogicalName>
    </EmbeddedResource>
    <EmbeddedResource Include="templates\EmptyHTMLFile.xft.xml">
      <LogicalName>EmptyHTMLFile.xft.xml</LogicalName>
    </EmbeddedResource>
    <EmbeddedResource Include="templates\EmptyInterface.xft.xml">
      <LogicalName>EmptyInterface.xft.xml</LogicalName>
    </EmbeddedResource>
    <EmbeddedResource Include="templates\EmptyResourceFile.xft.xml">
      <LogicalName>EmptyResourceFile.xft.xml</LogicalName>
    </EmbeddedResource>
    <EmbeddedResource Include="templates\EmptyStruct.xft.xml">
      <LogicalName>EmptyStruct.xft.xml</LogicalName>
    </EmbeddedResource>
    <EmbeddedResource Include="templates\EmptyTextFile.xft.xml">
      <LogicalName>EmptyTextFile.xft.xml</LogicalName>
    </EmbeddedResource>
    <EmbeddedResource Include="templates\EmptyXMLFile.xft.xml">
      <LogicalName>EmptyXMLFile.xft.xml</LogicalName>
    </EmbeddedResource>
    <EmbeddedResource Include="icons\assembly-reference-overlay-16.png">
      <LogicalName>assembly-reference-overlay-16.png</LogicalName>
    </EmbeddedResource>
    <EmbeddedResource Include="icons\assembly-reference-overlay-16%402x.png">
      <LogicalName>assembly-reference-overlay-16@2x.png</LogicalName>
    </EmbeddedResource>
    <EmbeddedResource Include="icons\assembly-reference-overlay-16~dark.png">
      <LogicalName>assembly-reference-overlay-16~dark.png</LogicalName>
    </EmbeddedResource>
    <EmbeddedResource Include="icons\assembly-reference-overlay-16~dark%402x.png">
      <LogicalName>assembly-reference-overlay-16~dark@2x.png</LogicalName>
    </EmbeddedResource>
    <EmbeddedResource Include="icons\invalid-reference-overlay-16.png">
      <LogicalName>invalid-reference-overlay-16.png</LogicalName>
    </EmbeddedResource>
    <EmbeddedResource Include="icons\invalid-reference-overlay-16%402x.png">
      <LogicalName>invalid-reference-overlay-16@2x.png</LogicalName>
    </EmbeddedResource>
    <EmbeddedResource Include="icons\invalid-reference-overlay-16~dark.png">
      <LogicalName>invalid-reference-overlay-16~dark.png</LogicalName>
    </EmbeddedResource>
    <EmbeddedResource Include="icons\invalid-reference-overlay-16~dark%402x.png">
      <LogicalName>invalid-reference-overlay-16~dark@2x.png</LogicalName>
    </EmbeddedResource>
    <EmbeddedResource Include="icons\project-reference-overlay-16.png">
      <LogicalName>project-reference-overlay-16.png</LogicalName>
    </EmbeddedResource>
    <EmbeddedResource Include="icons\project-reference-overlay-16%402x.png">
      <LogicalName>project-reference-overlay-16@2x.png</LogicalName>
    </EmbeddedResource>
    <EmbeddedResource Include="icons\project-reference-overlay-16~dark.png">
      <LogicalName>project-reference-overlay-16~dark.png</LogicalName>
    </EmbeddedResource>
    <EmbeddedResource Include="icons\project-reference-overlay-16~dark%402x.png">
      <LogicalName>project-reference-overlay-16~dark@2x.png</LogicalName>
    </EmbeddedResource>
    <EmbeddedResource Include="templates\GenericProject.xpt.xml">
      <LogicalName>GenericProject.xpt.xml</LogicalName>
    </EmbeddedResource>
    <EmbeddedResource Include="gtk-gui\gui.stetic">
      <LogicalName>gui.stetic</LogicalName>
    </EmbeddedResource>
    <EmbeddedResource Include="icons\pin-down-16.png">
      <LogicalName>pin-down-16.png</LogicalName>
    </EmbeddedResource>
    <EmbeddedResource Include="icons\pin-down-16%402x.png">
      <LogicalName>pin-down-16@2x.png</LogicalName>
    </EmbeddedResource>
    <EmbeddedResource Include="icons\pin-down-16~dark.png">
      <LogicalName>pin-down-16~dark.png</LogicalName>
    </EmbeddedResource>
    <EmbeddedResource Include="icons\pin-down-16~dark%402x.png">
      <LogicalName>pin-down-16~dark@2x.png</LogicalName>
    </EmbeddedResource>
    <EmbeddedResource Include="icons\pin-up-16.png">
      <LogicalName>pin-up-16.png</LogicalName>
    </EmbeddedResource>
    <EmbeddedResource Include="icons\pin-up-16%402x.png">
      <LogicalName>pin-up-16@2x.png</LogicalName>
    </EmbeddedResource>
    <EmbeddedResource Include="icons\pin-up-16~dark.png">
      <LogicalName>pin-up-16~dark.png</LogicalName>
    </EmbeddedResource>
    <EmbeddedResource Include="icons\pin-up-16~dark%402x.png">
      <LogicalName>pin-up-16~dark@2x.png</LogicalName>
    </EmbeddedResource>
    <EmbeddedResource Include="options\KeyBindingSchemeEmacs.xml">
      <LogicalName>KeyBindingSchemeEmacs.xml</LogicalName>
    </EmbeddedResource>
    <EmbeddedResource Include="options\KeyBindingSchemeVisualStudio.xml">
      <LogicalName>KeyBindingSchemeVisualStudio.xml</LogicalName>
    </EmbeddedResource>
    <EmbeddedResource Include="templates\Workspace.xpt.xml">
      <LogicalName>Workspace.xpt.xml</LogicalName>
    </EmbeddedResource>
    <EmbeddedResource Include="options\KeyBindingSchemeMonoDevelop1.xml">
      <LogicalName>KeyBindingSchemeMonoDevelop1.xml</LogicalName>
    </EmbeddedResource>
    <EmbeddedResource Include="icons\navigate-next-16.png">
      <LogicalName>navigate-next-16.png</LogicalName>
    </EmbeddedResource>
    <EmbeddedResource Include="icons\navigate-previous-16.png">
      <LogicalName>navigate-previous-16.png</LogicalName>
    </EmbeddedResource>
    <EmbeddedResource Include="options\KeyBindingSchemeMonoDevelop2.xml">
      <LogicalName>KeyBindingSchemeMonoDevelop2.xml</LogicalName>
    </EmbeddedResource>
    <EmbeddedResource Include="MonoDevelop.Ide.StandardHeader\MITX11LicencePolicy.xml">
      <LogicalName>MITX11LicencePolicy.xml</LogicalName>
    </EmbeddedResource>
    <EmbeddedResource Include="MonoDevelop.Ide.StandardHeader\Apache2LicencePolicy.xml">
      <LogicalName>Apache2LicencePolicy.xml</LogicalName>
    </EmbeddedResource>
    <EmbeddedResource Include="MonoDevelop.Ide.StandardHeader\GPL2LicencePolicy.xml">
      <LogicalName>GPL2LicencePolicy.xml</LogicalName>
    </EmbeddedResource>
    <EmbeddedResource Include="MonoDevelop.Ide.StandardHeader\GPL3LicencePolicy.xml">
      <LogicalName>GPL3LicencePolicy.xml</LogicalName>
    </EmbeddedResource>
    <EmbeddedResource Include="MonoDevelop.Ide.StandardHeader\LGPL2-1LicencePolicy.xml">
      <LogicalName>LGPL2-1LicencePolicy.xml</LogicalName>
    </EmbeddedResource>
    <EmbeddedResource Include="MonoDevelop.Ide.StandardHeader\NewBSDLicencePolicy.xml">
      <LogicalName>NewBSDLicencePolicy.xml</LogicalName>
    </EmbeddedResource>
    <EmbeddedResource Include="MonoDevelop.Ide.CodeTemplates\MonoDevelop-templates.xml">
      <LogicalName>MonoDevelop-templates.xml</LogicalName>
    </EmbeddedResource>
    <EmbeddedResource Include="MonoDevelop.Ide.CodeFormatting\MonoTextStylePolicy.xml">
      <LogicalName>MonoTextStylePolicy.xml</LogicalName>
    </EmbeddedResource>
    <EmbeddedResource Include="MonoDevelop.Ide.CodeFormatting\VisualStudioTextStylePolicy.xml">
      <LogicalName>VisualStudioTextStylePolicy.xml</LogicalName>
    </EmbeddedResource>
    <EmbeddedResource Include="MonoDevelop.Ide.StandardHeader\LGPL3LicencePolicy.xml">
      <LogicalName>LGPL3LicencePolicy.xml</LogicalName>
    </EmbeddedResource>
    <EmbeddedResource Include="MonoDevelop.Ide.CodeFormatting\InvariantTextStylePolicy.xml">
      <LogicalName>InvariantTextStylePolicy.xml</LogicalName>
    </EmbeddedResource>
    <EmbeddedResource Include="icons\add-namespace-16.png">
      <LogicalName>add-namespace-16.png</LogicalName>
    </EmbeddedResource>
    <EmbeddedResource Include="icons\assembly-project-16.png">
      <LogicalName>assembly-project-16.png</LogicalName>
    </EmbeddedResource>
    <EmbeddedResource Include="icons\assembly-project-16%402x.png">
      <LogicalName>assembly-project-16@2x.png</LogicalName>
    </EmbeddedResource>
    <EmbeddedResource Include="icons\assembly-project-16~dark.png">
      <LogicalName>assembly-project-16~dark.png</LogicalName>
    </EmbeddedResource>
    <EmbeddedResource Include="icons\assembly-project-16~dark%402x.png">
      <LogicalName>assembly-project-16~dark@2x.png</LogicalName>
    </EmbeddedResource>
    <EmbeddedResource Include="icons\breakpoint-16.png">
      <LogicalName>breakpoint-16.png</LogicalName>
    </EmbeddedResource>
    <EmbeddedResource Include="icons\breakpoint-16%402x.png">
      <LogicalName>breakpoint-16@2x.png</LogicalName>
    </EmbeddedResource>
    <EmbeddedResource Include="icons\breakpoint-16~dark.png">
      <LogicalName>breakpoint-16~dark.png</LogicalName>
    </EmbeddedResource>
    <EmbeddedResource Include="icons\breakpoint-16~dark%402x.png">
      <LogicalName>breakpoint-16~dark@2x.png</LogicalName>
    </EmbeddedResource>
    <EmbeddedResource Include="icons\breakpoint-disable-all-16.png">
      <LogicalName>breakpoint-disable-all-16.png</LogicalName>
    </EmbeddedResource>
    <EmbeddedResource Include="icons\breakpoint-disable-all-16%402x.png">
      <LogicalName>breakpoint-disable-all-16@2x.png</LogicalName>
    </EmbeddedResource>
    <EmbeddedResource Include="icons\breakpoint-disable-all-16~dark.png">
      <LogicalName>breakpoint-disable-all-16~dark.png</LogicalName>
    </EmbeddedResource>
    <EmbeddedResource Include="icons\breakpoint-disable-all-16~dark%402x.png">
      <LogicalName>breakpoint-disable-all-16~dark@2x.png</LogicalName>
    </EmbeddedResource>
    <EmbeddedResource Include="icons\breakpoint-disabled-16.png">
      <LogicalName>breakpoint-disabled-16.png</LogicalName>
    </EmbeddedResource>
    <EmbeddedResource Include="icons\breakpoint-disabled-16%402x.png">
      <LogicalName>breakpoint-disabled-16@2x.png</LogicalName>
    </EmbeddedResource>
    <EmbeddedResource Include="icons\breakpoint-disabled-16~dark.png">
      <LogicalName>breakpoint-disabled-16~dark.png</LogicalName>
    </EmbeddedResource>
    <EmbeddedResource Include="icons\breakpoint-disabled-16~dark%402x.png">
      <LogicalName>breakpoint-disabled-16~dark@2x.png</LogicalName>
    </EmbeddedResource>
    <EmbeddedResource Include="icons\breakpoint-invalid-16.png">
      <LogicalName>breakpoint-invalid-16.png</LogicalName>
    </EmbeddedResource>
    <EmbeddedResource Include="icons\breakpoint-invalid-16%402x.png">
      <LogicalName>breakpoint-invalid-16@2x.png</LogicalName>
    </EmbeddedResource>
    <EmbeddedResource Include="icons\breakpoint-invalid-16~dark.png">
      <LogicalName>breakpoint-invalid-16~dark.png</LogicalName>
    </EmbeddedResource>
    <EmbeddedResource Include="icons\breakpoint-invalid-16~dark%402x.png">
      <LogicalName>breakpoint-invalid-16~dark@2x.png</LogicalName>
    </EmbeddedResource>
    <EmbeddedResource Include="icons\breakpoint-new-16.png">
      <LogicalName>breakpoint-new-16.png</LogicalName>
    </EmbeddedResource>
    <EmbeddedResource Include="icons\breakpoint-new-16%402x.png">
      <LogicalName>breakpoint-new-16@2x.png</LogicalName>
    </EmbeddedResource>
    <EmbeddedResource Include="icons\breakpoint-new-16~dark.png">
      <LogicalName>breakpoint-new-16~dark.png</LogicalName>
    </EmbeddedResource>
    <EmbeddedResource Include="icons\breakpoint-new-16~dark%402x.png">
      <LogicalName>breakpoint-new-16~dark@2x.png</LogicalName>
    </EmbeddedResource>
    <EmbeddedResource Include="icons\breakpoint-on-off-16.png">
      <LogicalName>breakpoint-on-off-16.png</LogicalName>
    </EmbeddedResource>
    <EmbeddedResource Include="icons\breakpoint-on-off-16%402x.png">
      <LogicalName>breakpoint-on-off-16@2x.png</LogicalName>
    </EmbeddedResource>
    <EmbeddedResource Include="icons\breakpoint-on-off-16~dark.png">
      <LogicalName>breakpoint-on-off-16~dark.png</LogicalName>
    </EmbeddedResource>
    <EmbeddedResource Include="icons\breakpoint-on-off-16~dark%402x.png">
      <LogicalName>breakpoint-on-off-16~dark@2x.png</LogicalName>
    </EmbeddedResource>
    <EmbeddedResource Include="icons\build-project-16.png">
      <LogicalName>build-project-16.png</LogicalName>
    </EmbeddedResource>
    <EmbeddedResource Include="icons\build-solution-16.png">
      <LogicalName>build-solution-16.png</LogicalName>
    </EmbeddedResource>
    <EmbeddedResource Include="icons\element-template-16.png">
      <LogicalName>element-template-16.png</LogicalName>
    </EmbeddedResource>
    <EmbeddedResource Include="icons\element-template-16%402x.png">
      <LogicalName>element-template-16@2x.png</LogicalName>
    </EmbeddedResource>
    <EmbeddedResource Include="icons\element-template-16~dark.png">
      <LogicalName>element-template-16~dark.png</LogicalName>
    </EmbeddedResource>
    <EmbeddedResource Include="icons\element-template-16~dark%402x.png">
      <LogicalName>element-template-16~dark@2x.png</LogicalName>
    </EmbeddedResource>
    <EmbeddedResource Include="icons\element-template-16~sel.png">
      <LogicalName>element-template-16~sel.png</LogicalName>
    </EmbeddedResource>
    <EmbeddedResource Include="icons\element-template-16~sel%402x.png">
      <LogicalName>element-template-16~sel@2x.png</LogicalName>
    </EmbeddedResource>
    <EmbeddedResource Include="icons\element-template-16~dark~sel.png">
      <LogicalName>element-template-16~dark~sel.png</LogicalName>
    </EmbeddedResource>
    <EmbeddedResource Include="icons\element-template-16~dark~sel%402x.png">
      <LogicalName>element-template-16~dark~sel@2x.png</LogicalName>
    </EmbeddedResource>
    <EmbeddedResource Include="icons\element-template-surroundwith-16.png">
      <LogicalName>element-template-surroundwith-16.png</LogicalName>
    </EmbeddedResource>
    <EmbeddedResource Include="icons\element-template-surroundwith-16%402x.png">
      <LogicalName>element-template-surroundwith-16@2x.png</LogicalName>
    </EmbeddedResource>
    <EmbeddedResource Include="icons\element-template-surroundwith-16~dark.png">
      <LogicalName>element-template-surroundwith-16~dark.png</LogicalName>
    </EmbeddedResource>
    <EmbeddedResource Include="icons\element-template-surroundwith-16~dark%402x.png">
      <LogicalName>element-template-surroundwith-16~dark@2x.png</LogicalName>
    </EmbeddedResource>
    <EmbeddedResource Include="icons\element-template-surroundwith-16~sel.png">
      <LogicalName>element-template-surroundwith-16~sel.png</LogicalName>
    </EmbeddedResource>
    <EmbeddedResource Include="icons\element-template-surroundwith-16~sel%402x.png">
      <LogicalName>element-template-surroundwith-16~sel@2x.png</LogicalName>
    </EmbeddedResource>
    <EmbeddedResource Include="icons\element-template-surroundwith-16~dark~sel.png">
      <LogicalName>element-template-surroundwith-16~dark~sel.png</LogicalName>
    </EmbeddedResource>
    <EmbeddedResource Include="icons\element-template-surroundwith-16~dark~sel%402x.png">
      <LogicalName>element-template-surroundwith-16~dark~sel@2x.png</LogicalName>
    </EmbeddedResource>
    <EmbeddedResource Include="icons\comment-16.png">
      <LogicalName>comment-16.png</LogicalName>
    </EmbeddedResource>
    <EmbeddedResource Include="icons\comment-16%402x.png">
      <LogicalName>comment-16@2x.png</LogicalName>
    </EmbeddedResource>
    <EmbeddedResource Include="icons\comment-16~dark.png">
      <LogicalName>comment-16~dark.png</LogicalName>
    </EmbeddedResource>
    <EmbeddedResource Include="icons\comment-16~dark%402x.png">
      <LogicalName>comment-16~dark@2x.png</LogicalName>
    </EmbeddedResource>
    <EmbeddedResource Include="icons\edit-find-next-16.png">
      <LogicalName>edit-find-next-16.png</LogicalName>
    </EmbeddedResource>
    <EmbeddedResource Include="icons\edit-select-all-16.png">
      <LogicalName>edit-select-all-16.png</LogicalName>
    </EmbeddedResource>
    <EmbeddedResource Include="icons\element-class-16.png">
      <LogicalName>element-class-16.png</LogicalName>
    </EmbeddedResource>
    <EmbeddedResource Include="icons\element-class-16%402x.png">
      <LogicalName>element-class-16@2x.png</LogicalName>
    </EmbeddedResource>
    <EmbeddedResource Include="icons\element-class-16~dark.png">
      <LogicalName>element-class-16~dark.png</LogicalName>
    </EmbeddedResource>
    <EmbeddedResource Include="icons\element-class-16~dark%402x.png">
      <LogicalName>element-class-16~dark@2x.png</LogicalName>
    </EmbeddedResource>
    <EmbeddedResource Include="icons\element-class-16~sel.png">
      <LogicalName>element-class-16~sel.png</LogicalName>
    </EmbeddedResource>
    <EmbeddedResource Include="icons\element-class-16~sel%402x.png">
      <LogicalName>element-class-16~sel@2x.png</LogicalName>
    </EmbeddedResource>
    <EmbeddedResource Include="icons\element-class-16~dark~sel.png">
      <LogicalName>element-class-16~dark~sel.png</LogicalName>
    </EmbeddedResource>
    <EmbeddedResource Include="icons\element-class-16~dark~sel%402x.png">
      <LogicalName>element-class-16~dark~sel@2x.png</LogicalName>
    </EmbeddedResource>
    <EmbeddedResource Include="icons\element-delegate-16.png">
      <LogicalName>element-delegate-16.png</LogicalName>
    </EmbeddedResource>
    <EmbeddedResource Include="icons\element-delegate-16%402x.png">
      <LogicalName>element-delegate-16@2x.png</LogicalName>
    </EmbeddedResource>
    <EmbeddedResource Include="icons\element-delegate-16~dark.png">
      <LogicalName>element-delegate-16~dark.png</LogicalName>
    </EmbeddedResource>
    <EmbeddedResource Include="icons\element-delegate-16~dark%402x.png">
      <LogicalName>element-delegate-16~dark@2x.png</LogicalName>
    </EmbeddedResource>
    <EmbeddedResource Include="icons\element-delegate-16~sel.png">
      <LogicalName>element-delegate-16~sel.png</LogicalName>
    </EmbeddedResource>
    <EmbeddedResource Include="icons\element-delegate-16~sel%402x.png">
      <LogicalName>element-delegate-16~sel@2x.png</LogicalName>
    </EmbeddedResource>
    <EmbeddedResource Include="icons\element-delegate-16~dark~sel.png">
      <LogicalName>element-delegate-16~dark~sel.png</LogicalName>
    </EmbeddedResource>
    <EmbeddedResource Include="icons\element-delegate-16~dark~sel%402x.png">
      <LogicalName>element-delegate-16~dark~sel@2x.png</LogicalName>
    </EmbeddedResource>
    <EmbeddedResource Include="icons\element-enum-16.png">
      <LogicalName>element-enum-16.png</LogicalName>
    </EmbeddedResource>
    <EmbeddedResource Include="icons\element-enum-16%402x.png">
      <LogicalName>element-enum-16@2x.png</LogicalName>
    </EmbeddedResource>
    <EmbeddedResource Include="icons\element-enum-16~dark.png">
      <LogicalName>element-enum-16~dark.png</LogicalName>
    </EmbeddedResource>
    <EmbeddedResource Include="icons\element-enum-16~dark%402x.png">
      <LogicalName>element-enum-16~dark@2x.png</LogicalName>
    </EmbeddedResource>
    <EmbeddedResource Include="icons\element-enum-16~sel.png">
      <LogicalName>element-enum-16~sel.png</LogicalName>
    </EmbeddedResource>
    <EmbeddedResource Include="icons\element-enum-16~sel%402x.png">
      <LogicalName>element-enum-16~sel@2x.png</LogicalName>
    </EmbeddedResource>
    <EmbeddedResource Include="icons\element-enum-16~dark~sel.png">
      <LogicalName>element-enum-16~dark~sel.png</LogicalName>
    </EmbeddedResource>
    <EmbeddedResource Include="icons\element-enum-16~dark~sel%402x.png">
      <LogicalName>element-enum-16~dark~sel@2x.png</LogicalName>
    </EmbeddedResource>
    <EmbeddedResource Include="icons\element-event-16.png">
      <LogicalName>element-event-16.png</LogicalName>
    </EmbeddedResource>
    <EmbeddedResource Include="icons\element-event-16%402x.png">
      <LogicalName>element-event-16@2x.png</LogicalName>
    </EmbeddedResource>
    <EmbeddedResource Include="icons\element-event-16~dark.png">
      <LogicalName>element-event-16~dark.png</LogicalName>
    </EmbeddedResource>
    <EmbeddedResource Include="icons\element-event-16~dark%402x.png">
      <LogicalName>element-event-16~dark@2x.png</LogicalName>
    </EmbeddedResource>
    <EmbeddedResource Include="icons\element-event-16~sel.png">
      <LogicalName>element-event-16~sel.png</LogicalName>
    </EmbeddedResource>
    <EmbeddedResource Include="icons\element-event-16~sel%402x.png">
      <LogicalName>element-event-16~sel@2x.png</LogicalName>
    </EmbeddedResource>
    <EmbeddedResource Include="icons\element-event-16~dark~sel.png">
      <LogicalName>element-event-16~dark~sel.png</LogicalName>
    </EmbeddedResource>
    <EmbeddedResource Include="icons\element-event-16~dark~sel%402x.png">
      <LogicalName>element-event-16~dark~sel@2x.png</LogicalName>
    </EmbeddedResource>
    <EmbeddedResource Include="icons\element-extensionmethod-16.png">
      <LogicalName>element-extensionmethod-16.png</LogicalName>
    </EmbeddedResource>
    <EmbeddedResource Include="icons\element-extensionmethod-16%402x.png">
      <LogicalName>element-extensionmethod-16@2x.png</LogicalName>
    </EmbeddedResource>
    <EmbeddedResource Include="icons\element-extensionmethod-16~dark.png">
      <LogicalName>element-extensionmethod-16~dark.png</LogicalName>
    </EmbeddedResource>
    <EmbeddedResource Include="icons\element-extensionmethod-16~dark%402x.png">
      <LogicalName>element-extensionmethod-16~dark@2x.png</LogicalName>
    </EmbeddedResource>
    <EmbeddedResource Include="icons\element-extensionmethod-16~sel.png">
      <LogicalName>element-extensionmethod-16~sel.png</LogicalName>
    </EmbeddedResource>
    <EmbeddedResource Include="icons\element-extensionmethod-16~sel%402x.png">
      <LogicalName>element-extensionmethod-16~sel@2x.png</LogicalName>
    </EmbeddedResource>
    <EmbeddedResource Include="icons\element-extensionmethod-16~dark~sel.png">
      <LogicalName>element-extensionmethod-16~dark~sel.png</LogicalName>
    </EmbeddedResource>
    <EmbeddedResource Include="icons\element-extensionmethod-16~dark~sel%402x.png">
      <LogicalName>element-extensionmethod-16~dark~sel@2x.png</LogicalName>
    </EmbeddedResource>
    <EmbeddedResource Include="icons\element-field-16.png">
      <LogicalName>element-field-16.png</LogicalName>
    </EmbeddedResource>
    <EmbeddedResource Include="icons\element-field-16%402x.png">
      <LogicalName>element-field-16@2x.png</LogicalName>
    </EmbeddedResource>
    <EmbeddedResource Include="icons\element-field-16~dark.png">
      <LogicalName>element-field-16~dark.png</LogicalName>
    </EmbeddedResource>
    <EmbeddedResource Include="icons\element-field-16~dark%402x.png">
      <LogicalName>element-field-16~dark@2x.png</LogicalName>
    </EmbeddedResource>
    <EmbeddedResource Include="icons\element-field-16~sel.png">
      <LogicalName>element-field-16~sel.png</LogicalName>
    </EmbeddedResource>
    <EmbeddedResource Include="icons\element-field-16~sel%402x.png">
      <LogicalName>element-field-16~sel@2x.png</LogicalName>
    </EmbeddedResource>
    <EmbeddedResource Include="icons\element-field-16~dark~sel.png">
      <LogicalName>element-field-16~dark~sel.png</LogicalName>
    </EmbeddedResource>
    <EmbeddedResource Include="icons\element-field-16~dark~sel%402x.png">
      <LogicalName>element-field-16~dark~sel@2x.png</LogicalName>
    </EmbeddedResource>
    <EmbeddedResource Include="icons\element-interface-16.png">
      <LogicalName>element-interface-16.png</LogicalName>
    </EmbeddedResource>
    <EmbeddedResource Include="icons\element-interface-16%402x.png">
      <LogicalName>element-interface-16@2x.png</LogicalName>
    </EmbeddedResource>
    <EmbeddedResource Include="icons\element-interface-16~dark.png">
      <LogicalName>element-interface-16~dark.png</LogicalName>
    </EmbeddedResource>
    <EmbeddedResource Include="icons\element-interface-16~dark%402x.png">
      <LogicalName>element-interface-16~dark@2x.png</LogicalName>
    </EmbeddedResource>
    <EmbeddedResource Include="icons\element-interface-16~sel.png">
      <LogicalName>element-interface-16~sel.png</LogicalName>
    </EmbeddedResource>
    <EmbeddedResource Include="icons\element-interface-16~sel%402x.png">
      <LogicalName>element-interface-16~sel@2x.png</LogicalName>
    </EmbeddedResource>
    <EmbeddedResource Include="icons\element-interface-16~dark~sel.png">
      <LogicalName>element-interface-16~dark~sel.png</LogicalName>
    </EmbeddedResource>
    <EmbeddedResource Include="icons\element-interface-16~dark~sel%402x.png">
      <LogicalName>element-interface-16~dark~sel@2x.png</LogicalName>
    </EmbeddedResource>
    <EmbeddedResource Include="icons\element-constant-16.png">
      <LogicalName>element-constant-16.png</LogicalName>
    </EmbeddedResource>
    <EmbeddedResource Include="icons\element-constant-16%402x.png">
      <LogicalName>element-constant-16@2x.png</LogicalName>
    </EmbeddedResource>
    <EmbeddedResource Include="icons\element-constant-16~dark.png">
      <LogicalName>element-constant-16~dark.png</LogicalName>
    </EmbeddedResource>
    <EmbeddedResource Include="icons\element-constant-16~dark%402x.png">
      <LogicalName>element-constant-16~dark@2x.png</LogicalName>
    </EmbeddedResource>
    <EmbeddedResource Include="icons\element-constant-16~sel.png">
      <LogicalName>element-constant-16~sel.png</LogicalName>
    </EmbeddedResource>
    <EmbeddedResource Include="icons\element-constant-16~sel%402x.png">
      <LogicalName>element-constant-16~sel@2x.png</LogicalName>
    </EmbeddedResource>
    <EmbeddedResource Include="icons\element-constant-16~dark~sel.png">
      <LogicalName>element-constant-16~dark~sel.png</LogicalName>
    </EmbeddedResource>
    <EmbeddedResource Include="icons\element-constant-16~dark~sel%402x.png">
      <LogicalName>element-constant-16~dark~sel@2x.png</LogicalName>
    </EmbeddedResource>
    <EmbeddedResource Include="icons\element-method-16.png">
      <LogicalName>element-method-16.png</LogicalName>
    </EmbeddedResource>
    <EmbeddedResource Include="icons\element-method-16%402x.png">
      <LogicalName>element-method-16@2x.png</LogicalName>
    </EmbeddedResource>
    <EmbeddedResource Include="icons\element-method-16~dark.png">
      <LogicalName>element-method-16~dark.png</LogicalName>
    </EmbeddedResource>
    <EmbeddedResource Include="icons\element-method-16~dark%402x.png">
      <LogicalName>element-method-16~dark@2x.png</LogicalName>
    </EmbeddedResource>
    <EmbeddedResource Include="icons\element-method-16~sel.png">
      <LogicalName>element-method-16~sel.png</LogicalName>
    </EmbeddedResource>
    <EmbeddedResource Include="icons\element-method-16~sel%402x.png">
      <LogicalName>element-method-16~sel@2x.png</LogicalName>
    </EmbeddedResource>
    <EmbeddedResource Include="icons\element-method-16~dark~sel.png">
      <LogicalName>element-method-16~dark~sel.png</LogicalName>
    </EmbeddedResource>
    <EmbeddedResource Include="icons\element-method-16~dark~sel%402x.png">
      <LogicalName>element-method-16~dark~sel@2x.png</LogicalName>
    </EmbeddedResource>
    <EmbeddedResource Include="icons\element-method-new-16.png">
      <LogicalName>element-method-new-16.png</LogicalName>
    </EmbeddedResource>
    <EmbeddedResource Include="icons\element-method-new-16%402x.png">
      <LogicalName>element-method-new-16@2x.png</LogicalName>
    </EmbeddedResource>
    <EmbeddedResource Include="icons\element-method-new-16~dark.png">
      <LogicalName>element-method-new-16~dark.png</LogicalName>
    </EmbeddedResource>
    <EmbeddedResource Include="icons\element-method-new-16~dark%402x.png">
      <LogicalName>element-method-new-16~dark@2x.png</LogicalName>
    </EmbeddedResource>
    <EmbeddedResource Include="icons\element-method-new-16~sel.png">
      <LogicalName>element-method-new-16~sel.png</LogicalName>
    </EmbeddedResource>
    <EmbeddedResource Include="icons\element-method-new-16~sel%402x.png">
      <LogicalName>element-method-new-16~sel@2x.png</LogicalName>
    </EmbeddedResource>
    <EmbeddedResource Include="icons\element-method-new-16~dark~sel.png">
      <LogicalName>element-method-new-16~dark~sel.png</LogicalName>
    </EmbeddedResource>
    <EmbeddedResource Include="icons\element-method-new-16~dark~sel%402x.png">
      <LogicalName>element-method-new-16~dark~sel@2x.png</LogicalName>
    </EmbeddedResource>
    <EmbeddedResource Include="icons\element-namespace-16.png">
      <LogicalName>element-namespace-16.png</LogicalName>
    </EmbeddedResource>
    <EmbeddedResource Include="icons\element-namespace-16%402x.png">
      <LogicalName>element-namespace-16@2x.png</LogicalName>
    </EmbeddedResource>
    <EmbeddedResource Include="icons\element-namespace-16~dark.png">
      <LogicalName>element-namespace-16~dark.png</LogicalName>
    </EmbeddedResource>
    <EmbeddedResource Include="icons\element-namespace-16~dark%402x.png">
      <LogicalName>element-namespace-16~dark@2x.png</LogicalName>
    </EmbeddedResource>
    <EmbeddedResource Include="icons\element-namespace-16~sel.png">
      <LogicalName>element-namespace-16~sel.png</LogicalName>
    </EmbeddedResource>
    <EmbeddedResource Include="icons\element-namespace-16~sel%402x.png">
      <LogicalName>element-namespace-16~sel@2x.png</LogicalName>
    </EmbeddedResource>
    <EmbeddedResource Include="icons\element-namespace-16~dark~sel.png">
      <LogicalName>element-namespace-16~dark~sel.png</LogicalName>
    </EmbeddedResource>
    <EmbeddedResource Include="icons\element-namespace-16~dark~sel%402x.png">
      <LogicalName>element-namespace-16~dark~sel@2x.png</LogicalName>
    </EmbeddedResource>
    <EmbeddedResource Include="icons\element-property-16.png">
      <LogicalName>element-property-16.png</LogicalName>
    </EmbeddedResource>
    <EmbeddedResource Include="icons\element-property-16%402x.png">
      <LogicalName>element-property-16@2x.png</LogicalName>
    </EmbeddedResource>
    <EmbeddedResource Include="icons\element-property-16~dark.png">
      <LogicalName>element-property-16~dark.png</LogicalName>
    </EmbeddedResource>
    <EmbeddedResource Include="icons\element-property-16~dark%402x.png">
      <LogicalName>element-property-16~dark@2x.png</LogicalName>
    </EmbeddedResource>
    <EmbeddedResource Include="icons\element-property-16~sel.png">
      <LogicalName>element-property-16~sel.png</LogicalName>
    </EmbeddedResource>
    <EmbeddedResource Include="icons\element-property-16~sel%402x.png">
      <LogicalName>element-property-16~sel@2x.png</LogicalName>
    </EmbeddedResource>
    <EmbeddedResource Include="icons\element-property-16~dark~sel.png">
      <LogicalName>element-property-16~dark~sel.png</LogicalName>
    </EmbeddedResource>
    <EmbeddedResource Include="icons\element-property-16~dark~sel%402x.png">
      <LogicalName>element-property-16~dark~sel@2x.png</LogicalName>
    </EmbeddedResource>
    <EmbeddedResource Include="icons\element-struct-16.png">
      <LogicalName>element-struct-16.png</LogicalName>
    </EmbeddedResource>
    <EmbeddedResource Include="icons\element-struct-16%402x.png">
      <LogicalName>element-struct-16@2x.png</LogicalName>
    </EmbeddedResource>
    <EmbeddedResource Include="icons\element-struct-16~dark.png">
      <LogicalName>element-struct-16~dark.png</LogicalName>
    </EmbeddedResource>
    <EmbeddedResource Include="icons\element-struct-16~dark%402x.png">
      <LogicalName>element-struct-16~dark@2x.png</LogicalName>
    </EmbeddedResource>
    <EmbeddedResource Include="icons\element-struct-16~sel.png">
      <LogicalName>element-struct-16~sel.png</LogicalName>
    </EmbeddedResource>
    <EmbeddedResource Include="icons\element-struct-16~sel%402x.png">
      <LogicalName>element-struct-16~sel@2x.png</LogicalName>
    </EmbeddedResource>
    <EmbeddedResource Include="icons\element-struct-16~dark~sel.png">
      <LogicalName>element-struct-16~dark~sel.png</LogicalName>
    </EmbeddedResource>
    <EmbeddedResource Include="icons\element-struct-16~dark~sel%402x.png">
      <LogicalName>element-struct-16~dark~sel@2x.png</LogicalName>
    </EmbeddedResource>
    <EmbeddedResource Include="icons\file-class-32.png">
      <LogicalName>file-class-32.png</LogicalName>
    </EmbeddedResource>
    <EmbeddedResource Include="icons\file-class-32%402x.png">
      <LogicalName>file-class-32@2x.png</LogicalName>
    </EmbeddedResource>
    <EmbeddedResource Include="icons\file-class-32~dark.png">
      <LogicalName>file-class-32~dark.png</LogicalName>
    </EmbeddedResource>
    <EmbeddedResource Include="icons\file-class-32~dark%402x.png">
      <LogicalName>file-class-32~dark@2x.png</LogicalName>
    </EmbeddedResource>
    <EmbeddedResource Include="icons\file-enumeration-32.png">
      <LogicalName>file-enumeration-32.png</LogicalName>
    </EmbeddedResource>
    <EmbeddedResource Include="icons\file-enumeration-32%402x.png">
      <LogicalName>file-enumeration-32@2x.png</LogicalName>
    </EmbeddedResource>
    <EmbeddedResource Include="icons\file-enumeration-32~dark.png">
      <LogicalName>file-enumeration-32~dark.png</LogicalName>
    </EmbeddedResource>
    <EmbeddedResource Include="icons\file-enumeration-32~dark%402x.png">
      <LogicalName>file-enumeration-32~dark@2x.png</LogicalName>
    </EmbeddedResource>
    <EmbeddedResource Include="icons\file-interface-32.png">
      <LogicalName>file-interface-32.png</LogicalName>
    </EmbeddedResource>
    <EmbeddedResource Include="icons\file-interface-32%402x.png">
      <LogicalName>file-interface-32@2x.png</LogicalName>
    </EmbeddedResource>
    <EmbeddedResource Include="icons\file-interface-32~dark.png">
      <LogicalName>file-interface-32~dark.png</LogicalName>
    </EmbeddedResource>
    <EmbeddedResource Include="icons\file-interface-32~dark%402x.png">
      <LogicalName>file-interface-32~dark@2x.png</LogicalName>
    </EmbeddedResource>
    <EmbeddedResource Include="icons\file-struct-32.png">
      <LogicalName>file-struct-32.png</LogicalName>
    </EmbeddedResource>
    <EmbeddedResource Include="icons\file-struct-32%402x.png">
      <LogicalName>file-struct-32@2x.png</LogicalName>
    </EmbeddedResource>
    <EmbeddedResource Include="icons\file-struct-32~dark.png">
      <LogicalName>file-struct-32~dark.png</LogicalName>
    </EmbeddedResource>
    <EmbeddedResource Include="icons\file-struct-32~dark%402x.png">
      <LogicalName>file-struct-32~dark@2x.png</LogicalName>
    </EmbeddedResource>
    <EmbeddedResource Include="icons\file-xml-16.png">
      <LogicalName>file-xml-16.png</LogicalName>
    </EmbeddedResource>
    <EmbeddedResource Include="icons\file-xml-16%402x.png">
      <LogicalName>file-xml-16@2x.png</LogicalName>
    </EmbeddedResource>
    <EmbeddedResource Include="icons\file-xml-16~dark.png">
      <LogicalName>file-xml-16~dark.png</LogicalName>
    </EmbeddedResource>
    <EmbeddedResource Include="icons\file-xml-16~dark%402x.png">
      <LogicalName>file-xml-16~dark@2x.png</LogicalName>
    </EmbeddedResource>
    <EmbeddedResource Include="icons\file-xml-32.png">
      <LogicalName>file-xml-32.png</LogicalName>
    </EmbeddedResource>
    <EmbeddedResource Include="icons\file-xml-32%402x.png">
      <LogicalName>file-xml-32@2x.png</LogicalName>
    </EmbeddedResource>
    <EmbeddedResource Include="icons\file-xml-32~dark.png">
      <LogicalName>file-xml-32~dark.png</LogicalName>
    </EmbeddedResource>
    <EmbeddedResource Include="icons\file-xml-32~dark%402x.png">
      <LogicalName>file-xml-32~dark@2x.png</LogicalName>
    </EmbeddedResource>
    <EmbeddedResource Include="icons\file-script-16.png">
      <LogicalName>file-script-16.png</LogicalName>
    </EmbeddedResource>
    <EmbeddedResource Include="icons\file-script-16%402x.png">
      <LogicalName>file-script-16@2x.png</LogicalName>
    </EmbeddedResource>
    <EmbeddedResource Include="icons\file-script-16~dark.png">
      <LogicalName>file-script-16~dark.png</LogicalName>
    </EmbeddedResource>
    <EmbeddedResource Include="icons\file-script-16~dark%402x.png">
      <LogicalName>file-script-16~dark@2x.png</LogicalName>
    </EmbeddedResource>
    <EmbeddedResource Include="icons\file-script-32.png">
      <LogicalName>file-script-32.png</LogicalName>
    </EmbeddedResource>
    <EmbeddedResource Include="icons\file-script-32%402x.png">
      <LogicalName>file-script-32@2x.png</LogicalName>
    </EmbeddedResource>
    <EmbeddedResource Include="icons\file-script-32~dark.png">
      <LogicalName>file-script-32~dark.png</LogicalName>
    </EmbeddedResource>
    <EmbeddedResource Include="icons\file-script-32~dark%402x.png">
      <LogicalName>file-script-32~dark@2x.png</LogicalName>
    </EmbeddedResource>
    <EmbeddedResource Include="icons\folder-new-16.png">
      <LogicalName>folder-new-16.png</LogicalName>
    </EmbeddedResource>
    <EmbeddedResource Include="icons\element-keyword-16.png">
      <LogicalName>element-keyword-16.png</LogicalName>
    </EmbeddedResource>
    <EmbeddedResource Include="icons\element-keyword-16%402x.png">
      <LogicalName>element-keyword-16@2x.png</LogicalName>
    </EmbeddedResource>
    <EmbeddedResource Include="icons\element-keyword-16~dark.png">
      <LogicalName>element-keyword-16~dark.png</LogicalName>
    </EmbeddedResource>
    <EmbeddedResource Include="icons\element-keyword-16~dark%402x.png">
      <LogicalName>element-keyword-16~dark@2x.png</LogicalName>
    </EmbeddedResource>
    <EmbeddedResource Include="icons\element-keyword-16~sel.png">
      <LogicalName>element-keyword-16~sel.png</LogicalName>
    </EmbeddedResource>
    <EmbeddedResource Include="icons\element-keyword-16~sel%402x.png">
      <LogicalName>element-keyword-16~sel@2x.png</LogicalName>
    </EmbeddedResource>
    <EmbeddedResource Include="icons\element-keyword-16~dark~sel.png">
      <LogicalName>element-keyword-16~dark~sel.png</LogicalName>
    </EmbeddedResource>
    <EmbeddedResource Include="icons\element-keyword-16~dark~sel%402x.png">
      <LogicalName>element-keyword-16~dark~sel@2x.png</LogicalName>
    </EmbeddedResource>
    <EmbeddedResource Include="icons\monodevelop-16.png">
      <LogicalName>monodevelop-16.png</LogicalName>
    </EmbeddedResource>
    <EmbeddedResource Include="icons\monodevelop-22.png">
      <LogicalName>monodevelop-22.png</LogicalName>
    </EmbeddedResource>
    <EmbeddedResource Include="icons\monodevelop-32.png">
      <LogicalName>monodevelop-32.png</LogicalName>
    </EmbeddedResource>
    <EmbeddedResource Include="icons\monodevelop-48.png">
      <LogicalName>monodevelop-48.png</LogicalName>
    </EmbeddedResource>
    <EmbeddedResource Include="icons\package-16.png">
      <LogicalName>package-16.png</LogicalName>
    </EmbeddedResource>
    <EmbeddedResource Include="icons\package-16%402x.png">
      <LogicalName>package-16@2x.png</LogicalName>
    </EmbeddedResource>
    <EmbeddedResource Include="icons\package-16~dark.png">
      <LogicalName>package-16~dark.png</LogicalName>
    </EmbeddedResource>
    <EmbeddedResource Include="icons\package-16~dark%402x.png">
      <LogicalName>package-16~dark@2x.png</LogicalName>
    </EmbeddedResource>
    <EmbeddedResource Include="icons\package-24.png">
      <LogicalName>package-24.png</LogicalName>
    </EmbeddedResource>
    <EmbeddedResource Include="icons\package-24%402x.png">
      <LogicalName>package-24@2x.png</LogicalName>
    </EmbeddedResource>
    <EmbeddedResource Include="icons\package-24~dark.png">
      <LogicalName>package-24~dark.png</LogicalName>
    </EmbeddedResource>
    <EmbeddedResource Include="icons\package-24~dark%402x.png">
      <LogicalName>package-24~dark@2x.png</LogicalName>
    </EmbeddedResource>
    <EmbeddedResource Include="icons\package-32.png">
      <LogicalName>package-32.png</LogicalName>
    </EmbeddedResource>
    <EmbeddedResource Include="icons\package-32%402x.png">
      <LogicalName>package-32@2x.png</LogicalName>
    </EmbeddedResource>
    <EmbeddedResource Include="icons\package-32~dark.png">
      <LogicalName>package-32~dark.png</LogicalName>
    </EmbeddedResource>
    <EmbeddedResource Include="icons\package-32~dark%402x.png">
      <LogicalName>package-32~dark@2x.png</LogicalName>
    </EmbeddedResource>
    <EmbeddedResource Include="icons\package-48.png">
      <LogicalName>package-48.png</LogicalName>
    </EmbeddedResource>
    <EmbeddedResource Include="icons\package-48%402x.png">
      <LogicalName>package-48@2x.png</LogicalName>
    </EmbeddedResource>
    <EmbeddedResource Include="icons\package-48~dark.png">
      <LogicalName>package-48~dark.png</LogicalName>
    </EmbeddedResource>
    <EmbeddedResource Include="icons\package-48~dark%402x.png">
      <LogicalName>package-48~dark@2x.png</LogicalName>
    </EmbeddedResource>
    <EmbeddedResource Include="icons\pad-task-list-16.png">
      <LogicalName>pad-task-list-16.png</LogicalName>
    </EmbeddedResource>
    <EmbeddedResource Include="icons\pad-task-list-16%402x.png">
      <LogicalName>pad-task-list-16@2x.png</LogicalName>
    </EmbeddedResource>
    <EmbeddedResource Include="icons\pad-task-list-16~dark.png">
      <LogicalName>pad-task-list-16~dark.png</LogicalName>
    </EmbeddedResource>
    <EmbeddedResource Include="icons\pad-task-list-16~dark%402x.png">
      <LogicalName>pad-task-list-16~dark@2x.png</LogicalName>
    </EmbeddedResource>
    <EmbeddedResource Include="icons\project-16.png">
      <LogicalName>project-16.png</LogicalName>
    </EmbeddedResource>
    <EmbeddedResource Include="icons\project-16%402x.png">
      <LogicalName>project-16@2x.png</LogicalName>
    </EmbeddedResource>
    <EmbeddedResource Include="icons\project-16~dark.png">
      <LogicalName>project-16~dark.png</LogicalName>
    </EmbeddedResource>
    <EmbeddedResource Include="icons\project-16~dark%402x.png">
      <LogicalName>project-16~dark@2x.png</LogicalName>
    </EmbeddedResource>
    <EmbeddedResource Include="icons\project-32.png">
      <LogicalName>project-32.png</LogicalName>
    </EmbeddedResource>
    <EmbeddedResource Include="icons\project-32%402x.png">
      <LogicalName>project-32@2x.png</LogicalName>
    </EmbeddedResource>
    <EmbeddedResource Include="icons\project-32~dark.png">
      <LogicalName>project-32~dark.png</LogicalName>
    </EmbeddedResource>
    <EmbeddedResource Include="icons\project-32~dark%402x.png">
      <LogicalName>project-32~dark@2x.png</LogicalName>
    </EmbeddedResource>
    <EmbeddedResource Include="icons\project-console-overlay-32.png">
      <LogicalName>project-console-overlay-32.png</LogicalName>
    </EmbeddedResource>
    <EmbeddedResource Include="icons\project-console-overlay-32%402x.png">
      <LogicalName>project-console-overlay-32@2x.png</LogicalName>
    </EmbeddedResource>
    <EmbeddedResource Include="icons\project-console-overlay-32~dark.png">
      <LogicalName>project-console-overlay-32~dark.png</LogicalName>
    </EmbeddedResource>
    <EmbeddedResource Include="icons\project-console-overlay-32~dark%402x.png">
      <LogicalName>project-console-overlay-32~dark@2x.png</LogicalName>
    </EmbeddedResource>
    <EmbeddedResource Include="icons\project-gui-overlay-32.png">
      <LogicalName>project-gui-overlay-32.png</LogicalName>
    </EmbeddedResource>
    <EmbeddedResource Include="icons\project-gui-overlay-32%402x.png">
      <LogicalName>project-gui-overlay-32@2x.png</LogicalName>
    </EmbeddedResource>
    <EmbeddedResource Include="icons\project-gui-overlay-32~dark.png">
      <LogicalName>project-gui-overlay-32~dark.png</LogicalName>
    </EmbeddedResource>
    <EmbeddedResource Include="icons\project-gui-overlay-32~dark%402x.png">
      <LogicalName>project-gui-overlay-32~dark@2x.png</LogicalName>
    </EmbeddedResource>
    <EmbeddedResource Include="icons\project-library-overlay-32.png">
      <LogicalName>project-library-overlay-32.png</LogicalName>
    </EmbeddedResource>
    <EmbeddedResource Include="icons\project-library-overlay-32%402x.png">
      <LogicalName>project-library-overlay-32@2x.png</LogicalName>
    </EmbeddedResource>
    <EmbeddedResource Include="icons\project-library-overlay-32~dark.png">
      <LogicalName>project-library-overlay-32~dark.png</LogicalName>
    </EmbeddedResource>
    <EmbeddedResource Include="icons\project-library-overlay-32~dark%402x.png">
      <LogicalName>project-library-overlay-32~dark@2x.png</LogicalName>
    </EmbeddedResource>
    <EmbeddedResource Include="icons\project-shared-assets-overlay-32.png">
      <LogicalName>project-shared-assets-overlay-32.png</LogicalName>
    </EmbeddedResource>
    <EmbeddedResource Include="icons\project-shared-assets-overlay-32%402x.png">
      <LogicalName>project-shared-assets-overlay-32@2x.png</LogicalName>
    </EmbeddedResource>
    <EmbeddedResource Include="icons\project-shared-assets-overlay-32~dark.png">
      <LogicalName>project-shared-assets-overlay-32~dark.png</LogicalName>
    </EmbeddedResource>
    <EmbeddedResource Include="icons\project-shared-assets-overlay-32~dark%402x.png">
      <LogicalName>project-shared-assets-overlay-32~dark@2x.png</LogicalName>
    </EmbeddedResource>
    <EmbeddedResource Include="icons\project-package-overlay-32.png">
      <LogicalName>project-package-overlay-32.png</LogicalName>
    </EmbeddedResource>
    <EmbeddedResource Include="icons\project-package-overlay-32%402x.png">
      <LogicalName>project-package-overlay-32@2x.png</LogicalName>
    </EmbeddedResource>
    <EmbeddedResource Include="icons\project-package-overlay-32~dark.png">
      <LogicalName>project-package-overlay-32~dark.png</LogicalName>
    </EmbeddedResource>
    <EmbeddedResource Include="icons\project-package-overlay-32~dark%402x.png">
      <LogicalName>project-package-overlay-32~dark@2x.png</LogicalName>
    </EmbeddedResource>
    <EmbeddedResource Include="icons\project-new-16.png">
      <LogicalName>project-new-16.png</LogicalName>
    </EmbeddedResource>
    <EmbeddedResource Include="icons\package-source-16.png">
      <LogicalName>package-source-16.png</LogicalName>
    </EmbeddedResource>
    <EmbeddedResource Include="icons\package-source-16%402x.png">
      <LogicalName>package-source-16@2x.png</LogicalName>
    </EmbeddedResource>
    <EmbeddedResource Include="icons\package-source-16~dark.png">
      <LogicalName>package-source-16~dark.png</LogicalName>
    </EmbeddedResource>
    <EmbeddedResource Include="icons\package-source-16~dark%402x.png">
      <LogicalName>package-source-16~dark@2x.png</LogicalName>
    </EmbeddedResource>
    <EmbeddedResource Include="icons\reference-16.png">
      <LogicalName>reference-16.png</LogicalName>
    </EmbeddedResource>
    <EmbeddedResource Include="icons\reference-16%402x.png">
      <LogicalName>reference-16@2x.png</LogicalName>
    </EmbeddedResource>
    <EmbeddedResource Include="icons\reference-16~dark.png">
      <LogicalName>reference-16~dark.png</LogicalName>
    </EmbeddedResource>
    <EmbeddedResource Include="icons\reference-16~dark%402x.png">
      <LogicalName>reference-16~dark@2x.png</LogicalName>
    </EmbeddedResource>
    <EmbeddedResource Include="icons\solution-16.png">
      <LogicalName>solution-16.png</LogicalName>
    </EmbeddedResource>
    <EmbeddedResource Include="icons\solution-16%402x.png">
      <LogicalName>solution-16@2x.png</LogicalName>
    </EmbeddedResource>
    <EmbeddedResource Include="icons\solution-16~dark.png">
      <LogicalName>solution-16~dark.png</LogicalName>
    </EmbeddedResource>
    <EmbeddedResource Include="icons\solution-16~dark%402x.png">
      <LogicalName>solution-16~dark@2x.png</LogicalName>
    </EmbeddedResource>
    <EmbeddedResource Include="icons\solution-32.png">
      <LogicalName>solution-32.png</LogicalName>
    </EmbeddedResource>
    <EmbeddedResource Include="icons\solution-32%402x.png">
      <LogicalName>solution-32@2x.png</LogicalName>
    </EmbeddedResource>
    <EmbeddedResource Include="icons\solution-32~dark.png">
      <LogicalName>solution-32~dark.png</LogicalName>
    </EmbeddedResource>
    <EmbeddedResource Include="icons\solution-32~dark%402x.png">
      <LogicalName>solution-32~dark@2x.png</LogicalName>
    </EmbeddedResource>
    <EmbeddedResource Include="icons\solution-folder-new-16.png">
      <LogicalName>solution-folder-new-16.png</LogicalName>
    </EmbeddedResource>
    <EmbeddedResource Include="icons\solution-new-16.png">
      <LogicalName>solution-new-16.png</LogicalName>
    </EmbeddedResource>
    <EmbeddedResource Include="icons\element-visibility-internal-overlay-16.png">
      <LogicalName>element-visibility-internal-overlay-16.png</LogicalName>
    </EmbeddedResource>
    <EmbeddedResource Include="icons\element-visibility-internal-overlay-16%402x.png">
      <LogicalName>element-visibility-internal-overlay-16@2x.png</LogicalName>
    </EmbeddedResource>
    <EmbeddedResource Include="icons\element-visibility-internal-overlay-16~dark.png">
      <LogicalName>element-visibility-internal-overlay-16~dark.png</LogicalName>
    </EmbeddedResource>
    <EmbeddedResource Include="icons\element-visibility-internal-overlay-16~dark%402x.png">
      <LogicalName>element-visibility-internal-overlay-16~dark@2x.png</LogicalName>
    </EmbeddedResource>
    <EmbeddedResource Include="icons\element-visibility-internal-overlay-16~sel.png">
      <LogicalName>element-visibility-internal-overlay-16~sel.png</LogicalName>
    </EmbeddedResource>
    <EmbeddedResource Include="icons\element-visibility-internal-overlay-16~sel%402x.png">
      <LogicalName>element-visibility-internal-overlay-16~sel@2x.png</LogicalName>
    </EmbeddedResource>
    <EmbeddedResource Include="icons\element-visibility-internal-overlay-16~dark~sel.png">
      <LogicalName>element-visibility-internal-overlay-16~dark~sel.png</LogicalName>
    </EmbeddedResource>
    <EmbeddedResource Include="icons\element-visibility-internal-overlay-16~dark~sel%402x.png">
      <LogicalName>element-visibility-internal-overlay-16~dark~sel@2x.png</LogicalName>
    </EmbeddedResource>
    <EmbeddedResource Include="icons\element-visibility-private-overlay-16.png">
      <LogicalName>element-visibility-private-overlay-16.png</LogicalName>
    </EmbeddedResource>
    <EmbeddedResource Include="icons\element-visibility-private-overlay-16%402x.png">
      <LogicalName>element-visibility-private-overlay-16@2x.png</LogicalName>
    </EmbeddedResource>
    <EmbeddedResource Include="icons\element-visibility-private-overlay-16~dark.png">
      <LogicalName>element-visibility-private-overlay-16~dark.png</LogicalName>
    </EmbeddedResource>
    <EmbeddedResource Include="icons\element-visibility-private-overlay-16~dark%402x.png">
      <LogicalName>element-visibility-private-overlay-16~dark@2x.png</LogicalName>
    </EmbeddedResource>
    <EmbeddedResource Include="icons\element-visibility-private-overlay-16~sel.png">
      <LogicalName>element-visibility-private-overlay-16~sel.png</LogicalName>
    </EmbeddedResource>
    <EmbeddedResource Include="icons\element-visibility-private-overlay-16~sel%402x.png">
      <LogicalName>element-visibility-private-overlay-16~sel@2x.png</LogicalName>
    </EmbeddedResource>
    <EmbeddedResource Include="icons\element-visibility-private-overlay-16~dark~sel.png">
      <LogicalName>element-visibility-private-overlay-16~dark~sel.png</LogicalName>
    </EmbeddedResource>
    <EmbeddedResource Include="icons\element-visibility-private-overlay-16~dark~sel%402x.png">
      <LogicalName>element-visibility-private-overlay-16~dark~sel@2x.png</LogicalName>
    </EmbeddedResource>
    <EmbeddedResource Include="icons\element-visibility-protected-overlay-16.png">
      <LogicalName>element-visibility-protected-overlay-16.png</LogicalName>
    </EmbeddedResource>
    <EmbeddedResource Include="icons\element-visibility-protected-overlay-16%402x.png">
      <LogicalName>element-visibility-protected-overlay-16@2x.png</LogicalName>
    </EmbeddedResource>
    <EmbeddedResource Include="icons\element-visibility-protected-overlay-16~dark.png">
      <LogicalName>element-visibility-protected-overlay-16~dark.png</LogicalName>
    </EmbeddedResource>
    <EmbeddedResource Include="icons\element-visibility-protected-overlay-16~dark%402x.png">
      <LogicalName>element-visibility-protected-overlay-16~dark@2x.png</LogicalName>
    </EmbeddedResource>
    <EmbeddedResource Include="icons\element-visibility-protected-overlay-16~sel.png">
      <LogicalName>element-visibility-protected-overlay-16~sel.png</LogicalName>
    </EmbeddedResource>
    <EmbeddedResource Include="icons\element-visibility-protected-overlay-16~sel%402x.png">
      <LogicalName>element-visibility-protected-overlay-16~sel@2x.png</LogicalName>
    </EmbeddedResource>
    <EmbeddedResource Include="icons\element-visibility-protected-overlay-16~dark~sel.png">
      <LogicalName>element-visibility-protected-overlay-16~dark~sel.png</LogicalName>
    </EmbeddedResource>
    <EmbeddedResource Include="icons\element-visibility-protected-overlay-16~dark~sel%402x.png">
      <LogicalName>element-visibility-protected-overlay-16~dark~sel@2x.png</LogicalName>
    </EmbeddedResource>
    <EmbeddedResource Include="icons\element-visibility-internal-and-protected-overlay-16.png">
      <LogicalName>element-visibility-internal-and-protected-overlay-16.png</LogicalName>
    </EmbeddedResource>
    <EmbeddedResource Include="icons\element-visibility-internal-and-protected-overlay-16%402x.png">
      <LogicalName>element-visibility-internal-and-protected-overlay-16@2x.png</LogicalName>
    </EmbeddedResource>
    <EmbeddedResource Include="icons\element-visibility-internal-and-protected-overlay-16~dark.png">
      <LogicalName>element-visibility-internal-and-protected-overlay-16~dark.png</LogicalName>
    </EmbeddedResource>
    <EmbeddedResource Include="icons\element-visibility-internal-and-protected-overlay-16~dark%402x.png">
      <LogicalName>element-visibility-internal-and-protected-overlay-16~dark@2x.png</LogicalName>
    </EmbeddedResource>
    <EmbeddedResource Include="icons\element-visibility-internal-and-protected-overlay-16~sel.png">
      <LogicalName>element-visibility-internal-and-protected-overlay-16~sel.png</LogicalName>
    </EmbeddedResource>
    <EmbeddedResource Include="icons\element-visibility-internal-and-protected-overlay-16~sel%402x.png">
      <LogicalName>element-visibility-internal-and-protected-overlay-16~sel@2x.png</LogicalName>
    </EmbeddedResource>
    <EmbeddedResource Include="icons\element-visibility-internal-and-protected-overlay-16~dark~sel.png">
      <LogicalName>element-visibility-internal-and-protected-overlay-16~dark~sel.png</LogicalName>
    </EmbeddedResource>
    <EmbeddedResource Include="icons\element-visibility-internal-and-protected-overlay-16~dark~sel%402x.png">
      <LogicalName>element-visibility-internal-and-protected-overlay-16~dark~sel@2x.png</LogicalName>
    </EmbeddedResource>
    <EmbeddedResource Include="icons\element-visibility-internal-or-protected-overlay-16.png">
      <LogicalName>element-visibility-internal-or-protected-overlay-16.png</LogicalName>
    </EmbeddedResource>
    <EmbeddedResource Include="icons\element-visibility-internal-or-protected-overlay-16%402x.png">
      <LogicalName>element-visibility-internal-or-protected-overlay-16@2x.png</LogicalName>
    </EmbeddedResource>
    <EmbeddedResource Include="icons\element-visibility-internal-or-protected-overlay-16~dark.png">
      <LogicalName>element-visibility-internal-or-protected-overlay-16~dark.png</LogicalName>
    </EmbeddedResource>
    <EmbeddedResource Include="icons\element-visibility-internal-or-protected-overlay-16~dark%402x.png">
      <LogicalName>element-visibility-internal-or-protected-overlay-16~dark@2x.png</LogicalName>
    </EmbeddedResource>
    <EmbeddedResource Include="icons\element-visibility-internal-or-protected-overlay-16~sel.png">
      <LogicalName>element-visibility-internal-or-protected-overlay-16~sel.png</LogicalName>
    </EmbeddedResource>
    <EmbeddedResource Include="icons\element-visibility-internal-or-protected-overlay-16~sel%402x.png">
      <LogicalName>element-visibility-internal-or-protected-overlay-16~sel@2x.png</LogicalName>
    </EmbeddedResource>
    <EmbeddedResource Include="icons\element-visibility-internal-or-protected-overlay-16~dark~sel.png">
      <LogicalName>element-visibility-internal-or-protected-overlay-16~dark~sel.png</LogicalName>
    </EmbeddedResource>
    <EmbeddedResource Include="icons\element-visibility-internal-or-protected-overlay-16~dark~sel%402x.png">
      <LogicalName>element-visibility-internal-or-protected-overlay-16~dark~sel@2x.png</LogicalName>
    </EmbeddedResource>
    <EmbeddedResource Include="icons\element-visibility-static-overlay-16.png">
      <LogicalName>element-visibility-static-overlay-16.png</LogicalName>
    </EmbeddedResource>
    <EmbeddedResource Include="icons\element-visibility-static-overlay-16%402x.png">
      <LogicalName>element-visibility-static-overlay-16@2x.png</LogicalName>
    </EmbeddedResource>
    <EmbeddedResource Include="icons\element-visibility-static-overlay-16~dark.png">
      <LogicalName>element-visibility-static-overlay-16~dark.png</LogicalName>
    </EmbeddedResource>
    <EmbeddedResource Include="icons\element-visibility-static-overlay-16~dark%402x.png">
      <LogicalName>element-visibility-static-overlay-16~dark@2x.png</LogicalName>
    </EmbeddedResource>
    <EmbeddedResource Include="icons\element-visibility-static-overlay-16~sel.png">
      <LogicalName>element-visibility-static-overlay-16~sel.png</LogicalName>
    </EmbeddedResource>
    <EmbeddedResource Include="icons\element-visibility-static-overlay-16~sel%402x.png">
      <LogicalName>element-visibility-static-overlay-16~sel@2x.png</LogicalName>
    </EmbeddedResource>
    <EmbeddedResource Include="icons\element-visibility-static-overlay-16~dark~sel.png">
      <LogicalName>element-visibility-static-overlay-16~dark~sel.png</LogicalName>
    </EmbeddedResource>
    <EmbeddedResource Include="icons\element-visibility-static-overlay-16~dark~sel%402x.png">
      <LogicalName>element-visibility-static-overlay-16~dark~sel@2x.png</LogicalName>
    </EmbeddedResource>
    <EmbeddedResource Include="icons\project-web-overlay-32.png">
      <LogicalName>project-web-overlay-32.png</LogicalName>
    </EmbeddedResource>
    <EmbeddedResource Include="icons\project-web-overlay-32%402x.png">
      <LogicalName>project-web-overlay-32@2x.png</LogicalName>
    </EmbeddedResource>
    <EmbeddedResource Include="icons\project-web-overlay-32~dark.png">
      <LogicalName>project-web-overlay-32~dark.png</LogicalName>
    </EmbeddedResource>
    <EmbeddedResource Include="icons\project-web-overlay-32~dark%402x.png">
      <LogicalName>project-web-overlay-32~dark@2x.png</LogicalName>
    </EmbeddedResource>
    <EmbeddedResource Include="icons\workspace-16.png">
      <LogicalName>workspace-16.png</LogicalName>
    </EmbeddedResource>
    <EmbeddedResource Include="icons\workspace-16%402x.png">
      <LogicalName>workspace-16@2x.png</LogicalName>
    </EmbeddedResource>
    <EmbeddedResource Include="icons\workspace-16~dark.png">
      <LogicalName>workspace-16~dark.png</LogicalName>
    </EmbeddedResource>
    <EmbeddedResource Include="icons\workspace-16~dark%402x.png">
      <LogicalName>workspace-16~dark@2x.png</LogicalName>
    </EmbeddedResource>
    <EmbeddedResource Include="icons\workspace-32.png">
      <LogicalName>workspace-32.png</LogicalName>
    </EmbeddedResource>
    <EmbeddedResource Include="icons\workspace-32%402x.png">
      <LogicalName>workspace-32@2x.png</LogicalName>
    </EmbeddedResource>
    <EmbeddedResource Include="icons\workspace-32~dark.png">
      <LogicalName>workspace-32~dark.png</LogicalName>
    </EmbeddedResource>
    <EmbeddedResource Include="icons\workspace-32~dark%402x.png">
      <LogicalName>workspace-32~dark@2x.png</LogicalName>
    </EmbeddedResource>
    <EmbeddedResource Include="MonoDevelop.Components.Docking\icons\pad-minimize-9.png">
      <LogicalName>pad-minimize-9.png</LogicalName>
    </EmbeddedResource>
    <EmbeddedResource Include="MonoDevelop.Components.Docking\icons\pad-minimize-9%402x.png">
      <LogicalName>pad-minimize-9@2x.png</LogicalName>
    </EmbeddedResource>
    <EmbeddedResource Include="MonoDevelop.Components.Docking\icons\pad-minimize-9~dark.png">
      <LogicalName>pad-minimize-9~dark.png</LogicalName>
    </EmbeddedResource>
    <EmbeddedResource Include="MonoDevelop.Components.Docking\icons\pad-minimize-9~dark%402x.png">
      <LogicalName>pad-minimize-9~dark@2x.png</LogicalName>
    </EmbeddedResource>
    <EmbeddedResource Include="MonoDevelop.Components.Docking\icons\pad-close-9.png">
      <LogicalName>pad-close-9.png</LogicalName>
    </EmbeddedResource>
    <EmbeddedResource Include="MonoDevelop.Components.Docking\icons\pad-close-9%402x.png">
      <LogicalName>pad-close-9@2x.png</LogicalName>
    </EmbeddedResource>
    <EmbeddedResource Include="MonoDevelop.Components.Docking\icons\pad-close-9~dark.png">
      <LogicalName>pad-close-9~dark.png</LogicalName>
    </EmbeddedResource>
    <EmbeddedResource Include="MonoDevelop.Components.Docking\icons\pad-close-9~dark%402x.png">
      <LogicalName>pad-close-9~dark@2x.png</LogicalName>
    </EmbeddedResource>
    <EmbeddedResource Include="MonoDevelop.Components.Docking\icons\pad-dock-9.png">
      <LogicalName>pad-dock-9.png</LogicalName>
    </EmbeddedResource>
    <EmbeddedResource Include="MonoDevelop.Components.Docking\icons\pad-dock-9%402x.png">
      <LogicalName>pad-dock-9@2x.png</LogicalName>
    </EmbeddedResource>
    <EmbeddedResource Include="MonoDevelop.Components.Docking\icons\pad-dock-9~dark.png">
      <LogicalName>pad-dock-9~dark.png</LogicalName>
    </EmbeddedResource>
    <EmbeddedResource Include="MonoDevelop.Components.Docking\icons\pad-dock-9~dark%402x.png">
      <LogicalName>pad-dock-9~dark@2x.png</LogicalName>
    </EmbeddedResource>
    <EmbeddedResource Include="MonoDevelop.Ide.Gui.Pads.ProjectPad\ProjectPadContextMenu.addin.xml">
      <LogicalName>ProjectPadContextMenu.addin.xml</LogicalName>
    </EmbeddedResource>
    <EmbeddedResource Include="ExtensionModel\Commands.addin.xml">
      <LogicalName>Commands.addin.xml</LogicalName>
    </EmbeddedResource>
    <EmbeddedResource Include="ExtensionModel\DefaultPolicyPanels.addin.xml">
      <LogicalName>DefaultPolicyPanels.addin.xml</LogicalName>
    </EmbeddedResource>
    <EmbeddedResource Include="ExtensionModel\GlobalOptionsDialog.addin.xml">
      <LogicalName>GlobalOptionsDialog.addin.xml</LogicalName>
    </EmbeddedResource>
    <EmbeddedResource Include="ExtensionModel\ItemOptionPanels.addin.xml">
      <LogicalName>ItemOptionPanels.addin.xml</LogicalName>
    </EmbeddedResource>
    <EmbeddedResource Include="ExtensionModel\MainMenu.addin.xml">
      <LogicalName>MainMenu.addin.xml</LogicalName>
    </EmbeddedResource>
    <EmbeddedResource Include="ExtensionModel\MainToolbar.addin.xml">
      <LogicalName>MainToolbar.addin.xml</LogicalName>
    </EmbeddedResource>
    <EmbeddedResource Include="ExtensionModel\MimeTypes.addin.xml">
      <LogicalName>MimeTypes.addin.xml</LogicalName>
    </EmbeddedResource>
    <EmbeddedResource Include="ExtensionModel\Pads.addin.xml">
      <LogicalName>Pads.addin.xml</LogicalName>
    </EmbeddedResource>
    <EmbeddedResource Include="ExtensionModel\StockIcons.addin.xml">
      <LogicalName>StockIcons.addin.xml</LogicalName>
    </EmbeddedResource>
    <EmbeddedResource Include="ExtensionModel\Templates.addin.xml">
      <LogicalName>Templates.addin.xml</LogicalName>
    </EmbeddedResource>
    <EmbeddedResource Include="ExtensionModel\MonoDevelop.Ide.addin.xml">
      <LogicalName>MonoDevelop.Ide.addin.xml</LogicalName>
    </EmbeddedResource>
    <EmbeddedResource Include="ExtensionModel\Policies.addin.xml">
      <LogicalName>Policies.addin.xml</LogicalName>
    </EmbeddedResource>
    <EmbeddedResource Include="MonoDevelop.Components.Commands\CommandsExtensionModel.addin.xml">
      <LogicalName>CommandsExtensionModel.addin.xml</LogicalName>
    </EmbeddedResource>
    <EmbeddedResource Include="MonoDevelop.Ide.Gui.Pads.ClassPad\ClassPadContextMenu.addin.xml">
      <LogicalName>ClassPadContextMenu.addin.xml</LogicalName>
    </EmbeddedResource>
    <EmbeddedResource Include="icons\feedback-16.png">
      <LogicalName>feedback-16.png</LogicalName>
    </EmbeddedResource>
    <EmbeddedResource Include="icons\feedback-16%402x.png">
      <LogicalName>feedback-16@2x.png</LogicalName>
    </EmbeddedResource>
    <EmbeddedResource Include="icons\feedback-16~dark.png">
      <LogicalName>feedback-16~dark.png</LogicalName>
    </EmbeddedResource>
    <EmbeddedResource Include="icons\feedback-16~dark%402x.png">
      <LogicalName>feedback-16~dark@2x.png</LogicalName>
    </EmbeddedResource>
    <EmbeddedResource Include="icons\updates-16.png">
      <LogicalName>updates-16.png</LogicalName>
    </EmbeddedResource>
    <EmbeddedResource Include="icons\updates-16%402x.png">
      <LogicalName>updates-16@2x.png</LogicalName>
    </EmbeddedResource>
    <EmbeddedResource Include="icons\updates-16~dark.png">
      <LogicalName>updates-16~dark.png</LogicalName>
    </EmbeddedResource>
    <EmbeddedResource Include="icons\updates-16~dark%402x.png">
      <LogicalName>updates-16~dark@2x.png</LogicalName>
    </EmbeddedResource>
    <EmbeddedResource Include="branding\WelcomePage_Logo.png">
      <LogicalName>WelcomePage_Logo.png</LogicalName>
    </EmbeddedResource>
    <EmbeddedResource Include="branding\WelcomePage_TopBorderRepeat.png">
      <LogicalName>WelcomePage_TopBorderRepeat.png</LogicalName>
    </EmbeddedResource>
    <EmbeddedResource Include="branding\AboutImage.png">
      <LogicalName>AboutImage.png</LogicalName>
    </EmbeddedResource>
    <EmbeddedResource Include="icons\popup-close-16.png">
      <LogicalName>popup-close-16.png</LogicalName>
    </EmbeddedResource>
    <EmbeddedResource Include="icons\popup-close-16%402x.png">
      <LogicalName>popup-close-16@2x.png</LogicalName>
    </EmbeddedResource>
    <EmbeddedResource Include="icons\popup-close-16~dark.png">
      <LogicalName>popup-close-16~dark.png</LogicalName>
    </EmbeddedResource>
    <EmbeddedResource Include="icons\popup-close-16~dark%402x.png">
      <LogicalName>popup-close-16~dark@2x.png</LogicalName>
    </EmbeddedResource>
    <EmbeddedResource Include="icons\popup-close-hover-16.png">
      <LogicalName>popup-close-hover-16.png</LogicalName>
    </EmbeddedResource>
    <EmbeddedResource Include="icons\popup-close-hover-16%402x.png">
      <LogicalName>popup-close-hover-16@2x.png</LogicalName>
    </EmbeddedResource>
    <EmbeddedResource Include="icons\popup-close-hover-16~dark.png">
      <LogicalName>popup-close-hover-16~dark.png</LogicalName>
    </EmbeddedResource>
    <EmbeddedResource Include="icons\popup-close-hover-16~dark%402x.png">
      <LogicalName>popup-close-hover-16~dark@2x.png</LogicalName>
    </EmbeddedResource>
    <EmbeddedResource Include="MonoDevelop.Components.MainToolbar\assets\btn-debug-base-left-cap-normal.png">
      <LogicalName>btn-debug-base-left-cap-normal.png</LogicalName>
    </EmbeddedResource>
    <EmbeddedResource Include="MonoDevelop.Components.MainToolbar\assets\btn-debug-base-left-cap-normal%402x.png">
      <LogicalName>btn-debug-base-left-cap-normal@2x.png</LogicalName>
    </EmbeddedResource>
    <EmbeddedResource Include="MonoDevelop.Components.MainToolbar\assets\btn-debug-base-left-cap-pressed.png">
      <LogicalName>btn-debug-base-left-cap-pressed.png</LogicalName>
    </EmbeddedResource>
    <EmbeddedResource Include="MonoDevelop.Components.MainToolbar\assets\btn-debug-base-left-cap-pressed%402x.png">
      <LogicalName>btn-debug-base-left-cap-pressed@2x.png</LogicalName>
    </EmbeddedResource>
    <EmbeddedResource Include="MonoDevelop.Components.MainToolbar\assets\btn-debug-base-middle-cap-normal.png">
      <LogicalName>btn-debug-base-middle-cap-normal.png</LogicalName>
    </EmbeddedResource>
    <EmbeddedResource Include="MonoDevelop.Components.MainToolbar\assets\btn-debug-base-middle-cap-normal%402x.png">
      <LogicalName>btn-debug-base-middle-cap-normal@2x.png</LogicalName>
    </EmbeddedResource>
    <EmbeddedResource Include="MonoDevelop.Components.MainToolbar\assets\btn-debug-base-middle-cap-pressed.png">
      <LogicalName>btn-debug-base-middle-cap-pressed.png</LogicalName>
    </EmbeddedResource>
    <EmbeddedResource Include="MonoDevelop.Components.MainToolbar\assets\btn-debug-base-middle-cap-pressed%402x.png">
      <LogicalName>btn-debug-base-middle-cap-pressed@2x.png</LogicalName>
    </EmbeddedResource>
    <EmbeddedResource Include="MonoDevelop.Components.MainToolbar\assets\btn-debug-base-right-cap-normal.png">
      <LogicalName>btn-debug-base-right-cap-normal.png</LogicalName>
    </EmbeddedResource>
    <EmbeddedResource Include="MonoDevelop.Components.MainToolbar\assets\btn-debug-base-right-cap-normal%402x.png">
      <LogicalName>btn-debug-base-right-cap-normal@2x.png</LogicalName>
    </EmbeddedResource>
    <EmbeddedResource Include="MonoDevelop.Components.MainToolbar\assets\btn-debug-base-right-cap-pressed.png">
      <LogicalName>btn-debug-base-right-cap-pressed.png</LogicalName>
    </EmbeddedResource>
    <EmbeddedResource Include="MonoDevelop.Components.MainToolbar\assets\btn-debug-base-right-cap-pressed%402x.png">
      <LogicalName>btn-debug-base-right-cap-pressed@2x.png</LogicalName>
    </EmbeddedResource>
    <EmbeddedResource Include="MonoDevelop.Components.MainToolbar\assets\btn-execute-disabled-32.png">
      <LogicalName>btn-execute-disabled-32.png</LogicalName>
    </EmbeddedResource>
    <EmbeddedResource Include="MonoDevelop.Components.MainToolbar\assets\btn-execute-disabled-32%402x.png">
      <LogicalName>btn-execute-disabled-32@2x.png</LogicalName>
    </EmbeddedResource>
    <EmbeddedResource Include="MonoDevelop.Components.MainToolbar\assets\btn-execute-hover-32.png">
      <LogicalName>btn-execute-hover-32.png</LogicalName>
    </EmbeddedResource>
    <EmbeddedResource Include="MonoDevelop.Components.MainToolbar\assets\btn-execute-hover-32%402x.png">
      <LogicalName>btn-execute-hover-32@2x.png</LogicalName>
    </EmbeddedResource>
    <EmbeddedResource Include="MonoDevelop.Components.MainToolbar\assets\btn-execute-normal-32.png">
      <LogicalName>btn-execute-normal-32.png</LogicalName>
    </EmbeddedResource>
    <EmbeddedResource Include="MonoDevelop.Components.MainToolbar\assets\btn-execute-normal-32%402x.png">
      <LogicalName>btn-execute-normal-32@2x.png</LogicalName>
    </EmbeddedResource>
    <EmbeddedResource Include="MonoDevelop.Components.MainToolbar\assets\btn-execute-pressed-32.png">
      <LogicalName>btn-execute-pressed-32.png</LogicalName>
    </EmbeddedResource>
    <EmbeddedResource Include="MonoDevelop.Components.MainToolbar\assets\btn-execute-pressed-32%402x.png">
      <LogicalName>btn-execute-pressed-32@2x.png</LogicalName>
    </EmbeddedResource>
    <EmbeddedResource Include="MonoDevelop.Components.MainToolbar\icons\ico-execute-disabled-32.png">
      <LogicalName>ico-execute-disabled-32.png</LogicalName>
    </EmbeddedResource>
    <EmbeddedResource Include="MonoDevelop.Components.MainToolbar\icons\ico-execute-disabled-32%402x.png">
      <LogicalName>ico-execute-disabled-32@2x.png</LogicalName>
    </EmbeddedResource>
    <EmbeddedResource Include="MonoDevelop.Components.MainToolbar\icons\ico-execute-normal-32.png">
      <LogicalName>ico-execute-normal-32.png</LogicalName>
    </EmbeddedResource>
    <EmbeddedResource Include="MonoDevelop.Components.MainToolbar\icons\ico-execute-normal-32%402x.png">
      <LogicalName>ico-execute-normal-32@2x.png</LogicalName>
    </EmbeddedResource>
    <EmbeddedResource Include="MonoDevelop.Components.MainToolbar\icons\ico-stop-disabled-32.png">
      <LogicalName>ico-stop-disabled-32.png</LogicalName>
    </EmbeddedResource>
    <EmbeddedResource Include="MonoDevelop.Components.MainToolbar\icons\ico-stop-disabled-32%402x.png">
      <LogicalName>ico-stop-disabled-32@2x.png</LogicalName>
    </EmbeddedResource>
    <EmbeddedResource Include="MonoDevelop.Components.MainToolbar\icons\ico-stop-normal-32.png">
      <LogicalName>ico-stop-normal-32.png</LogicalName>
    </EmbeddedResource>
    <EmbeddedResource Include="MonoDevelop.Components.MainToolbar\icons\ico-stop-normal-32%402x.png">
      <LogicalName>ico-stop-normal-32@2x.png</LogicalName>
    </EmbeddedResource>
    <EmbeddedResource Include="icons\disclose-arrow-down-16.png">
      <LogicalName>disclose-arrow-down-16.png</LogicalName>
    </EmbeddedResource>
    <EmbeddedResource Include="icons\disclose-arrow-down-16%402x.png">
      <LogicalName>disclose-arrow-down-16@2x.png</LogicalName>
    </EmbeddedResource>
    <EmbeddedResource Include="icons\disclose-arrow-down-16~dark.png">
      <LogicalName>disclose-arrow-down-16~dark.png</LogicalName>
    </EmbeddedResource>
    <EmbeddedResource Include="icons\disclose-arrow-down-16~dark%402x.png">
      <LogicalName>disclose-arrow-down-16~dark@2x.png</LogicalName>
    </EmbeddedResource>
    <EmbeddedResource Include="icons\disclose-arrow-down-16~dark~sel.png">
      <LogicalName>disclose-arrow-down-16~dark~sel.png</LogicalName>
    </EmbeddedResource>
    <EmbeddedResource Include="icons\disclose-arrow-down-16~dark~sel%402x.png">
      <LogicalName>disclose-arrow-down-16~dark~sel@2x.png</LogicalName>
    </EmbeddedResource>
    <EmbeddedResource Include="icons\disclose-arrow-down-16~sel.png">
      <LogicalName>disclose-arrow-down-16~sel.png</LogicalName>
    </EmbeddedResource>
    <EmbeddedResource Include="icons\disclose-arrow-down-16~sel%402x.png">
      <LogicalName>disclose-arrow-down-16~sel@2x.png</LogicalName>
    </EmbeddedResource>
    <EmbeddedResource Include="icons\disclose-arrow-up-16.png">
      <LogicalName>disclose-arrow-up-16.png</LogicalName>
    </EmbeddedResource>
    <EmbeddedResource Include="icons\disclose-arrow-up-16%402x.png">
      <LogicalName>disclose-arrow-up-16@2x.png</LogicalName>
    </EmbeddedResource>
    <EmbeddedResource Include="icons\disclose-arrow-up-16~dark.png">
      <LogicalName>disclose-arrow-up-16~dark.png</LogicalName>
    </EmbeddedResource>
    <EmbeddedResource Include="icons\disclose-arrow-up-16~dark%402x.png">
      <LogicalName>disclose-arrow-up-16~dark@2x.png</LogicalName>
    </EmbeddedResource>
    <EmbeddedResource Include="icons\disclose-arrow-up-16~dark~sel.png">
      <LogicalName>disclose-arrow-up-16~dark~sel.png</LogicalName>
    </EmbeddedResource>
    <EmbeddedResource Include="icons\disclose-arrow-up-16~dark~sel%402x.png">
      <LogicalName>disclose-arrow-up-16~dark~sel@2x.png</LogicalName>
    </EmbeddedResource>
    <EmbeddedResource Include="icons\disclose-arrow-up-16~sel.png">
      <LogicalName>disclose-arrow-up-16~sel.png</LogicalName>
    </EmbeddedResource>
    <EmbeddedResource Include="icons\disclose-arrow-up-16~sel%402x.png">
      <LogicalName>disclose-arrow-up-16~sel@2x.png</LogicalName>
    </EmbeddedResource>
    <EmbeddedResource Include="icons\pad-search-results-16.png">
      <LogicalName>pad-search-results-16.png</LogicalName>
    </EmbeddedResource>
    <EmbeddedResource Include="icons\pad-search-results-16%402x.png">
      <LogicalName>pad-search-results-16@2x.png</LogicalName>
    </EmbeddedResource>
    <EmbeddedResource Include="icons\pad-search-results-16~dark.png">
      <LogicalName>pad-search-results-16~dark.png</LogicalName>
    </EmbeddedResource>
    <EmbeddedResource Include="icons\pad-search-results-16~dark%402x.png">
      <LogicalName>pad-search-results-16~dark@2x.png</LogicalName>
    </EmbeddedResource>
    <EmbeddedResource Include="icons\searchbox-clear-16.png">
      <LogicalName>searchbox-clear-16.png</LogicalName>
    </EmbeddedResource>
    <EmbeddedResource Include="icons\searchbox-clear-16%402x.png">
      <LogicalName>searchbox-clear-16@2x.png</LogicalName>
    </EmbeddedResource>
    <EmbeddedResource Include="icons\searchbox-clear-16~dark.png">
      <LogicalName>searchbox-clear-16~dark.png</LogicalName>
    </EmbeddedResource>
    <EmbeddedResource Include="icons\searchbox-clear-16~dark%402x.png">
      <LogicalName>searchbox-clear-16~dark@2x.png</LogicalName>
    </EmbeddedResource>
    <EmbeddedResource Include="icons\searchbox-clear-16~dark~sel.png">
      <LogicalName>searchbox-clear-16~dark~sel.png</LogicalName>
    </EmbeddedResource>
    <EmbeddedResource Include="icons\searchbox-clear-16~dark~sel%402x.png">
      <LogicalName>searchbox-clear-16~dark~sel@2x.png</LogicalName>
    </EmbeddedResource>
    <EmbeddedResource Include="icons\searchbox-clear-16~sel.png">
      <LogicalName>searchbox-clear-16~sel.png</LogicalName>
    </EmbeddedResource>
    <EmbeddedResource Include="icons\searchbox-clear-16~sel%402x.png">
      <LogicalName>searchbox-clear-16~sel@2x.png</LogicalName>
    </EmbeddedResource>
    <EmbeddedResource Include="icons\searchbox-search-16.png">
      <LogicalName>searchbox-search-16.png</LogicalName>
    </EmbeddedResource>
    <EmbeddedResource Include="icons\searchbox-search-16%402x.png">
      <LogicalName>searchbox-search-16@2x.png</LogicalName>
    </EmbeddedResource>
    <EmbeddedResource Include="icons\searchbox-search-16~dark.png">
      <LogicalName>searchbox-search-16~dark.png</LogicalName>
    </EmbeddedResource>
    <EmbeddedResource Include="icons\searchbox-search-16~dark%402x.png">
      <LogicalName>searchbox-search-16~dark@2x.png</LogicalName>
    </EmbeddedResource>
    <EmbeddedResource Include="icons\searchbox-search-16~dark~sel.png">
      <LogicalName>searchbox-search-16~dark~sel.png</LogicalName>
    </EmbeddedResource>
    <EmbeddedResource Include="icons\searchbox-search-16~dark~sel%402x.png">
      <LogicalName>searchbox-search-16~dark~sel@2x.png</LogicalName>
    </EmbeddedResource>
    <EmbeddedResource Include="icons\searchbox-search-16~sel.png">
      <LogicalName>searchbox-search-16~sel.png</LogicalName>
    </EmbeddedResource>
    <EmbeddedResource Include="icons\searchbox-search-16~sel%402x.png">
      <LogicalName>searchbox-search-16~sel@2x.png</LogicalName>
    </EmbeddedResource>
    <EmbeddedResource Include="icons\tree-popup-button.png">
      <LogicalName>tree-popup-button.png</LogicalName>
    </EmbeddedResource>
    <EmbeddedResource Include="icons\tree-popup-button%402x.png">
      <LogicalName>tree-popup-button@2x.png</LogicalName>
    </EmbeddedResource>
    <EmbeddedResource Include="icons\tree-popup-button-hover.png">
      <LogicalName>tree-popup-button-hover.png</LogicalName>
    </EmbeddedResource>
    <EmbeddedResource Include="icons\tree-popup-button-hover%402x.png">
      <LogicalName>tree-popup-button-hover@2x.png</LogicalName>
    </EmbeddedResource>
    <EmbeddedResource Include="icons\tree-popup-button-down.png">
      <LogicalName>tree-popup-button-down.png</LogicalName>
    </EmbeddedResource>
    <EmbeddedResource Include="icons\tree-popup-button-down%402x.png">
      <LogicalName>tree-popup-button-down@2x.png</LogicalName>
    </EmbeddedResource>
    <EmbeddedResource Include="icons\clear-all-bookmarks-16.png">
      <LogicalName>clear-all-bookmarks-16.png</LogicalName>
    </EmbeddedResource>
    <EmbeddedResource Include="icons\close-all-documents-16.png">
      <LogicalName>close-all-documents-16.png</LogicalName>
    </EmbeddedResource>
    <EmbeddedResource Include="icons\close-solution-16.png">
      <LogicalName>close-solution-16.png</LogicalName>
    </EmbeddedResource>
    <EmbeddedResource Include="icons\empty-16.png">
      <LogicalName>empty-16.png</LogicalName>
    </EmbeddedResource>
    <EmbeddedResource Include="icons\find-in-files-16.png">
      <LogicalName>find-in-files-16.png</LogicalName>
    </EmbeddedResource>
    <EmbeddedResource Include="icons\goto-next-bookmark-16.png">
      <LogicalName>goto-next-bookmark-16.png</LogicalName>
    </EmbeddedResource>
    <EmbeddedResource Include="icons\goto-prev-bookmark-16.png">
      <LogicalName>goto-prev-bookmark-16.png</LogicalName>
    </EmbeddedResource>
    <EmbeddedResource Include="icons\pad-application-output-16.png">
      <LogicalName>pad-application-output-16.png</LogicalName>
    </EmbeddedResource>
    <EmbeddedResource Include="icons\pad-application-output-16%402x.png">
      <LogicalName>pad-application-output-16@2x.png</LogicalName>
    </EmbeddedResource>
    <EmbeddedResource Include="icons\pad-application-output-16~dark.png">
      <LogicalName>pad-application-output-16~dark.png</LogicalName>
    </EmbeddedResource>
    <EmbeddedResource Include="icons\pad-application-output-16~dark%402x.png">
      <LogicalName>pad-application-output-16~dark@2x.png</LogicalName>
    </EmbeddedResource>
    <EmbeddedResource Include="icons\pad-immediate-16.png">
      <LogicalName>pad-immediate-16.png</LogicalName>
    </EmbeddedResource>
    <EmbeddedResource Include="icons\pad-immediate-16%402x.png">
      <LogicalName>pad-immediate-16@2x.png</LogicalName>
    </EmbeddedResource>
    <EmbeddedResource Include="icons\pad-immediate-16~dark.png">
      <LogicalName>pad-immediate-16~dark.png</LogicalName>
    </EmbeddedResource>
    <EmbeddedResource Include="icons\pad-immediate-16~dark%402x.png">
      <LogicalName>pad-immediate-16~dark@2x.png</LogicalName>
    </EmbeddedResource>
    <EmbeddedResource Include="icons\pad-generic-pad-16.png">
      <LogicalName>pad-generic-pad-16.png</LogicalName>
    </EmbeddedResource>
    <EmbeddedResource Include="icons\pad-generic-pad-16%402x.png">
      <LogicalName>pad-generic-pad-16@2x.png</LogicalName>
    </EmbeddedResource>
    <EmbeddedResource Include="icons\pad-generic-pad-16~dark.png">
      <LogicalName>pad-generic-pad-16~dark.png</LogicalName>
    </EmbeddedResource>
    <EmbeddedResource Include="icons\pad-generic-pad-16~dark%402x.png">
      <LogicalName>pad-generic-pad-16~dark@2x.png</LogicalName>
    </EmbeddedResource>
    <EmbeddedResource Include="icons\replace-in-files-16.png">
      <LogicalName>replace-in-files-16.png</LogicalName>
    </EmbeddedResource>
    <EmbeddedResource Include="icons\file-resource-16.png">
      <LogicalName>file-resource-16.png</LogicalName>
    </EmbeddedResource>
    <EmbeddedResource Include="icons\file-resource-16%402x.png">
      <LogicalName>file-resource-16@2x.png</LogicalName>
    </EmbeddedResource>
    <EmbeddedResource Include="icons\file-resource-16~dark.png">
      <LogicalName>file-resource-16~dark.png</LogicalName>
    </EmbeddedResource>
    <EmbeddedResource Include="icons\file-resource-16~dark%402x.png">
      <LogicalName>file-resource-16~dark@2x.png</LogicalName>
    </EmbeddedResource>
    <EmbeddedResource Include="icons\file-resource-32.png">
      <LogicalName>file-resource-32.png</LogicalName>
    </EmbeddedResource>
    <EmbeddedResource Include="icons\file-resource-32%402x.png">
      <LogicalName>file-resource-32@2x.png</LogicalName>
    </EmbeddedResource>
    <EmbeddedResource Include="icons\file-resource-32~dark.png">
      <LogicalName>file-resource-32~dark.png</LogicalName>
    </EmbeddedResource>
    <EmbeddedResource Include="icons\file-resource-32~dark%402x.png">
      <LogicalName>file-resource-32~dark@2x.png</LogicalName>
    </EmbeddedResource>
    <EmbeddedResource Include="icons\file-text-32.png">
      <LogicalName>file-text-32.png</LogicalName>
    </EmbeddedResource>
    <EmbeddedResource Include="icons\file-text-32%402x.png">
      <LogicalName>file-text-32@2x.png</LogicalName>
    </EmbeddedResource>
    <EmbeddedResource Include="icons\file-text-32~dark.png">
      <LogicalName>file-text-32~dark.png</LogicalName>
    </EmbeddedResource>
    <EmbeddedResource Include="icons\file-text-32~dark%402x.png">
      <LogicalName>file-text-32~dark@2x.png</LogicalName>
    </EmbeddedResource>
    <EmbeddedResource Include="icons\file-text-16.png">
      <LogicalName>file-text-16.png</LogicalName>
    </EmbeddedResource>
    <EmbeddedResource Include="icons\file-text-16%402x.png">
      <LogicalName>file-text-16@2x.png</LogicalName>
    </EmbeddedResource>
    <EmbeddedResource Include="icons\file-text-16~dark.png">
      <LogicalName>file-text-16~dark.png</LogicalName>
    </EmbeddedResource>
    <EmbeddedResource Include="icons\file-text-16~dark%402x.png">
      <LogicalName>file-text-16~dark@2x.png</LogicalName>
    </EmbeddedResource>
    <EmbeddedResource Include="icons\toggle-bookmark-16.png">
      <LogicalName>toggle-bookmark-16.png</LogicalName>
    </EmbeddedResource>
    <EmbeddedResource Include="icons\web-search-16.png">
      <LogicalName>web-search-16.png</LogicalName>
    </EmbeddedResource>
    <EmbeddedResource Include="icons\file-generic-16.png">
      <LogicalName>file-generic-16.png</LogicalName>
    </EmbeddedResource>
    <EmbeddedResource Include="icons\file-generic-16%402x.png">
      <LogicalName>file-generic-16@2x.png</LogicalName>
    </EmbeddedResource>
    <EmbeddedResource Include="icons\file-generic-16~dark.png">
      <LogicalName>file-generic-16~dark.png</LogicalName>
    </EmbeddedResource>
    <EmbeddedResource Include="icons\file-generic-16~dark%402x.png">
      <LogicalName>file-generic-16~dark@2x.png</LogicalName>
    </EmbeddedResource>
    <EmbeddedResource Include="icons\file-generic-32.png">
      <LogicalName>file-generic-32.png</LogicalName>
    </EmbeddedResource>
    <EmbeddedResource Include="icons\file-generic-32%402x.png">
      <LogicalName>file-generic-32@2x.png</LogicalName>
    </EmbeddedResource>
    <EmbeddedResource Include="icons\file-generic-32~dark.png">
      <LogicalName>file-generic-32~dark.png</LogicalName>
    </EmbeddedResource>
    <EmbeddedResource Include="icons\file-generic-32~dark%402x.png">
      <LogicalName>file-generic-32~dark@2x.png</LogicalName>
    </EmbeddedResource>
    <EmbeddedResource Include="icons\tabbar-prev-12.png">
      <LogicalName>tabbar-prev-12.png</LogicalName>
    </EmbeddedResource>
    <EmbeddedResource Include="icons\tabbar-prev-12%402x.png">
      <LogicalName>tabbar-prev-12@2x.png</LogicalName>
    </EmbeddedResource>
    <EmbeddedResource Include="icons\tabbar-prev-12~dark.png">
      <LogicalName>tabbar-prev-12~dark.png</LogicalName>
    </EmbeddedResource>
    <EmbeddedResource Include="icons\tabbar-prev-12~dark%402x.png">
      <LogicalName>tabbar-prev-12~dark@2x.png</LogicalName>
    </EmbeddedResource>
    <EmbeddedResource Include="icons\tabbar-next-12.png">
      <LogicalName>tabbar-next-12.png</LogicalName>
    </EmbeddedResource>
    <EmbeddedResource Include="icons\tabbar-next-12%402x.png">
      <LogicalName>tabbar-next-12@2x.png</LogicalName>
    </EmbeddedResource>
    <EmbeddedResource Include="icons\tabbar-next-12~dark.png">
      <LogicalName>tabbar-next-12~dark.png</LogicalName>
    </EmbeddedResource>
    <EmbeddedResource Include="icons\tabbar-next-12~dark%402x.png">
      <LogicalName>tabbar-next-12~dark@2x.png</LogicalName>
    </EmbeddedResource>
    <EmbeddedResource Include="icons\breadcrumb-previous-16.png">
      <LogicalName>breadcrumb-previous-16.png</LogicalName>
    </EmbeddedResource>
    <EmbeddedResource Include="icons\breadcrumb-previous-16%402x.png">
      <LogicalName>breadcrumb-previous-16@2x.png</LogicalName>
    </EmbeddedResource>
    <EmbeddedResource Include="icons\breadcrumb-previous-16~dark.png">
      <LogicalName>breadcrumb-previous-16~dark.png</LogicalName>
    </EmbeddedResource>
    <EmbeddedResource Include="icons\breadcrumb-previous-16~dark%402x.png">
      <LogicalName>breadcrumb-previous-16~dark@2x.png</LogicalName>
    </EmbeddedResource>
    <EmbeddedResource Include="icons\breadcrumb-previous-16~dark~sel.png">
      <LogicalName>breadcrumb-previous-16~dark~sel.png</LogicalName>
    </EmbeddedResource>
    <EmbeddedResource Include="icons\breadcrumb-previous-16~dark~sel%402x.png">
      <LogicalName>breadcrumb-previous-16~dark~sel@2x.png</LogicalName>
    </EmbeddedResource>
    <EmbeddedResource Include="icons\breadcrumb-previous-16~sel.png">
      <LogicalName>breadcrumb-previous-16~sel.png</LogicalName>
    </EmbeddedResource>
    <EmbeddedResource Include="icons\breadcrumb-previous-16~sel%402x.png">
      <LogicalName>breadcrumb-previous-16~sel@2x.png</LogicalName>
    </EmbeddedResource>
    <EmbeddedResource Include="icons\breadcrumb-next-16.png">
      <LogicalName>breadcrumb-next-16.png</LogicalName>
    </EmbeddedResource>
    <EmbeddedResource Include="icons\breadcrumb-next-16%402x.png">
      <LogicalName>breadcrumb-next-16@2x.png</LogicalName>
    </EmbeddedResource>
    <EmbeddedResource Include="icons\breadcrumb-next-16~dark.png">
      <LogicalName>breadcrumb-next-16~dark.png</LogicalName>
    </EmbeddedResource>
    <EmbeddedResource Include="icons\breadcrumb-next-16~dark%402x.png">
      <LogicalName>breadcrumb-next-16~dark@2x.png</LogicalName>
    </EmbeddedResource>
    <EmbeddedResource Include="icons\breadcrumb-next-16~dark~sel.png">
      <LogicalName>breadcrumb-next-16~dark~sel.png</LogicalName>
    </EmbeddedResource>
    <EmbeddedResource Include="icons\breadcrumb-next-16~dark~sel%402x.png">
      <LogicalName>breadcrumb-next-16~dark~sel@2x.png</LogicalName>
    </EmbeddedResource>
    <EmbeddedResource Include="icons\breadcrumb-next-16~sel.png">
      <LogicalName>breadcrumb-next-16~sel.png</LogicalName>
    </EmbeddedResource>
    <EmbeddedResource Include="icons\breadcrumb-next-16~sel%402x.png">
      <LogicalName>breadcrumb-next-16~sel@2x.png</LogicalName>
    </EmbeddedResource>
    <EmbeddedResource Include="icons\information-16.png">
      <LogicalName>information-16.png</LogicalName>
    </EmbeddedResource>
    <EmbeddedResource Include="icons\information-16%402x.png">
      <LogicalName>information-16@2x.png</LogicalName>
    </EmbeddedResource>
    <EmbeddedResource Include="icons\information-16~dark.png">
      <LogicalName>information-16~dark.png</LogicalName>
    </EmbeddedResource>
    <EmbeddedResource Include="icons\information-16~dark%402x.png">
      <LogicalName>information-16~dark@2x.png</LogicalName>
    </EmbeddedResource>
    <EmbeddedResource Include="icons\information-24.png">
      <LogicalName>information-24.png</LogicalName>
    </EmbeddedResource>
    <EmbeddedResource Include="icons\information-24%402x.png">
      <LogicalName>information-24@2x.png</LogicalName>
    </EmbeddedResource>
    <EmbeddedResource Include="icons\information-24~dark.png">
      <LogicalName>information-24~dark.png</LogicalName>
    </EmbeddedResource>
    <EmbeddedResource Include="icons\information-24~dark%402x.png">
      <LogicalName>information-24~dark@2x.png</LogicalName>
    </EmbeddedResource>
    <EmbeddedResource Include="icons\information-32.png">
      <LogicalName>information-32.png</LogicalName>
    </EmbeddedResource>
    <EmbeddedResource Include="icons\information-32%402x.png">
      <LogicalName>information-32@2x.png</LogicalName>
    </EmbeddedResource>
    <EmbeddedResource Include="icons\information-32~dark.png">
      <LogicalName>information-32~dark.png</LogicalName>
    </EmbeddedResource>
    <EmbeddedResource Include="icons\information-32~dark%402x.png">
      <LogicalName>information-32~dark@2x.png</LogicalName>
    </EmbeddedResource>
    <EmbeddedResource Include="icons\information-48.png">
      <LogicalName>information-48.png</LogicalName>
    </EmbeddedResource>
    <EmbeddedResource Include="icons\information-48%402x.png">
      <LogicalName>information-48@2x.png</LogicalName>
    </EmbeddedResource>
    <EmbeddedResource Include="icons\information-48~dark.png">
      <LogicalName>information-48~dark.png</LogicalName>
    </EmbeddedResource>
    <EmbeddedResource Include="icons\information-48~dark%402x.png">
      <LogicalName>information-48~dark@2x.png</LogicalName>
    </EmbeddedResource>
    <EmbeddedResource Include="icons\question-16.png">
      <LogicalName>question-16.png</LogicalName>
    </EmbeddedResource>
    <EmbeddedResource Include="icons\question-16%402x.png">
      <LogicalName>question-16@2x.png</LogicalName>
    </EmbeddedResource>
    <EmbeddedResource Include="icons\question-16~dark.png">
      <LogicalName>question-16~dark.png</LogicalName>
    </EmbeddedResource>
    <EmbeddedResource Include="icons\question-16~dark%402x.png">
      <LogicalName>question-16~dark@2x.png</LogicalName>
    </EmbeddedResource>
    <EmbeddedResource Include="icons\question-24.png">
      <LogicalName>question-24.png</LogicalName>
    </EmbeddedResource>
    <EmbeddedResource Include="icons\question-24%402x.png">
      <LogicalName>question-24@2x.png</LogicalName>
    </EmbeddedResource>
    <EmbeddedResource Include="icons\question-32.png">
      <LogicalName>question-32.png</LogicalName>
    </EmbeddedResource>
    <EmbeddedResource Include="icons\question-32%402x.png">
      <LogicalName>question-32@2x.png</LogicalName>
    </EmbeddedResource>
    <EmbeddedResource Include="icons\question-32~dark.png">
      <LogicalName>question-32~dark.png</LogicalName>
    </EmbeddedResource>
    <EmbeddedResource Include="icons\question-32~dark%402x.png">
      <LogicalName>question-32~dark@2x.png</LogicalName>
    </EmbeddedResource>
    <EmbeddedResource Include="icons\question-48.png">
      <LogicalName>question-48.png</LogicalName>
    </EmbeddedResource>
    <EmbeddedResource Include="icons\question-48%402x.png">
      <LogicalName>question-48@2x.png</LogicalName>
    </EmbeddedResource>
    <EmbeddedResource Include="icons\question-48~dark.png">
      <LogicalName>question-48~dark.png</LogicalName>
    </EmbeddedResource>
    <EmbeddedResource Include="icons\question-48~dark%402x.png">
      <LogicalName>question-48~dark@2x.png</LogicalName>
    </EmbeddedResource>
    <EmbeddedResource Include="icons\command-16.png">
      <LogicalName>command-16.png</LogicalName>
    </EmbeddedResource>
    <EmbeddedResource Include="icons\command-16%402x.png">
      <LogicalName>command-16@2x.png</LogicalName>
    </EmbeddedResource>
    <EmbeddedResource Include="icons\command-16~dark.png">
      <LogicalName>command-16~dark.png</LogicalName>
    </EmbeddedResource>
    <EmbeddedResource Include="icons\command-16~dark%402x.png">
      <LogicalName>command-16~dark@2x.png</LogicalName>
    </EmbeddedResource>
    <EmbeddedResource Include="MonoDevelop.Components.MainToolbar\icons\ico-build-disabled-32.png">
      <LogicalName>ico-build-disabled-32.png</LogicalName>
    </EmbeddedResource>
    <EmbeddedResource Include="MonoDevelop.Components.MainToolbar\icons\ico-build-disabled-32%402x.png">
      <LogicalName>ico-build-disabled-32@2x.png</LogicalName>
    </EmbeddedResource>
    <EmbeddedResource Include="MonoDevelop.Components.MainToolbar\icons\ico-build-normal-32.png">
      <LogicalName>ico-build-normal-32.png</LogicalName>
    </EmbeddedResource>
    <EmbeddedResource Include="MonoDevelop.Components.MainToolbar\icons\ico-build-normal-32%402x.png">
      <LogicalName>ico-build-normal-32@2x.png</LogicalName>
    </EmbeddedResource>
    <EmbeddedResource Include="icons\stop-16.png">
      <LogicalName>stop-16.png</LogicalName>
    </EmbeddedResource>
    <EmbeddedResource Include="icons\stop-16%402x.png">
      <LogicalName>stop-16@2x.png</LogicalName>
    </EmbeddedResource>
    <EmbeddedResource Include="icons\stop-16~dark.png">
      <LogicalName>stop-16~dark.png</LogicalName>
    </EmbeddedResource>
    <EmbeddedResource Include="icons\stop-16~dark%402x.png">
      <LogicalName>stop-16~dark@2x.png</LogicalName>
    </EmbeddedResource>
    <EmbeddedResource Include="icons\clear-16.png">
      <LogicalName>clear-16.png</LogicalName>
    </EmbeddedResource>
    <EmbeddedResource Include="icons\clear-16%402x.png">
      <LogicalName>clear-16@2x.png</LogicalName>
    </EmbeddedResource>
    <EmbeddedResource Include="icons\clear-16~dark.png">
      <LogicalName>clear-16~dark.png</LogicalName>
    </EmbeddedResource>
    <EmbeddedResource Include="icons\clear-16~dark%402x.png">
      <LogicalName>clear-16~dark@2x.png</LogicalName>
    </EmbeddedResource>
    <EmbeddedResource Include="MonoDevelop.Ide.WelcomePage\icons\link-chat.png">
      <LogicalName>link-chat.png</LogicalName>
    </EmbeddedResource>
    <EmbeddedResource Include="MonoDevelop.Ide.WelcomePage\icons\link-cloud.png">
      <LogicalName>link-cloud.png</LogicalName>
    </EmbeddedResource>
    <EmbeddedResource Include="MonoDevelop.Ide.WelcomePage\icons\link-heart.png">
      <LogicalName>link-heart.png</LogicalName>
    </EmbeddedResource>
    <EmbeddedResource Include="MonoDevelop.Ide.WelcomePage\icons\link-info.png">
      <LogicalName>link-info.png</LogicalName>
    </EmbeddedResource>
    <EmbeddedResource Include="MonoDevelop.Ide.WelcomePage\icons\new_solution.png">
      <LogicalName>new_solution.png</LogicalName>
    </EmbeddedResource>
    <EmbeddedResource Include="MonoDevelop.Ide.WelcomePage\icons\open_solution.png">
      <LogicalName>open_solution.png</LogicalName>
    </EmbeddedResource>
    <EmbeddedResource Include="icons\link-overlay-16.png">
      <LogicalName>link-overlay-16.png</LogicalName>
    </EmbeddedResource>
    <EmbeddedResource Include="icons\link-overlay-16%402x.png">
      <LogicalName>link-overlay-16@2x.png</LogicalName>
    </EmbeddedResource>
    <EmbeddedResource Include="icons\link-overlay-16~dark.png">
      <LogicalName>link-overlay-16~dark.png</LogicalName>
    </EmbeddedResource>
    <EmbeddedResource Include="icons\link-overlay-16~dark%402x.png">
      <LogicalName>link-overlay-16~dark@2x.png</LogicalName>
    </EmbeddedResource>
    <EmbeddedResource Include="icons\pad-error-list-16.png">
      <LogicalName>pad-error-list-16.png</LogicalName>
    </EmbeddedResource>
    <EmbeddedResource Include="icons\pad-error-list-16%402x.png">
      <LogicalName>pad-error-list-16@2x.png</LogicalName>
    </EmbeddedResource>
    <EmbeddedResource Include="icons\pad-error-list-16~dark.png">
      <LogicalName>pad-error-list-16~dark.png</LogicalName>
    </EmbeddedResource>
    <EmbeddedResource Include="icons\pad-error-list-16~dark%402x.png">
      <LogicalName>pad-error-list-16~dark@2x.png</LogicalName>
    </EmbeddedResource>
    <EmbeddedResource Include="icons\pad-error-list-errors-16.png">
      <LogicalName>pad-error-list-errors-16.png</LogicalName>
    </EmbeddedResource>
    <EmbeddedResource Include="icons\pad-error-list-errors-16%402x.png">
      <LogicalName>pad-error-list-errors-16@2x.png</LogicalName>
    </EmbeddedResource>
    <EmbeddedResource Include="icons\pad-error-list-errors-16~dark.png">
      <LogicalName>pad-error-list-errors-16~dark.png</LogicalName>
    </EmbeddedResource>
    <EmbeddedResource Include="icons\pad-error-list-errors-16~dark%402x.png">
      <LogicalName>pad-error-list-errors-16~dark@2x.png</LogicalName>
    </EmbeddedResource>
    <EmbeddedResource Include="icons\pad-error-list-warnings-16.png">
      <LogicalName>pad-error-list-warnings-16.png</LogicalName>
    </EmbeddedResource>
    <EmbeddedResource Include="icons\pad-error-list-warnings-16%402x.png">
      <LogicalName>pad-error-list-warnings-16@2x.png</LogicalName>
    </EmbeddedResource>
    <EmbeddedResource Include="icons\pad-error-list-warnings-16~dark.png">
      <LogicalName>pad-error-list-warnings-16~dark.png</LogicalName>
    </EmbeddedResource>
    <EmbeddedResource Include="icons\pad-error-list-warnings-16~dark%402x.png">
      <LogicalName>pad-error-list-warnings-16~dark@2x.png</LogicalName>
    </EmbeddedResource>
    <EmbeddedResource Include="MonoDevelop.Ide.WelcomePage\icons\starburst.png">
      <LogicalName>starburst.png</LogicalName>
    </EmbeddedResource>
    <EmbeddedResource Include="icons\element-variable-16.png">
      <LogicalName>element-variable-16.png</LogicalName>
    </EmbeddedResource>
    <EmbeddedResource Include="icons\element-variable-16%402x.png">
      <LogicalName>element-variable-16@2x.png</LogicalName>
    </EmbeddedResource>
    <EmbeddedResource Include="icons\element-variable-16~dark.png">
      <LogicalName>element-variable-16~dark.png</LogicalName>
    </EmbeddedResource>
    <EmbeddedResource Include="icons\element-variable-16~dark%402x.png">
      <LogicalName>element-variable-16~dark@2x.png</LogicalName>
    </EmbeddedResource>
    <EmbeddedResource Include="icons\element-variable-16~sel.png">
      <LogicalName>element-variable-16~sel.png</LogicalName>
    </EmbeddedResource>
    <EmbeddedResource Include="icons\element-variable-16~sel%402x.png">
      <LogicalName>element-variable-16~sel@2x.png</LogicalName>
    </EmbeddedResource>
    <EmbeddedResource Include="icons\element-variable-16~dark~sel.png">
      <LogicalName>element-variable-16~dark~sel.png</LogicalName>
    </EmbeddedResource>
    <EmbeddedResource Include="icons\element-variable-16~dark~sel%402x.png">
      <LogicalName>element-variable-16~dark~sel@2x.png</LogicalName>
    </EmbeddedResource>
    <EmbeddedResource Include="icons\element-exception-16.png">
      <LogicalName>element-exception-16.png</LogicalName>
    </EmbeddedResource>
    <EmbeddedResource Include="icons\element-exception-16%402x.png">
      <LogicalName>element-exception-16@2x.png</LogicalName>
    </EmbeddedResource>
    <EmbeddedResource Include="icons\element-exception-16~dark.png">
      <LogicalName>element-exception-16~dark.png</LogicalName>
    </EmbeddedResource>
    <EmbeddedResource Include="icons\element-exception-16~dark%402x.png">
      <LogicalName>element-exception-16~dark@2x.png</LogicalName>
    </EmbeddedResource>
    <EmbeddedResource Include="icons\element-exception-16~sel.png">
      <LogicalName>element-exception-16~sel.png</LogicalName>
    </EmbeddedResource>
    <EmbeddedResource Include="icons\element-exception-16~sel%402x.png">
      <LogicalName>element-exception-16~sel@2x.png</LogicalName>
    </EmbeddedResource>
    <EmbeddedResource Include="icons\element-exception-16~dark~sel.png">
      <LogicalName>element-exception-16~dark~sel.png</LogicalName>
    </EmbeddedResource>
    <EmbeddedResource Include="icons\element-exception-16~dark~sel%402x.png">
      <LogicalName>element-exception-16~dark~sel@2x.png</LogicalName>
    </EmbeddedResource>
    <EmbeddedResource Include="icons\element-fs-field-16.png">
      <LogicalName>element-fs-field-16.png</LogicalName>
    </EmbeddedResource>
    <EmbeddedResource Include="icons\element-fs-field-16%402x.png">
      <LogicalName>element-fs-field-16@2x.png</LogicalName>
    </EmbeddedResource>
    <EmbeddedResource Include="icons\element-fs-field-16~dark.png">
      <LogicalName>element-fs-field-16~dark.png</LogicalName>
    </EmbeddedResource>
    <EmbeddedResource Include="icons\element-fs-field-16~dark%402x.png">
      <LogicalName>element-fs-field-16~dark@2x.png</LogicalName>
    </EmbeddedResource>
    <EmbeddedResource Include="icons\element-fs-field-16~sel.png">
      <LogicalName>element-fs-field-16~sel.png</LogicalName>
    </EmbeddedResource>
    <EmbeddedResource Include="icons\element-fs-field-16~sel%402x.png">
      <LogicalName>element-fs-field-16~sel@2x.png</LogicalName>
    </EmbeddedResource>
    <EmbeddedResource Include="icons\element-fs-field-16~dark~sel.png">
      <LogicalName>element-fs-field-16~dark~sel.png</LogicalName>
    </EmbeddedResource>
    <EmbeddedResource Include="icons\element-fs-field-16~dark~sel%402x.png">
      <LogicalName>element-fs-field-16~dark~sel@2x.png</LogicalName>
    </EmbeddedResource>
    <EmbeddedResource Include="icons\element-module-16.png">
      <LogicalName>element-module-16.png</LogicalName>
    </EmbeddedResource>
    <EmbeddedResource Include="icons\element-module-16%402x.png">
      <LogicalName>element-module-16@2x.png</LogicalName>
    </EmbeddedResource>
    <EmbeddedResource Include="icons\element-module-16~dark.png">
      <LogicalName>element-module-16~dark.png</LogicalName>
    </EmbeddedResource>
    <EmbeddedResource Include="icons\element-module-16~dark%402x.png">
      <LogicalName>element-module-16~dark@2x.png</LogicalName>
    </EmbeddedResource>
    <EmbeddedResource Include="icons\element-module-16~sel.png">
      <LogicalName>element-module-16~sel.png</LogicalName>
    </EmbeddedResource>
    <EmbeddedResource Include="icons\element-module-16~sel%402x.png">
      <LogicalName>element-module-16~sel@2x.png</LogicalName>
    </EmbeddedResource>
    <EmbeddedResource Include="icons\element-module-16~dark~sel.png">
      <LogicalName>element-module-16~dark~sel.png</LogicalName>
    </EmbeddedResource>
    <EmbeddedResource Include="icons\element-module-16~dark~sel%402x.png">
      <LogicalName>element-module-16~dark~sel@2x.png</LogicalName>
    </EmbeddedResource>
    <EmbeddedResource Include="icons\element-other-declaration-16.png">
      <LogicalName>element-other-declaration-16.png</LogicalName>
    </EmbeddedResource>
    <EmbeddedResource Include="icons\element-other-declaration-16%402x.png">
      <LogicalName>element-other-declaration-16@2x.png</LogicalName>
    </EmbeddedResource>
    <EmbeddedResource Include="icons\element-other-declaration-16~dark.png">
      <LogicalName>element-other-declaration-16~dark.png</LogicalName>
    </EmbeddedResource>
    <EmbeddedResource Include="icons\element-other-declaration-16~dark%402x.png">
      <LogicalName>element-other-declaration-16~dark@2x.png</LogicalName>
    </EmbeddedResource>
    <EmbeddedResource Include="icons\element-other-declaration-16~sel.png">
      <LogicalName>element-other-declaration-16~sel.png</LogicalName>
    </EmbeddedResource>
    <EmbeddedResource Include="icons\element-other-declaration-16~sel%402x.png">
      <LogicalName>element-other-declaration-16~sel@2x.png</LogicalName>
    </EmbeddedResource>
    <EmbeddedResource Include="icons\element-other-declaration-16~dark~sel.png">
      <LogicalName>element-other-declaration-16~dark~sel.png</LogicalName>
    </EmbeddedResource>
    <EmbeddedResource Include="icons\element-other-declaration-16~dark~sel%402x.png">
      <LogicalName>element-other-declaration-16~dark~sel@2x.png</LogicalName>
    </EmbeddedResource>
    <EmbeddedResource Include="icons\element-type-16.png">
      <LogicalName>element-type-16.png</LogicalName>
    </EmbeddedResource>
    <EmbeddedResource Include="icons\element-type-16%402x.png">
      <LogicalName>element-type-16@2x.png</LogicalName>
    </EmbeddedResource>
    <EmbeddedResource Include="icons\element-type-16~dark.png">
      <LogicalName>element-type-16~dark.png</LogicalName>
    </EmbeddedResource>
    <EmbeddedResource Include="icons\element-type-16~dark%402x.png">
      <LogicalName>element-type-16~dark@2x.png</LogicalName>
    </EmbeddedResource>
    <EmbeddedResource Include="icons\element-type-16~sel.png">
      <LogicalName>element-type-16~sel.png</LogicalName>
    </EmbeddedResource>
    <EmbeddedResource Include="icons\element-type-16~sel%402x.png">
      <LogicalName>element-type-16~sel@2x.png</LogicalName>
    </EmbeddedResource>
    <EmbeddedResource Include="icons\element-type-16~dark~sel.png">
      <LogicalName>element-type-16~dark~sel.png</LogicalName>
    </EmbeddedResource>
    <EmbeddedResource Include="icons\element-type-16~dark~sel%402x.png">
      <LogicalName>element-type-16~dark~sel@2x.png</LogicalName>
    </EmbeddedResource>
    <EmbeddedResource Include="icons\file-source-16.png">
      <LogicalName>file-source-16.png</LogicalName>
    </EmbeddedResource>
    <EmbeddedResource Include="icons\file-source-16%402x.png">
      <LogicalName>file-source-16@2x.png</LogicalName>
    </EmbeddedResource>
    <EmbeddedResource Include="icons\file-source-16~dark.png">
      <LogicalName>file-source-16~dark.png</LogicalName>
    </EmbeddedResource>
    <EmbeddedResource Include="icons\file-source-16~dark%402x.png">
      <LogicalName>file-source-16~dark@2x.png</LogicalName>
    </EmbeddedResource>
    <EmbeddedResource Include="icons\file-source-32.png">
      <LogicalName>file-source-32.png</LogicalName>
    </EmbeddedResource>
    <EmbeddedResource Include="icons\file-source-32%402x.png">
      <LogicalName>file-source-32@2x.png</LogicalName>
    </EmbeddedResource>
    <EmbeddedResource Include="icons\file-source-32~dark.png">
      <LogicalName>file-source-32~dark.png</LogicalName>
    </EmbeddedResource>
    <EmbeddedResource Include="icons\file-source-32~dark%402x.png">
      <LogicalName>file-source-32~dark@2x.png</LogicalName>
    </EmbeddedResource>
    <EmbeddedResource Include="icons\file-header-16.png">
      <LogicalName>file-header-16.png</LogicalName>
    </EmbeddedResource>
    <EmbeddedResource Include="icons\file-header-16%402x.png">
      <LogicalName>file-header-16@2x.png</LogicalName>
    </EmbeddedResource>
    <EmbeddedResource Include="icons\file-header-16~dark.png">
      <LogicalName>file-header-16~dark.png</LogicalName>
    </EmbeddedResource>
    <EmbeddedResource Include="icons\file-header-16~dark%402x.png">
      <LogicalName>file-header-16~dark@2x.png</LogicalName>
    </EmbeddedResource>
    <EmbeddedResource Include="icons\file-header-32.png">
      <LogicalName>file-header-32.png</LogicalName>
    </EmbeddedResource>
    <EmbeddedResource Include="icons\file-header-32%402x.png">
      <LogicalName>file-header-32@2x.png</LogicalName>
    </EmbeddedResource>
    <EmbeddedResource Include="icons\file-header-32~dark.png">
      <LogicalName>file-header-32~dark.png</LogicalName>
    </EmbeddedResource>
    <EmbeddedResource Include="icons\file-header-32~dark%402x.png">
      <LogicalName>file-header-32~dark@2x.png</LogicalName>
    </EmbeddedResource>
    <EmbeddedResource Include="icons\file-unit-test-32.png">
      <LogicalName>file-unit-test-32.png</LogicalName>
    </EmbeddedResource>
    <EmbeddedResource Include="icons\file-unit-test-32%402x.png">
      <LogicalName>file-unit-test-32@2x.png</LogicalName>
    </EmbeddedResource>
    <EmbeddedResource Include="icons\file-unit-test-32~dark.png">
      <LogicalName>file-unit-test-32~dark.png</LogicalName>
    </EmbeddedResource>
    <EmbeddedResource Include="icons\file-unit-test-32~dark%402x.png">
      <LogicalName>file-unit-test-32~dark@2x.png</LogicalName>
    </EmbeddedResource>
    <EmbeddedResource Include="icons\file-web-16.png">
      <LogicalName>file-web-16.png</LogicalName>
    </EmbeddedResource>
    <EmbeddedResource Include="icons\file-web-16%402x.png">
      <LogicalName>file-web-16@2x.png</LogicalName>
    </EmbeddedResource>
    <EmbeddedResource Include="icons\file-web-16~dark.png">
      <LogicalName>file-web-16~dark.png</LogicalName>
    </EmbeddedResource>
    <EmbeddedResource Include="icons\file-web-16~dark%402x.png">
      <LogicalName>file-web-16~dark@2x.png</LogicalName>
    </EmbeddedResource>
    <EmbeddedResource Include="icons\file-web-32.png">
      <LogicalName>file-web-32.png</LogicalName>
    </EmbeddedResource>
    <EmbeddedResource Include="icons\file-web-32%402x.png">
      <LogicalName>file-web-32@2x.png</LogicalName>
    </EmbeddedResource>
    <EmbeddedResource Include="icons\file-web-32~dark.png">
      <LogicalName>file-web-32~dark.png</LogicalName>
    </EmbeddedResource>
    <EmbeddedResource Include="icons\file-web-32~dark%402x.png">
      <LogicalName>file-web-32~dark@2x.png</LogicalName>
    </EmbeddedResource>
    <EmbeddedResource Include="icons\file-gtk-32.png">
      <LogicalName>file-gtk-32.png</LogicalName>
    </EmbeddedResource>
    <EmbeddedResource Include="icons\file-gtk-32%402x.png">
      <LogicalName>file-gtk-32@2x.png</LogicalName>
    </EmbeddedResource>
    <EmbeddedResource Include="icons\file-gtk-32~dark.png">
      <LogicalName>file-gtk-32~dark.png</LogicalName>
    </EmbeddedResource>
    <EmbeddedResource Include="icons\file-gtk-32~dark%402x.png">
      <LogicalName>file-gtk-32~dark@2x.png</LogicalName>
    </EmbeddedResource>
    <EmbeddedResource Include="icons\folder-component-mac-16.png">
      <LogicalName>folder-component-mac-16.png</LogicalName>
    </EmbeddedResource>
    <EmbeddedResource Include="icons\folder-component-mac-16%402x.png">
      <LogicalName>folder-component-mac-16@2x.png</LogicalName>
    </EmbeddedResource>
    <EmbeddedResource Include="icons\folder-component-mac-16~dark.png">
      <LogicalName>folder-component-mac-16~dark.png</LogicalName>
    </EmbeddedResource>
    <EmbeddedResource Include="icons\folder-component-mac-16~dark%402x.png">
      <LogicalName>folder-component-mac-16~dark@2x.png</LogicalName>
    </EmbeddedResource>
    <EmbeddedResource Include="icons\folder-component-win-16.png">
      <LogicalName>folder-component-win-16.png</LogicalName>
    </EmbeddedResource>
    <EmbeddedResource Include="icons\folder-component-win-16%402x.png">
      <LogicalName>folder-component-win-16@2x.png</LogicalName>
    </EmbeddedResource>
    <EmbeddedResource Include="icons\folder-component-win-16~dark.png">
      <LogicalName>folder-component-win-16~dark.png</LogicalName>
    </EmbeddedResource>
    <EmbeddedResource Include="icons\folder-component-win-16~dark%402x.png">
      <LogicalName>folder-component-win-16~dark@2x.png</LogicalName>
    </EmbeddedResource>
    <EmbeddedResource Include="icons\folder-generic-mac-16.png">
      <LogicalName>folder-generic-mac-16.png</LogicalName>
    </EmbeddedResource>
    <EmbeddedResource Include="icons\folder-generic-mac-16%402x.png">
      <LogicalName>folder-generic-mac-16@2x.png</LogicalName>
    </EmbeddedResource>
    <EmbeddedResource Include="icons\folder-generic-mac-16~dark.png">
      <LogicalName>folder-generic-mac-16~dark.png</LogicalName>
    </EmbeddedResource>
    <EmbeddedResource Include="icons\folder-generic-mac-16~dark%402x.png">
      <LogicalName>folder-generic-mac-16~dark@2x.png</LogicalName>
    </EmbeddedResource>
    <EmbeddedResource Include="icons\folder-generic-win-16.png">
      <LogicalName>folder-generic-win-16.png</LogicalName>
    </EmbeddedResource>
    <EmbeddedResource Include="icons\folder-generic-win-16%402x.png">
      <LogicalName>folder-generic-win-16@2x.png</LogicalName>
    </EmbeddedResource>
    <EmbeddedResource Include="icons\folder-generic-win-16~dark.png">
      <LogicalName>folder-generic-win-16~dark.png</LogicalName>
    </EmbeddedResource>
    <EmbeddedResource Include="icons\folder-generic-win-16~dark%402x.png">
      <LogicalName>folder-generic-win-16~dark@2x.png</LogicalName>
    </EmbeddedResource>
    <EmbeddedResource Include="icons\folder-special-mac-16.png">
      <LogicalName>folder-special-mac-16.png</LogicalName>
    </EmbeddedResource>
    <EmbeddedResource Include="icons\folder-special-mac-16%402x.png">
      <LogicalName>folder-special-mac-16@2x.png</LogicalName>
    </EmbeddedResource>
    <EmbeddedResource Include="icons\folder-special-mac-16~dark.png">
      <LogicalName>folder-special-mac-16~dark.png</LogicalName>
    </EmbeddedResource>
    <EmbeddedResource Include="icons\folder-special-mac-16~dark%402x.png">
      <LogicalName>folder-special-mac-16~dark@2x.png</LogicalName>
    </EmbeddedResource>
    <EmbeddedResource Include="icons\folder-special-win-16.png">
      <LogicalName>folder-special-win-16.png</LogicalName>
    </EmbeddedResource>
    <EmbeddedResource Include="icons\folder-special-win-16%402x.png">
      <LogicalName>folder-special-win-16@2x.png</LogicalName>
    </EmbeddedResource>
    <EmbeddedResource Include="icons\folder-special-win-16~dark.png">
      <LogicalName>folder-special-win-16~dark.png</LogicalName>
    </EmbeddedResource>
    <EmbeddedResource Include="icons\folder-special-win-16~dark%402x.png">
      <LogicalName>folder-special-win-16~dark@2x.png</LogicalName>
    </EmbeddedResource>
    <EmbeddedResource Include="icons\folder-web-reference-mac-16.png">
      <LogicalName>folder-web-reference-mac-16.png</LogicalName>
    </EmbeddedResource>
    <EmbeddedResource Include="icons\folder-web-reference-mac-16%402x.png">
      <LogicalName>folder-web-reference-mac-16@2x.png</LogicalName>
    </EmbeddedResource>
    <EmbeddedResource Include="icons\folder-web-reference-mac-16~dark.png">
      <LogicalName>folder-web-reference-mac-16~dark.png</LogicalName>
    </EmbeddedResource>
    <EmbeddedResource Include="icons\folder-web-reference-mac-16~dark%402x.png">
      <LogicalName>folder-web-reference-mac-16~dark@2x.png</LogicalName>
    </EmbeddedResource>
    <EmbeddedResource Include="icons\folder-web-reference-win-16.png">
      <LogicalName>folder-web-reference-win-16.png</LogicalName>
    </EmbeddedResource>
    <EmbeddedResource Include="icons\folder-web-reference-win-16%402x.png">
      <LogicalName>folder-web-reference-win-16@2x.png</LogicalName>
    </EmbeddedResource>
    <EmbeddedResource Include="icons\folder-web-reference-win-16~dark.png">
      <LogicalName>folder-web-reference-win-16~dark.png</LogicalName>
    </EmbeddedResource>
    <EmbeddedResource Include="icons\folder-web-reference-win-16~dark%402x.png">
      <LogicalName>folder-web-reference-win-16~dark@2x.png</LogicalName>
    </EmbeddedResource>
    <EmbeddedResource Include="icons\pad-help-16.png">
      <LogicalName>pad-help-16.png</LogicalName>
    </EmbeddedResource>
    <EmbeddedResource Include="icons\pad-help-16%402x.png">
      <LogicalName>pad-help-16@2x.png</LogicalName>
    </EmbeddedResource>
    <EmbeddedResource Include="icons\pad-help-16~dark.png">
      <LogicalName>pad-help-16~dark.png</LogicalName>
    </EmbeddedResource>
    <EmbeddedResource Include="icons\pad-help-16~dark%402x.png">
      <LogicalName>pad-help-16~dark@2x.png</LogicalName>
    </EmbeddedResource>
    <EmbeddedResource Include="icons\preferences-16.png">
      <LogicalName>preferences-16.png</LogicalName>
    </EmbeddedResource>
    <EmbeddedResource Include="icons\preferences-16%402x.png">
      <LogicalName>preferences-16@2x.png</LogicalName>
    </EmbeddedResource>
    <EmbeddedResource Include="icons\preferences-16~dark.png">
      <LogicalName>preferences-16~dark.png</LogicalName>
    </EmbeddedResource>
    <EmbeddedResource Include="icons\preferences-16~dark%402x.png">
      <LogicalName>preferences-16~dark@2x.png</LogicalName>
    </EmbeddedResource>
    <EmbeddedResource Include="icons\sort-alphabetically-16.png">
      <LogicalName>sort-alphabetically-16.png</LogicalName>
    </EmbeddedResource>
    <EmbeddedResource Include="icons\sort-alphabetically-16%402x.png">
      <LogicalName>sort-alphabetically-16@2x.png</LogicalName>
    </EmbeddedResource>
    <EmbeddedResource Include="icons\sort-alphabetically-16~dark.png">
      <LogicalName>sort-alphabetically-16~dark.png</LogicalName>
    </EmbeddedResource>
    <EmbeddedResource Include="icons\sort-alphabetically-16~dark%402x.png">
      <LogicalName>sort-alphabetically-16~dark@2x.png</LogicalName>
    </EmbeddedResource>
    <EmbeddedResource Include="icons\group-by-category-16.png">
      <LogicalName>group-by-category-16.png</LogicalName>
    </EmbeddedResource>
    <EmbeddedResource Include="icons\group-by-category-16%402x.png">
      <LogicalName>group-by-category-16@2x.png</LogicalName>
    </EmbeddedResource>
    <EmbeddedResource Include="icons\group-by-category-16~dark.png">
      <LogicalName>group-by-category-16~dark.png</LogicalName>
    </EmbeddedResource>
    <EmbeddedResource Include="icons\group-by-category-16~dark%402x.png">
      <LogicalName>group-by-category-16~dark@2x.png</LogicalName>
    </EmbeddedResource>
    <EmbeddedResource Include="icons\add-16.png">
      <LogicalName>add-16.png</LogicalName>
    </EmbeddedResource>
    <EmbeddedResource Include="icons\add-16%402x.png">
      <LogicalName>add-16@2x.png</LogicalName>
    </EmbeddedResource>
    <EmbeddedResource Include="icons\add-16~dark.png">
      <LogicalName>add-16~dark.png</LogicalName>
    </EmbeddedResource>
    <EmbeddedResource Include="icons\add-16~dark%402x.png">
      <LogicalName>add-16~dark@2x.png</LogicalName>
    </EmbeddedResource>
    <EmbeddedResource Include="icons\warning-8.png">
      <LogicalName>warning-8.png</LogicalName>
    </EmbeddedResource>
    <EmbeddedResource Include="icons\warning-8%402x.png">
      <LogicalName>warning-8@2x.png</LogicalName>
    </EmbeddedResource>
    <EmbeddedResource Include="icons\warning-8~dark.png">
      <LogicalName>warning-8~dark.png</LogicalName>
    </EmbeddedResource>
    <EmbeddedResource Include="icons\warning-8~dark%402x.png">
      <LogicalName>warning-8~dark@2x.png</LogicalName>
    </EmbeddedResource>
    <EmbeddedResource Include="icons\warning-16.png">
      <LogicalName>warning-16.png</LogicalName>
    </EmbeddedResource>
    <EmbeddedResource Include="icons\warning-16%402x.png">
      <LogicalName>warning-16@2x.png</LogicalName>
    </EmbeddedResource>
    <EmbeddedResource Include="icons\warning-16~dark.png">
      <LogicalName>warning-16~dark.png</LogicalName>
    </EmbeddedResource>
    <EmbeddedResource Include="icons\warning-16~dark%402x.png">
      <LogicalName>warning-16~dark@2x.png</LogicalName>
    </EmbeddedResource>
    <EmbeddedResource Include="icons\warning-24.png">
      <LogicalName>warning-24.png</LogicalName>
    </EmbeddedResource>
    <EmbeddedResource Include="icons\warning-24%402x.png">
      <LogicalName>warning-24@2x.png</LogicalName>
    </EmbeddedResource>
    <EmbeddedResource Include="icons\warning-24~dark.png">
      <LogicalName>warning-24~dark.png</LogicalName>
    </EmbeddedResource>
    <EmbeddedResource Include="icons\warning-24~dark%402x.png">
      <LogicalName>warning-24~dark@2x.png</LogicalName>
    </EmbeddedResource>
    <EmbeddedResource Include="icons\warning-32.png">
      <LogicalName>warning-32.png</LogicalName>
    </EmbeddedResource>
    <EmbeddedResource Include="icons\warning-32%402x.png">
      <LogicalName>warning-32@2x.png</LogicalName>
    </EmbeddedResource>
    <EmbeddedResource Include="icons\warning-32~dark.png">
      <LogicalName>warning-32~dark.png</LogicalName>
    </EmbeddedResource>
    <EmbeddedResource Include="icons\warning-32~dark%402x.png">
      <LogicalName>warning-32~dark@2x.png</LogicalName>
    </EmbeddedResource>
    <EmbeddedResource Include="icons\warning-48.png">
      <LogicalName>warning-48.png</LogicalName>
    </EmbeddedResource>
    <EmbeddedResource Include="icons\warning-48%402x.png">
      <LogicalName>warning-48@2x.png</LogicalName>
    </EmbeddedResource>
    <EmbeddedResource Include="icons\warning-48~dark.png">
      <LogicalName>warning-48~dark.png</LogicalName>
    </EmbeddedResource>
    <EmbeddedResource Include="icons\warning-48~dark%402x.png">
      <LogicalName>warning-48~dark@2x.png</LogicalName>
    </EmbeddedResource>
    <EmbeddedResource Include="icons\error-16.png">
      <LogicalName>error-16.png</LogicalName>
    </EmbeddedResource>
    <EmbeddedResource Include="icons\error-16%402x.png">
      <LogicalName>error-16@2x.png</LogicalName>
    </EmbeddedResource>
    <EmbeddedResource Include="icons\error-16~dark.png">
      <LogicalName>error-16~dark.png</LogicalName>
    </EmbeddedResource>
    <EmbeddedResource Include="icons\error-16~dark%402x.png">
      <LogicalName>error-16~dark@2x.png</LogicalName>
    </EmbeddedResource>
    <EmbeddedResource Include="icons\error-24.png">
      <LogicalName>error-24.png</LogicalName>
    </EmbeddedResource>
    <EmbeddedResource Include="icons\error-24%402x.png">
      <LogicalName>error-24@2x.png</LogicalName>
    </EmbeddedResource>
    <EmbeddedResource Include="icons\error-24~dark.png">
      <LogicalName>error-24~dark.png</LogicalName>
    </EmbeddedResource>
    <EmbeddedResource Include="icons\error-24~dark%402x.png">
      <LogicalName>error-24~dark@2x.png</LogicalName>
    </EmbeddedResource>
    <EmbeddedResource Include="icons\error-32.png">
      <LogicalName>error-32.png</LogicalName>
    </EmbeddedResource>
    <EmbeddedResource Include="icons\error-32%402x.png">
      <LogicalName>error-32@2x.png</LogicalName>
    </EmbeddedResource>
    <EmbeddedResource Include="icons\error-32~dark.png">
      <LogicalName>error-32~dark.png</LogicalName>
    </EmbeddedResource>
    <EmbeddedResource Include="icons\error-32~dark%402x.png">
      <LogicalName>error-32~dark@2x.png</LogicalName>
    </EmbeddedResource>
    <EmbeddedResource Include="icons\error-48.png">
      <LogicalName>error-48.png</LogicalName>
    </EmbeddedResource>
    <EmbeddedResource Include="icons\error-48%402x.png">
      <LogicalName>error-48@2x.png</LogicalName>
    </EmbeddedResource>
    <EmbeddedResource Include="icons\error-48~dark.png">
      <LogicalName>error-48~dark.png</LogicalName>
    </EmbeddedResource>
    <EmbeddedResource Include="icons\error-48~dark%402x.png">
      <LogicalName>error-48~dark@2x.png</LogicalName>
    </EmbeddedResource>
    <EmbeddedResource Include="icons\done-16.png">
      <LogicalName>done-16.png</LogicalName>
    </EmbeddedResource>
    <EmbeddedResource Include="icons\done-16%402x.png">
      <LogicalName>done-16@2x.png</LogicalName>
    </EmbeddedResource>
    <EmbeddedResource Include="icons\done-16~dark.png">
      <LogicalName>done-16~dark.png</LogicalName>
    </EmbeddedResource>
    <EmbeddedResource Include="icons\done-16~dark%402x.png">
      <LogicalName>done-16~dark@2x.png</LogicalName>
    </EmbeddedResource>
    <EmbeddedResource Include="icons\done-24.png">
      <LogicalName>done-24.png</LogicalName>
    </EmbeddedResource>
    <EmbeddedResource Include="icons\done-24%402x.png">
      <LogicalName>done-24@2x.png</LogicalName>
    </EmbeddedResource>
    <EmbeddedResource Include="icons\done-24~dark.png">
      <LogicalName>done-24~dark.png</LogicalName>
    </EmbeddedResource>
    <EmbeddedResource Include="icons\done-24~dark%402x.png">
      <LogicalName>done-24~dark@2x.png</LogicalName>
    </EmbeddedResource>
    <EmbeddedResource Include="icons\done-32.png">
      <LogicalName>done-32.png</LogicalName>
    </EmbeddedResource>
    <EmbeddedResource Include="icons\done-32%402x.png">
      <LogicalName>done-32@2x.png</LogicalName>
    </EmbeddedResource>
    <EmbeddedResource Include="icons\done-32~dark.png">
      <LogicalName>done-32~dark.png</LogicalName>
    </EmbeddedResource>
    <EmbeddedResource Include="icons\done-32~dark%402x.png">
      <LogicalName>done-32~dark@2x.png</LogicalName>
    </EmbeddedResource>
    <EmbeddedResource Include="icons\done-48.png">
      <LogicalName>done-48.png</LogicalName>
    </EmbeddedResource>
    <EmbeddedResource Include="icons\done-48%402x.png">
      <LogicalName>done-48@2x.png</LogicalName>
    </EmbeddedResource>
    <EmbeddedResource Include="icons\done-48~dark.png">
      <LogicalName>done-48~dark.png</LogicalName>
    </EmbeddedResource>
    <EmbeddedResource Include="icons\done-48~dark%402x.png">
      <LogicalName>done-48~dark@2x.png</LogicalName>
    </EmbeddedResource>
    <EmbeddedResource Include="icons\edit-16.png">
      <LogicalName>edit-16.png</LogicalName>
    </EmbeddedResource>
    <EmbeddedResource Include="icons\edit-16%402x.png">
      <LogicalName>edit-16@2x.png</LogicalName>
    </EmbeddedResource>
    <EmbeddedResource Include="icons\edit-16~dark.png">
      <LogicalName>edit-16~dark.png</LogicalName>
    </EmbeddedResource>
    <EmbeddedResource Include="icons\edit-16~dark%402x.png">
      <LogicalName>edit-16~dark@2x.png</LogicalName>
    </EmbeddedResource>
    <EmbeddedResource Include="icons\star-16.png">
      <LogicalName>star-16.png</LogicalName>
    </EmbeddedResource>
    <EmbeddedResource Include="icons\star-16%402x.png">
      <LogicalName>star-16@2x.png</LogicalName>
    </EmbeddedResource>
    <EmbeddedResource Include="icons\star-16~dark.png">
      <LogicalName>star-16~dark.png</LogicalName>
    </EmbeddedResource>
    <EmbeddedResource Include="icons\star-16~dark%402x.png">
      <LogicalName>star-16~dark@2x.png</LogicalName>
    </EmbeddedResource>
    <EmbeddedResource Include="icons\star-hover-16.png">
      <LogicalName>star-hover-16.png</LogicalName>
    </EmbeddedResource>
    <EmbeddedResource Include="icons\star-hover-16%402x.png">
      <LogicalName>star-hover-16@2x.png</LogicalName>
    </EmbeddedResource>
    <EmbeddedResource Include="icons\star-hover-16~dark.png">
      <LogicalName>star-hover-16~dark.png</LogicalName>
    </EmbeddedResource>
    <EmbeddedResource Include="icons\star-hover-16~dark%402x.png">
      <LogicalName>star-hover-16~dark@2x.png</LogicalName>
    </EmbeddedResource>
    <EmbeddedResource Include="icons\star-overlay-16.png">
      <LogicalName>star-overlay-16.png</LogicalName>
    </EmbeddedResource>
    <EmbeddedResource Include="icons\star-overlay-16%402x.png">
      <LogicalName>star-overlay-16@2x.png</LogicalName>
    </EmbeddedResource>
    <EmbeddedResource Include="icons\star-overlay-16~dark.png">
      <LogicalName>star-overlay-16~dark.png</LogicalName>
    </EmbeddedResource>
    <EmbeddedResource Include="icons\star-overlay-16~dark%402x.png">
      <LogicalName>star-overlay-16~dark@2x.png</LogicalName>
    </EmbeddedResource>
    <EmbeddedResource Include="icons\star-overlay-hover-16.png">
      <LogicalName>star-overlay-hover-16.png</LogicalName>
    </EmbeddedResource>
    <EmbeddedResource Include="icons\star-overlay-hover-16%402x.png">
      <LogicalName>star-overlay-hover-16@2x.png</LogicalName>
    </EmbeddedResource>
    <EmbeddedResource Include="icons\star-overlay-hover-16~dark.png">
      <LogicalName>star-overlay-hover-16~dark.png</LogicalName>
    </EmbeddedResource>
    <EmbeddedResource Include="icons\star-overlay-hover-16~dark%402x.png">
      <LogicalName>star-overlay-hover-16~dark@2x.png</LogicalName>
    </EmbeddedResource>
    <EmbeddedResource Include="icons\unstar-16.png">
      <LogicalName>unstar-16.png</LogicalName>
    </EmbeddedResource>
    <EmbeddedResource Include="icons\unstar-16%402x.png">
      <LogicalName>unstar-16@2x.png</LogicalName>
    </EmbeddedResource>
    <EmbeddedResource Include="icons\unstar-16~dark.png">
      <LogicalName>unstar-16~dark.png</LogicalName>
    </EmbeddedResource>
    <EmbeddedResource Include="icons\unstar-16~dark%402x.png">
      <LogicalName>unstar-16~dark@2x.png</LogicalName>
    </EmbeddedResource>
    <EmbeddedResource Include="icons\unstar-hover-16.png">
      <LogicalName>unstar-hover-16.png</LogicalName>
    </EmbeddedResource>
    <EmbeddedResource Include="icons\unstar-hover-16%402x.png">
      <LogicalName>unstar-hover-16@2x.png</LogicalName>
    </EmbeddedResource>
    <EmbeddedResource Include="icons\unstar-hover-16~dark.png">
      <LogicalName>unstar-hover-16~dark.png</LogicalName>
    </EmbeddedResource>
    <EmbeddedResource Include="icons\unstar-hover-16~dark%402x.png">
      <LogicalName>unstar-hover-16~dark@2x.png</LogicalName>
    </EmbeddedResource>
    <EmbeddedResource Include="icons\unstar-overlay-16.png">
      <LogicalName>unstar-overlay-16.png</LogicalName>
    </EmbeddedResource>
    <EmbeddedResource Include="icons\unstar-overlay-16%402x.png">
      <LogicalName>unstar-overlay-16@2x.png</LogicalName>
    </EmbeddedResource>
    <EmbeddedResource Include="icons\unstar-overlay-16~dark.png">
      <LogicalName>unstar-overlay-16~dark.png</LogicalName>
    </EmbeddedResource>
    <EmbeddedResource Include="icons\unstar-overlay-16~dark%402x.png">
      <LogicalName>unstar-overlay-16~dark@2x.png</LogicalName>
    </EmbeddedResource>
    <EmbeddedResource Include="icons\unstar-overlay-hover-16.png">
      <LogicalName>unstar-overlay-hover-16.png</LogicalName>
    </EmbeddedResource>
    <EmbeddedResource Include="icons\unstar-overlay-hover-16%402x.png">
      <LogicalName>unstar-overlay-hover-16@2x.png</LogicalName>
    </EmbeddedResource>
    <EmbeddedResource Include="icons\unstar-overlay-hover-16~dark.png">
      <LogicalName>unstar-overlay-hover-16~dark.png</LogicalName>
    </EmbeddedResource>
    <EmbeddedResource Include="icons\unstar-overlay-hover-16~dark%402x.png">
      <LogicalName>unstar-overlay-hover-16~dark@2x.png</LogicalName>
    </EmbeddedResource>
    <EmbeddedResource Include="icons\remove-16.png">
      <LogicalName>remove-16.png</LogicalName>
    </EmbeddedResource>
    <EmbeddedResource Include="icons\remove-16%402x.png">
      <LogicalName>remove-16@2x.png</LogicalName>
    </EmbeddedResource>
    <EmbeddedResource Include="icons\remove-16~dark.png">
      <LogicalName>remove-16~dark.png</LogicalName>
    </EmbeddedResource>
    <EmbeddedResource Include="icons\remove-16~dark%402x.png">
      <LogicalName>remove-16~dark@2x.png</LogicalName>
    </EmbeddedResource>
    <EmbeddedResource Include="icons\properties-16.png">
      <LogicalName>properties-16.png</LogicalName>
    </EmbeddedResource>
    <EmbeddedResource Include="icons\properties-16%402x.png">
      <LogicalName>properties-16@2x.png</LogicalName>
    </EmbeddedResource>
    <EmbeddedResource Include="icons\properties-16~dark.png">
      <LogicalName>properties-16~dark.png</LogicalName>
    </EmbeddedResource>
    <EmbeddedResource Include="icons\properties-16~dark%402x.png">
      <LogicalName>properties-16~dark@2x.png</LogicalName>
    </EmbeddedResource>
    <EmbeddedResource Include="icons\prefs-load-save-16.png">
      <LogicalName>prefs-load-save-16.png</LogicalName>
    </EmbeddedResource>
    <EmbeddedResource Include="icons\prefs-load-save-16%402x.png">
      <LogicalName>prefs-load-save-16@2x.png</LogicalName>
    </EmbeddedResource>
    <EmbeddedResource Include="icons\prefs-load-save-16~dark.png">
      <LogicalName>prefs-load-save-16~dark.png</LogicalName>
    </EmbeddedResource>
    <EmbeddedResource Include="icons\prefs-load-save-16~dark%402x.png">
      <LogicalName>prefs-load-save-16~dark@2x.png</LogicalName>
    </EmbeddedResource>
    <EmbeddedResource Include="icons\prefs-code-formatting-16.png">
      <LogicalName>prefs-code-formatting-16.png</LogicalName>
    </EmbeddedResource>
    <EmbeddedResource Include="icons\prefs-code-formatting-16%402x.png">
      <LogicalName>prefs-code-formatting-16@2x.png</LogicalName>
    </EmbeddedResource>
    <EmbeddedResource Include="icons\prefs-code-formatting-16~dark.png">
      <LogicalName>prefs-code-formatting-16~dark.png</LogicalName>
    </EmbeddedResource>
    <EmbeddedResource Include="icons\prefs-code-formatting-16~dark%402x.png">
      <LogicalName>prefs-code-formatting-16~dark@2x.png</LogicalName>
    </EmbeddedResource>
    <EmbeddedResource Include="icons\prefs-language-16.png">
      <LogicalName>prefs-language-16.png</LogicalName>
    </EmbeddedResource>
    <EmbeddedResource Include="icons\prefs-language-16%402x.png">
      <LogicalName>prefs-language-16@2x.png</LogicalName>
    </EmbeddedResource>
    <EmbeddedResource Include="icons\prefs-language-16~dark.png">
      <LogicalName>prefs-language-16~dark.png</LogicalName>
    </EmbeddedResource>
    <EmbeddedResource Include="icons\prefs-language-16~dark%402x.png">
      <LogicalName>prefs-language-16~dark@2x.png</LogicalName>
    </EmbeddedResource>
    <EmbeddedResource Include="icons\prefs-language-16~dark~sel.png">
      <LogicalName>prefs-language-16~dark~sel.png</LogicalName>
    </EmbeddedResource>
    <EmbeddedResource Include="icons\prefs-language-16~dark~sel%402x.png">
      <LogicalName>prefs-language-16~dark~sel@2x.png</LogicalName>
    </EmbeddedResource>
    <EmbeddedResource Include="icons\prefs-language-16~sel.png">
      <LogicalName>prefs-language-16~sel.png</LogicalName>
    </EmbeddedResource>
    <EmbeddedResource Include="icons\prefs-language-16~sel%402x.png">
      <LogicalName>prefs-language-16~sel@2x.png</LogicalName>
    </EmbeddedResource>
    <EmbeddedResource Include="icons\prefs-key-bindings-16.png">
      <LogicalName>prefs-key-bindings-16.png</LogicalName>
    </EmbeddedResource>
    <EmbeddedResource Include="icons\prefs-key-bindings-16%402x.png">
      <LogicalName>prefs-key-bindings-16@2x.png</LogicalName>
    </EmbeddedResource>
    <EmbeddedResource Include="icons\prefs-key-bindings-16~dark.png">
      <LogicalName>prefs-key-bindings-16~dark.png</LogicalName>
    </EmbeddedResource>
    <EmbeddedResource Include="icons\prefs-key-bindings-16~dark%402x.png">
      <LogicalName>prefs-key-bindings-16~dark@2x.png</LogicalName>
    </EmbeddedResource>
    <EmbeddedResource Include="icons\prefs-fonts-16.png">
      <LogicalName>prefs-fonts-16.png</LogicalName>
    </EmbeddedResource>
    <EmbeddedResource Include="icons\prefs-fonts-16%402x.png">
      <LogicalName>prefs-fonts-16@2x.png</LogicalName>
    </EmbeddedResource>
    <EmbeddedResource Include="icons\prefs-fonts-16~dark.png">
      <LogicalName>prefs-fonts-16~dark.png</LogicalName>
    </EmbeddedResource>
    <EmbeddedResource Include="icons\prefs-fonts-16~dark%402x.png">
      <LogicalName>prefs-fonts-16~dark@2x.png</LogicalName>
    </EmbeddedResource>
    <EmbeddedResource Include="icons\prefs-author-information-16.png">
      <LogicalName>prefs-author-information-16.png</LogicalName>
    </EmbeddedResource>
    <EmbeddedResource Include="icons\prefs-author-information-16%402x.png">
      <LogicalName>prefs-author-information-16@2x.png</LogicalName>
    </EmbeddedResource>
    <EmbeddedResource Include="icons\prefs-author-information-16~dark.png">
      <LogicalName>prefs-author-information-16~dark.png</LogicalName>
    </EmbeddedResource>
    <EmbeddedResource Include="icons\prefs-author-information-16~dark%402x.png">
      <LogicalName>prefs-author-information-16~dark@2x.png</LogicalName>
    </EmbeddedResource>
    <EmbeddedResource Include="icons\prefs-sdk-locations-16.png">
      <LogicalName>prefs-sdk-locations-16.png</LogicalName>
    </EmbeddedResource>
    <EmbeddedResource Include="icons\prefs-sdk-locations-16%402x.png">
      <LogicalName>prefs-sdk-locations-16@2x.png</LogicalName>
    </EmbeddedResource>
    <EmbeddedResource Include="icons\prefs-sdk-locations-16~dark.png">
      <LogicalName>prefs-sdk-locations-16~dark.png</LogicalName>
    </EmbeddedResource>
    <EmbeddedResource Include="icons\prefs-sdk-locations-16~dark%402x.png">
      <LogicalName>prefs-sdk-locations-16~dark@2x.png</LogicalName>
    </EmbeddedResource>
    <EmbeddedResource Include="icons\prefs-external-tools-16.png">
      <LogicalName>prefs-external-tools-16.png</LogicalName>
    </EmbeddedResource>
    <EmbeddedResource Include="icons\prefs-external-tools-16%402x.png">
      <LogicalName>prefs-external-tools-16@2x.png</LogicalName>
    </EmbeddedResource>
    <EmbeddedResource Include="icons\prefs-external-tools-16~dark.png">
      <LogicalName>prefs-external-tools-16~dark.png</LogicalName>
    </EmbeddedResource>
    <EmbeddedResource Include="icons\prefs-external-tools-16~dark%402x.png">
      <LogicalName>prefs-external-tools-16~dark@2x.png</LogicalName>
    </EmbeddedResource>
    <EmbeddedResource Include="icons\prefs-build-16.png">
      <LogicalName>prefs-build-16.png</LogicalName>
    </EmbeddedResource>
    <EmbeddedResource Include="icons\prefs-build-16%402x.png">
      <LogicalName>prefs-build-16@2x.png</LogicalName>
    </EmbeddedResource>
    <EmbeddedResource Include="icons\prefs-build-16~dark.png">
      <LogicalName>prefs-build-16~dark.png</LogicalName>
    </EmbeddedResource>
    <EmbeddedResource Include="icons\prefs-build-16~dark%402x.png">
      <LogicalName>prefs-build-16~dark@2x.png</LogicalName>
    </EmbeddedResource>
    <EmbeddedResource Include="icons\prefs-build-16~dark~sel.png">
      <LogicalName>prefs-build-16~dark~sel.png</LogicalName>
    </EmbeddedResource>
    <EmbeddedResource Include="icons\prefs-build-16~dark~sel%402x.png">
      <LogicalName>prefs-build-16~dark~sel@2x.png</LogicalName>
    </EmbeddedResource>
    <EmbeddedResource Include="icons\prefs-build-16~sel.png">
      <LogicalName>prefs-build-16~sel.png</LogicalName>
    </EmbeddedResource>
    <EmbeddedResource Include="icons\prefs-build-16~sel%402x.png">
      <LogicalName>prefs-build-16~sel@2x.png</LogicalName>
    </EmbeddedResource>
    <EmbeddedResource Include="icons\prefs-play-16.png">
      <LogicalName>prefs-play-16.png</LogicalName>
    </EmbeddedResource>
    <EmbeddedResource Include="icons\prefs-play-16%402x.png">
      <LogicalName>prefs-play-16@2x.png</LogicalName>
    </EmbeddedResource>
    <EmbeddedResource Include="icons\prefs-play-16~dark.png">
      <LogicalName>prefs-play-16~dark.png</LogicalName>
    </EmbeddedResource>
    <EmbeddedResource Include="icons\prefs-play-16~dark%402x.png">
      <LogicalName>prefs-play-16~dark@2x.png</LogicalName>
    </EmbeddedResource>
    <EmbeddedResource Include="icons\prefs-play-16~dark~sel.png">
      <LogicalName>prefs-play-16~dark~sel.png</LogicalName>
    </EmbeddedResource>
    <EmbeddedResource Include="icons\prefs-play-16~dark~sel%402x.png">
      <LogicalName>prefs-play-16~dark~sel@2x.png</LogicalName>
    </EmbeddedResource>
    <EmbeddedResource Include="icons\prefs-play-16~sel.png">
      <LogicalName>prefs-play-16~sel.png</LogicalName>
    </EmbeddedResource>
    <EmbeddedResource Include="icons\prefs-play-16~sel%402x.png">
      <LogicalName>prefs-play-16~sel@2x.png</LogicalName>
    </EmbeddedResource>
    <EmbeddedResource Include="icons\prefs-updates-16.png">
      <LogicalName>prefs-updates-16.png</LogicalName>
    </EmbeddedResource>
    <EmbeddedResource Include="icons\prefs-updates-16%402x.png">
      <LogicalName>prefs-updates-16@2x.png</LogicalName>
    </EmbeddedResource>
    <EmbeddedResource Include="icons\prefs-updates-16~dark.png">
      <LogicalName>prefs-updates-16~dark.png</LogicalName>
    </EmbeddedResource>
    <EmbeddedResource Include="icons\prefs-updates-16~dark%402x.png">
      <LogicalName>prefs-updates-16~dark@2x.png</LogicalName>
    </EmbeddedResource>
    <EmbeddedResource Include="icons\prefs-task-list-16.png">
      <LogicalName>prefs-task-list-16.png</LogicalName>
    </EmbeddedResource>
    <EmbeddedResource Include="icons\prefs-task-list-16%402x.png">
      <LogicalName>prefs-task-list-16@2x.png</LogicalName>
    </EmbeddedResource>
    <EmbeddedResource Include="icons\prefs-task-list-16~dark.png">
      <LogicalName>prefs-task-list-16~dark.png</LogicalName>
    </EmbeddedResource>
    <EmbeddedResource Include="icons\prefs-task-list-16~dark%402x.png">
      <LogicalName>prefs-task-list-16~dark@2x.png</LogicalName>
    </EmbeddedResource>
    <EmbeddedResource Include="icons\prefs-generic-16.png">
      <LogicalName>prefs-generic-16.png</LogicalName>
    </EmbeddedResource>
    <EmbeddedResource Include="icons\prefs-generic-16%402x.png">
      <LogicalName>prefs-generic-16@2x.png</LogicalName>
    </EmbeddedResource>
    <EmbeddedResource Include="icons\prefs-generic-16~dark.png">
      <LogicalName>prefs-generic-16~dark.png</LogicalName>
    </EmbeddedResource>
    <EmbeddedResource Include="icons\prefs-generic-16~dark%402x.png">
      <LogicalName>prefs-generic-16~dark@2x.png</LogicalName>
    </EmbeddedResource>
    <EmbeddedResource Include="icons\prefs-generic-16~dark~sel.png">
      <LogicalName>prefs-generic-16~dark~sel.png</LogicalName>
    </EmbeddedResource>
    <EmbeddedResource Include="icons\prefs-generic-16~dark~sel%402x.png">
      <LogicalName>prefs-generic-16~dark~sel@2x.png</LogicalName>
    </EmbeddedResource>
    <EmbeddedResource Include="icons\prefs-generic-16~sel.png">
      <LogicalName>prefs-generic-16~sel.png</LogicalName>
    </EmbeddedResource>
    <EmbeddedResource Include="icons\prefs-generic-16~sel%402x.png">
      <LogicalName>prefs-generic-16~sel@2x.png</LogicalName>
    </EmbeddedResource>
    <EmbeddedResource Include="icons\prefs-csharp-16.png">
      <LogicalName>prefs-csharp-16.png</LogicalName>
    </EmbeddedResource>
    <EmbeddedResource Include="icons\prefs-csharp-16%402x.png">
      <LogicalName>prefs-csharp-16@2x.png</LogicalName>
    </EmbeddedResource>
    <EmbeddedResource Include="icons\prefs-csharp-16~dark.png">
      <LogicalName>prefs-csharp-16~dark.png</LogicalName>
    </EmbeddedResource>
    <EmbeddedResource Include="icons\prefs-csharp-16~dark%402x.png">
      <LogicalName>prefs-csharp-16~dark@2x.png</LogicalName>
    </EmbeddedResource>
    <EmbeddedResource Include="icons\prefs-standard-header-16.png">
      <LogicalName>prefs-standard-header-16.png</LogicalName>
    </EmbeddedResource>
    <EmbeddedResource Include="icons\prefs-standard-header-16%402x.png">
      <LogicalName>prefs-standard-header-16@2x.png</LogicalName>
    </EmbeddedResource>
    <EmbeddedResource Include="icons\prefs-standard-header-16~dark.png">
      <LogicalName>prefs-standard-header-16~dark.png</LogicalName>
    </EmbeddedResource>
    <EmbeddedResource Include="icons\prefs-standard-header-16~dark%402x.png">
      <LogicalName>prefs-standard-header-16~dark@2x.png</LogicalName>
    </EmbeddedResource>
    <EmbeddedResource Include="icons\prefs-dotnet-naming-policies-16.png">
      <LogicalName>prefs-dotnet-naming-policies-16.png</LogicalName>
    </EmbeddedResource>
    <EmbeddedResource Include="icons\prefs-dotnet-naming-policies-16%402x.png">
      <LogicalName>prefs-dotnet-naming-policies-16@2x.png</LogicalName>
    </EmbeddedResource>
    <EmbeddedResource Include="icons\prefs-dotnet-naming-policies-16~dark.png">
      <LogicalName>prefs-dotnet-naming-policies-16~dark.png</LogicalName>
    </EmbeddedResource>
    <EmbeddedResource Include="icons\prefs-dotnet-naming-policies-16~dark%402x.png">
      <LogicalName>prefs-dotnet-naming-policies-16~dark@2x.png</LogicalName>
    </EmbeddedResource>
    <EmbeddedResource Include="icons\prefs-code-templates-16.png">
      <LogicalName>prefs-code-templates-16.png</LogicalName>
    </EmbeddedResource>
    <EmbeddedResource Include="icons\prefs-code-templates-16%402x.png">
      <LogicalName>prefs-code-templates-16@2x.png</LogicalName>
    </EmbeddedResource>
    <EmbeddedResource Include="icons\prefs-code-templates-16~dark.png">
      <LogicalName>prefs-code-templates-16~dark.png</LogicalName>
    </EmbeddedResource>
    <EmbeddedResource Include="icons\prefs-code-templates-16~dark%402x.png">
      <LogicalName>prefs-code-templates-16~dark@2x.png</LogicalName>
    </EmbeddedResource>
    <EmbeddedResource Include="icons\prefs-name-conventions-16.png">
      <LogicalName>prefs-name-conventions-16.png</LogicalName>
    </EmbeddedResource>
    <EmbeddedResource Include="icons\prefs-name-conventions-16%402x.png">
      <LogicalName>prefs-name-conventions-16@2x.png</LogicalName>
    </EmbeddedResource>
    <EmbeddedResource Include="icons\prefs-name-conventions-16~dark.png">
      <LogicalName>prefs-name-conventions-16~dark.png</LogicalName>
    </EmbeddedResource>
    <EmbeddedResource Include="icons\prefs-name-conventions-16~dark%402x.png">
      <LogicalName>prefs-name-conventions-16~dark@2x.png</LogicalName>
    </EmbeddedResource>
    <EmbeddedResource Include="icons\copy-16.png">
      <LogicalName>copy-16.png</LogicalName>
    </EmbeddedResource>
    <EmbeddedResource Include="icons\copy-16%402x.png">
      <LogicalName>copy-16@2x.png</LogicalName>
    </EmbeddedResource>
    <EmbeddedResource Include="icons\copy-16~dark.png">
      <LogicalName>copy-16~dark.png</LogicalName>
    </EmbeddedResource>
    <EmbeddedResource Include="icons\copy-16~dark%402x.png">
      <LogicalName>copy-16~dark@2x.png</LogicalName>
    </EmbeddedResource>
    <EmbeddedResource Include="icons\find-16.png">
      <LogicalName>find-16.png</LogicalName>
    </EmbeddedResource>
    <EmbeddedResource Include="icons\find-16%402x.png">
      <LogicalName>find-16@2x.png</LogicalName>
    </EmbeddedResource>
    <EmbeddedResource Include="icons\find-16~dark.png">
      <LogicalName>find-16~dark.png</LogicalName>
    </EmbeddedResource>
    <EmbeddedResource Include="icons\find-16~dark%402x.png">
      <LogicalName>find-16~dark@2x.png</LogicalName>
    </EmbeddedResource>
    <EmbeddedResource Include="icons\find-and-replace-16.png">
      <LogicalName>find-and-replace-16.png</LogicalName>
    </EmbeddedResource>
    <EmbeddedResource Include="icons\find-and-replace-16%402x.png">
      <LogicalName>find-and-replace-16@2x.png</LogicalName>
    </EmbeddedResource>
    <EmbeddedResource Include="icons\go-back-16.png">
      <LogicalName>go-back-16.png</LogicalName>
    </EmbeddedResource>
    <EmbeddedResource Include="icons\go-back-16%402x.png">
      <LogicalName>go-back-16@2x.png</LogicalName>
    </EmbeddedResource>
    <EmbeddedResource Include="icons\go-back-16~dark.png">
      <LogicalName>go-back-16~dark.png</LogicalName>
    </EmbeddedResource>
    <EmbeddedResource Include="icons\go-back-16~dark%402x.png">
      <LogicalName>go-back-16~dark@2x.png</LogicalName>
    </EmbeddedResource>
    <EmbeddedResource Include="icons\go-down-16.png">
      <LogicalName>go-down-16.png</LogicalName>
    </EmbeddedResource>
    <EmbeddedResource Include="icons\go-down-16%402x.png">
      <LogicalName>go-down-16@2x.png</LogicalName>
    </EmbeddedResource>
    <EmbeddedResource Include="icons\go-down-16~dark.png">
      <LogicalName>go-down-16~dark.png</LogicalName>
    </EmbeddedResource>
    <EmbeddedResource Include="icons\go-down-16~dark%402x.png">
      <LogicalName>go-down-16~dark@2x.png</LogicalName>
    </EmbeddedResource>
    <EmbeddedResource Include="icons\go-forward-16.png">
      <LogicalName>go-forward-16.png</LogicalName>
    </EmbeddedResource>
    <EmbeddedResource Include="icons\go-forward-16%402x.png">
      <LogicalName>go-forward-16@2x.png</LogicalName>
    </EmbeddedResource>
    <EmbeddedResource Include="icons\go-forward-16~dark.png">
      <LogicalName>go-forward-16~dark.png</LogicalName>
    </EmbeddedResource>
    <EmbeddedResource Include="icons\go-forward-16~dark%402x.png">
      <LogicalName>go-forward-16~dark@2x.png</LogicalName>
    </EmbeddedResource>
    <EmbeddedResource Include="icons\go-up-16.png">
      <LogicalName>go-up-16.png</LogicalName>
    </EmbeddedResource>
    <EmbeddedResource Include="icons\go-up-16%402x.png">
      <LogicalName>go-up-16@2x.png</LogicalName>
    </EmbeddedResource>
    <EmbeddedResource Include="icons\go-up-16~dark.png">
      <LogicalName>go-up-16~dark.png</LogicalName>
    </EmbeddedResource>
    <EmbeddedResource Include="icons\go-up-16~dark%402x.png">
      <LogicalName>go-up-16~dark@2x.png</LogicalName>
    </EmbeddedResource>
    <EmbeddedResource Include="icons\undo-16.png">
      <LogicalName>undo-16.png</LogicalName>
    </EmbeddedResource>
    <EmbeddedResource Include="icons\undo-16%402x.png">
      <LogicalName>undo-16@2x.png</LogicalName>
    </EmbeddedResource>
    <EmbeddedResource Include="icons\undo-16~dark.png">
      <LogicalName>undo-16~dark.png</LogicalName>
    </EmbeddedResource>
    <EmbeddedResource Include="icons\undo-16~dark%402x.png">
      <LogicalName>undo-16~dark@2x.png</LogicalName>
    </EmbeddedResource>
    <EmbeddedResource Include="icons\home-16.png">
      <LogicalName>home-16.png</LogicalName>
    </EmbeddedResource>
    <EmbeddedResource Include="icons\home-16%402x.png">
      <LogicalName>home-16@2x.png</LogicalName>
    </EmbeddedResource>
    <EmbeddedResource Include="icons\home-16~dark.png">
      <LogicalName>home-16~dark.png</LogicalName>
    </EmbeddedResource>
    <EmbeddedResource Include="icons\home-16~dark%402x.png">
      <LogicalName>home-16~dark@2x.png</LogicalName>
    </EmbeddedResource>
    <EmbeddedResource Include="icons\home-16~dark~sel.png">
      <LogicalName>home-16~dark~sel.png</LogicalName>
    </EmbeddedResource>
    <EmbeddedResource Include="icons\home-16~dark~sel%402x.png">
      <LogicalName>home-16~dark~sel@2x.png</LogicalName>
    </EmbeddedResource>
    <EmbeddedResource Include="icons\home-16~sel.png">
      <LogicalName>home-16~sel.png</LogicalName>
    </EmbeddedResource>
    <EmbeddedResource Include="icons\home-16~sel%402x.png">
      <LogicalName>home-16~sel@2x.png</LogicalName>
    </EmbeddedResource>
    <EmbeddedResource Include="icons\jump-to-16.png">
      <LogicalName>jump-to-16.png</LogicalName>
    </EmbeddedResource>
    <EmbeddedResource Include="icons\jump-to-16%402x.png">
      <LogicalName>jump-to-16@2x.png</LogicalName>
    </EmbeddedResource>
    <EmbeddedResource Include="icons\jump-to-16~dark.png">
      <LogicalName>jump-to-16~dark.png</LogicalName>
    </EmbeddedResource>
    <EmbeddedResource Include="icons\jump-to-16~dark%402x.png">
      <LogicalName>jump-to-16~dark@2x.png</LogicalName>
    </EmbeddedResource>
    <EmbeddedResource Include="icons\media-play-16.png">
      <LogicalName>media-play-16.png</LogicalName>
    </EmbeddedResource>
    <EmbeddedResource Include="icons\media-play-16%402x.png">
      <LogicalName>media-play-16@2x.png</LogicalName>
    </EmbeddedResource>
    <EmbeddedResource Include="icons\media-play-16~dark.png">
      <LogicalName>media-play-16~dark.png</LogicalName>
    </EmbeddedResource>
    <EmbeddedResource Include="icons\media-play-16~dark%402x.png">
      <LogicalName>media-play-16~dark@2x.png</LogicalName>
    </EmbeddedResource>
    <EmbeddedResource Include="icons\missing-image-16.png">
      <LogicalName>missing-image-16.png</LogicalName>
    </EmbeddedResource>
    <EmbeddedResource Include="icons\missing-image-16%402x.png">
      <LogicalName>missing-image-16@2x.png</LogicalName>
    </EmbeddedResource>
    <EmbeddedResource Include="icons\missing-image-16~dark.png">
      <LogicalName>missing-image-16~dark.png</LogicalName>
    </EmbeddedResource>
    <EmbeddedResource Include="icons\missing-image-16~dark%402x.png">
      <LogicalName>missing-image-16~dark@2x.png</LogicalName>
    </EmbeddedResource>
    <EmbeddedResource Include="icons\open-16.png">
      <LogicalName>open-16.png</LogicalName>
    </EmbeddedResource>
    <EmbeddedResource Include="icons\refresh-16.png">
      <LogicalName>refresh-16.png</LogicalName>
    </EmbeddedResource>
    <EmbeddedResource Include="icons\refresh-16%402x.png">
      <LogicalName>refresh-16@2x.png</LogicalName>
    </EmbeddedResource>
    <EmbeddedResource Include="icons\refresh-16~dark.png">
      <LogicalName>refresh-16~dark.png</LogicalName>
    </EmbeddedResource>
    <EmbeddedResource Include="icons\refresh-16~dark%402x.png">
      <LogicalName>refresh-16~dark@2x.png</LogicalName>
    </EmbeddedResource>
    <EmbeddedResource Include="icons\save-16.png">
      <LogicalName>save-16.png</LogicalName>
    </EmbeddedResource>
    <EmbeddedResource Include="icons\save-all-16.png">
      <LogicalName>save-all-16.png</LogicalName>
    </EmbeddedResource>
    <EmbeddedResource Include="icons\zoom-in-16.png">
      <LogicalName>zoom-in-16.png</LogicalName>
    </EmbeddedResource>
    <EmbeddedResource Include="icons\zoom-in-16%402x.png">
      <LogicalName>zoom-in-16@2x.png</LogicalName>
    </EmbeddedResource>
    <EmbeddedResource Include="icons\zoom-in-16~dark.png">
      <LogicalName>zoom-in-16~dark.png</LogicalName>
    </EmbeddedResource>
    <EmbeddedResource Include="icons\zoom-in-16~dark%402x.png">
      <LogicalName>zoom-in-16~dark@2x.png</LogicalName>
    </EmbeddedResource>
    <EmbeddedResource Include="icons\zoom-in-16~dark~sel.png">
      <LogicalName>zoom-in-16~dark~sel.png</LogicalName>
    </EmbeddedResource>
    <EmbeddedResource Include="icons\zoom-in-16~dark~sel%402x.png">
      <LogicalName>zoom-in-16~dark~sel@2x.png</LogicalName>
    </EmbeddedResource>
    <EmbeddedResource Include="icons\zoom-in-16~sel.png">
      <LogicalName>zoom-in-16~sel.png</LogicalName>
    </EmbeddedResource>
    <EmbeddedResource Include="icons\zoom-in-16~sel%402x.png">
      <LogicalName>zoom-in-16~sel@2x.png</LogicalName>
    </EmbeddedResource>
    <EmbeddedResource Include="icons\zoom-out-16.png">
      <LogicalName>zoom-out-16.png</LogicalName>
    </EmbeddedResource>
    <EmbeddedResource Include="icons\zoom-out-16%402x.png">
      <LogicalName>zoom-out-16@2x.png</LogicalName>
    </EmbeddedResource>
    <EmbeddedResource Include="icons\zoom-out-16~dark.png">
      <LogicalName>zoom-out-16~dark.png</LogicalName>
    </EmbeddedResource>
    <EmbeddedResource Include="icons\zoom-out-16~dark%402x.png">
      <LogicalName>zoom-out-16~dark@2x.png</LogicalName>
    </EmbeddedResource>
    <EmbeddedResource Include="icons\zoom-out-16~dark~sel.png">
      <LogicalName>zoom-out-16~dark~sel.png</LogicalName>
    </EmbeddedResource>
    <EmbeddedResource Include="icons\zoom-out-16~dark~sel%402x.png">
      <LogicalName>zoom-out-16~dark~sel@2x.png</LogicalName>
    </EmbeddedResource>
    <EmbeddedResource Include="icons\zoom-out-16~sel.png">
      <LogicalName>zoom-out-16~sel.png</LogicalName>
    </EmbeddedResource>
    <EmbeddedResource Include="icons\zoom-out-16~sel%402x.png">
      <LogicalName>zoom-out-16~sel@2x.png</LogicalName>
    </EmbeddedResource>
    <EmbeddedResource Include="icons\spinner-14-1.png">
      <LogicalName>spinner-14-1.png</LogicalName>
    </EmbeddedResource>
    <EmbeddedResource Include="icons\spinner-14-1%402x.png">
      <LogicalName>spinner-14-1@2x.png</LogicalName>
    </EmbeddedResource>
    <EmbeddedResource Include="icons\spinner-14-1~dark.png">
      <LogicalName>spinner-14-1~dark.png</LogicalName>
    </EmbeddedResource>
    <EmbeddedResource Include="icons\spinner-14-1~dark%402x.png">
      <LogicalName>spinner-14-1~dark@2x.png</LogicalName>
    </EmbeddedResource>
    <EmbeddedResource Include="icons\spinner-14-1~dark~sel.png">
      <LogicalName>spinner-14-1~dark~sel.png</LogicalName>
    </EmbeddedResource>
    <EmbeddedResource Include="icons\spinner-14-1~dark~sel%402x.png">
      <LogicalName>spinner-14-1~dark~sel@2x.png</LogicalName>
    </EmbeddedResource>
    <EmbeddedResource Include="icons\spinner-14-1~sel.png">
      <LogicalName>spinner-14-1~sel.png</LogicalName>
    </EmbeddedResource>
    <EmbeddedResource Include="icons\spinner-14-1~sel%402x.png">
      <LogicalName>spinner-14-1~sel@2x.png</LogicalName>
    </EmbeddedResource>
    <EmbeddedResource Include="icons\spinner-14-2.png">
      <LogicalName>spinner-14-2.png</LogicalName>
    </EmbeddedResource>
    <EmbeddedResource Include="icons\spinner-14-2%402x.png">
      <LogicalName>spinner-14-2@2x.png</LogicalName>
    </EmbeddedResource>
    <EmbeddedResource Include="icons\spinner-14-2~dark.png">
      <LogicalName>spinner-14-2~dark.png</LogicalName>
    </EmbeddedResource>
    <EmbeddedResource Include="icons\spinner-14-2~dark%402x.png">
      <LogicalName>spinner-14-2~dark@2x.png</LogicalName>
    </EmbeddedResource>
    <EmbeddedResource Include="icons\spinner-14-2~dark~sel.png">
      <LogicalName>spinner-14-2~dark~sel.png</LogicalName>
    </EmbeddedResource>
    <EmbeddedResource Include="icons\spinner-14-2~dark~sel%402x.png">
      <LogicalName>spinner-14-2~dark~sel@2x.png</LogicalName>
    </EmbeddedResource>
    <EmbeddedResource Include="icons\spinner-14-2~sel.png">
      <LogicalName>spinner-14-2~sel.png</LogicalName>
    </EmbeddedResource>
    <EmbeddedResource Include="icons\spinner-14-2~sel%402x.png">
      <LogicalName>spinner-14-2~sel@2x.png</LogicalName>
    </EmbeddedResource>
    <EmbeddedResource Include="icons\spinner-14-3.png">
      <LogicalName>spinner-14-3.png</LogicalName>
    </EmbeddedResource>
    <EmbeddedResource Include="icons\spinner-14-3%402x.png">
      <LogicalName>spinner-14-3@2x.png</LogicalName>
    </EmbeddedResource>
    <EmbeddedResource Include="icons\spinner-14-3~dark.png">
      <LogicalName>spinner-14-3~dark.png</LogicalName>
    </EmbeddedResource>
    <EmbeddedResource Include="icons\spinner-14-3~dark%402x.png">
      <LogicalName>spinner-14-3~dark@2x.png</LogicalName>
    </EmbeddedResource>
    <EmbeddedResource Include="icons\spinner-14-3~dark~sel.png">
      <LogicalName>spinner-14-3~dark~sel.png</LogicalName>
    </EmbeddedResource>
    <EmbeddedResource Include="icons\spinner-14-3~dark~sel%402x.png">
      <LogicalName>spinner-14-3~dark~sel@2x.png</LogicalName>
    </EmbeddedResource>
    <EmbeddedResource Include="icons\spinner-14-3~sel.png">
      <LogicalName>spinner-14-3~sel.png</LogicalName>
    </EmbeddedResource>
    <EmbeddedResource Include="icons\spinner-14-3~sel%402x.png">
      <LogicalName>spinner-14-3~sel@2x.png</LogicalName>
    </EmbeddedResource>
    <EmbeddedResource Include="icons\spinner-14-4.png">
      <LogicalName>spinner-14-4.png</LogicalName>
    </EmbeddedResource>
    <EmbeddedResource Include="icons\spinner-14-4%402x.png">
      <LogicalName>spinner-14-4@2x.png</LogicalName>
    </EmbeddedResource>
    <EmbeddedResource Include="icons\spinner-14-4~dark.png">
      <LogicalName>spinner-14-4~dark.png</LogicalName>
    </EmbeddedResource>
    <EmbeddedResource Include="icons\spinner-14-4~dark%402x.png">
      <LogicalName>spinner-14-4~dark@2x.png</LogicalName>
    </EmbeddedResource>
    <EmbeddedResource Include="icons\spinner-14-4~dark~sel.png">
      <LogicalName>spinner-14-4~dark~sel.png</LogicalName>
    </EmbeddedResource>
    <EmbeddedResource Include="icons\spinner-14-4~dark~sel%402x.png">
      <LogicalName>spinner-14-4~dark~sel@2x.png</LogicalName>
    </EmbeddedResource>
    <EmbeddedResource Include="icons\spinner-14-4~sel.png">
      <LogicalName>spinner-14-4~sel.png</LogicalName>
    </EmbeddedResource>
    <EmbeddedResource Include="icons\spinner-14-4~sel%402x.png">
      <LogicalName>spinner-14-4~sel@2x.png</LogicalName>
    </EmbeddedResource>
    <EmbeddedResource Include="icons\spinner-14-5.png">
      <LogicalName>spinner-14-5.png</LogicalName>
    </EmbeddedResource>
    <EmbeddedResource Include="icons\spinner-14-5%402x.png">
      <LogicalName>spinner-14-5@2x.png</LogicalName>
    </EmbeddedResource>
    <EmbeddedResource Include="icons\spinner-14-5~dark.png">
      <LogicalName>spinner-14-5~dark.png</LogicalName>
    </EmbeddedResource>
    <EmbeddedResource Include="icons\spinner-14-5~dark%402x.png">
      <LogicalName>spinner-14-5~dark@2x.png</LogicalName>
    </EmbeddedResource>
    <EmbeddedResource Include="icons\spinner-14-5~dark~sel.png">
      <LogicalName>spinner-14-5~dark~sel.png</LogicalName>
    </EmbeddedResource>
    <EmbeddedResource Include="icons\spinner-14-5~dark~sel%402x.png">
      <LogicalName>spinner-14-5~dark~sel@2x.png</LogicalName>
    </EmbeddedResource>
    <EmbeddedResource Include="icons\spinner-14-5~sel.png">
      <LogicalName>spinner-14-5~sel.png</LogicalName>
    </EmbeddedResource>
    <EmbeddedResource Include="icons\spinner-14-5~sel%402x.png">
      <LogicalName>spinner-14-5~sel@2x.png</LogicalName>
    </EmbeddedResource>
    <EmbeddedResource Include="icons\spinner-16-1.png">
      <LogicalName>spinner-16-1.png</LogicalName>
    </EmbeddedResource>
    <EmbeddedResource Include="icons\spinner-16-1%402x.png">
      <LogicalName>spinner-16-1@2x.png</LogicalName>
    </EmbeddedResource>
    <EmbeddedResource Include="icons\spinner-16-1~dark.png">
      <LogicalName>spinner-16-1~dark.png</LogicalName>
    </EmbeddedResource>
    <EmbeddedResource Include="icons\spinner-16-1~dark%402x.png">
      <LogicalName>spinner-16-1~dark@2x.png</LogicalName>
    </EmbeddedResource>
    <EmbeddedResource Include="icons\spinner-16-1~dark~sel.png">
      <LogicalName>spinner-16-1~dark~sel.png</LogicalName>
    </EmbeddedResource>
    <EmbeddedResource Include="icons\spinner-16-1~dark~sel%402x.png">
      <LogicalName>spinner-16-1~dark~sel@2x.png</LogicalName>
    </EmbeddedResource>
    <EmbeddedResource Include="icons\spinner-16-1~sel.png">
      <LogicalName>spinner-16-1~sel.png</LogicalName>
    </EmbeddedResource>
    <EmbeddedResource Include="icons\spinner-16-1~sel%402x.png">
      <LogicalName>spinner-16-1~sel@2x.png</LogicalName>
    </EmbeddedResource>
    <EmbeddedResource Include="icons\spinner-16-2.png">
      <LogicalName>spinner-16-2.png</LogicalName>
    </EmbeddedResource>
    <EmbeddedResource Include="icons\spinner-16-2%402x.png">
      <LogicalName>spinner-16-2@2x.png</LogicalName>
    </EmbeddedResource>
    <EmbeddedResource Include="icons\spinner-16-2~dark.png">
      <LogicalName>spinner-16-2~dark.png</LogicalName>
    </EmbeddedResource>
    <EmbeddedResource Include="icons\spinner-16-2~dark%402x.png">
      <LogicalName>spinner-16-2~dark@2x.png</LogicalName>
    </EmbeddedResource>
    <EmbeddedResource Include="icons\spinner-16-2~dark~sel.png">
      <LogicalName>spinner-16-2~dark~sel.png</LogicalName>
    </EmbeddedResource>
    <EmbeddedResource Include="icons\spinner-16-2~dark~sel%402x.png">
      <LogicalName>spinner-16-2~dark~sel@2x.png</LogicalName>
    </EmbeddedResource>
    <EmbeddedResource Include="icons\spinner-16-2~sel.png">
      <LogicalName>spinner-16-2~sel.png</LogicalName>
    </EmbeddedResource>
    <EmbeddedResource Include="icons\spinner-16-2~sel%402x.png">
      <LogicalName>spinner-16-2~sel@2x.png</LogicalName>
    </EmbeddedResource>
    <EmbeddedResource Include="icons\spinner-16-3.png">
      <LogicalName>spinner-16-3.png</LogicalName>
    </EmbeddedResource>
    <EmbeddedResource Include="icons\spinner-16-3%402x.png">
      <LogicalName>spinner-16-3@2x.png</LogicalName>
    </EmbeddedResource>
    <EmbeddedResource Include="icons\spinner-16-3~dark.png">
      <LogicalName>spinner-16-3~dark.png</LogicalName>
    </EmbeddedResource>
    <EmbeddedResource Include="icons\spinner-16-3~dark%402x.png">
      <LogicalName>spinner-16-3~dark@2x.png</LogicalName>
    </EmbeddedResource>
    <EmbeddedResource Include="icons\spinner-16-3~dark~sel.png">
      <LogicalName>spinner-16-3~dark~sel.png</LogicalName>
    </EmbeddedResource>
    <EmbeddedResource Include="icons\spinner-16-3~dark~sel%402x.png">
      <LogicalName>spinner-16-3~dark~sel@2x.png</LogicalName>
    </EmbeddedResource>
    <EmbeddedResource Include="icons\spinner-16-3~sel.png">
      <LogicalName>spinner-16-3~sel.png</LogicalName>
    </EmbeddedResource>
    <EmbeddedResource Include="icons\spinner-16-3~sel%402x.png">
      <LogicalName>spinner-16-3~sel@2x.png</LogicalName>
    </EmbeddedResource>
    <EmbeddedResource Include="icons\spinner-16-4.png">
      <LogicalName>spinner-16-4.png</LogicalName>
    </EmbeddedResource>
    <EmbeddedResource Include="icons\spinner-16-4%402x.png">
      <LogicalName>spinner-16-4@2x.png</LogicalName>
    </EmbeddedResource>
    <EmbeddedResource Include="icons\spinner-16-4~dark.png">
      <LogicalName>spinner-16-4~dark.png</LogicalName>
    </EmbeddedResource>
    <EmbeddedResource Include="icons\spinner-16-4~dark%402x.png">
      <LogicalName>spinner-16-4~dark@2x.png</LogicalName>
    </EmbeddedResource>
    <EmbeddedResource Include="icons\spinner-16-4~dark~sel.png">
      <LogicalName>spinner-16-4~dark~sel.png</LogicalName>
    </EmbeddedResource>
    <EmbeddedResource Include="icons\spinner-16-4~dark~sel%402x.png">
      <LogicalName>spinner-16-4~dark~sel@2x.png</LogicalName>
    </EmbeddedResource>
    <EmbeddedResource Include="icons\spinner-16-4~sel.png">
      <LogicalName>spinner-16-4~sel.png</LogicalName>
    </EmbeddedResource>
    <EmbeddedResource Include="icons\spinner-16-4~sel%402x.png">
      <LogicalName>spinner-16-4~sel@2x.png</LogicalName>
    </EmbeddedResource>
    <EmbeddedResource Include="icons\spinner-16-5.png">
      <LogicalName>spinner-16-5.png</LogicalName>
    </EmbeddedResource>
    <EmbeddedResource Include="icons\spinner-16-5%402x.png">
      <LogicalName>spinner-16-5@2x.png</LogicalName>
    </EmbeddedResource>
    <EmbeddedResource Include="icons\spinner-16-5~dark.png">
      <LogicalName>spinner-16-5~dark.png</LogicalName>
    </EmbeddedResource>
    <EmbeddedResource Include="icons\spinner-16-5~dark%402x.png">
      <LogicalName>spinner-16-5~dark@2x.png</LogicalName>
    </EmbeddedResource>
    <EmbeddedResource Include="icons\spinner-16-5~dark~sel.png">
      <LogicalName>spinner-16-5~dark~sel.png</LogicalName>
    </EmbeddedResource>
    <EmbeddedResource Include="icons\spinner-16-5~dark~sel%402x.png">
      <LogicalName>spinner-16-5~dark~sel@2x.png</LogicalName>
    </EmbeddedResource>
    <EmbeddedResource Include="icons\spinner-16-5~sel.png">
      <LogicalName>spinner-16-5~sel.png</LogicalName>
    </EmbeddedResource>
    <EmbeddedResource Include="icons\spinner-16-5~sel%402x.png">
      <LogicalName>spinner-16-5~sel@2x.png</LogicalName>
    </EmbeddedResource>
    <EmbeddedResource Include="icons\spinner-18-1.png">
      <LogicalName>spinner-18-1.png</LogicalName>
    </EmbeddedResource>
    <EmbeddedResource Include="icons\spinner-18-1%402x.png">
      <LogicalName>spinner-18-1@2x.png</LogicalName>
    </EmbeddedResource>
    <EmbeddedResource Include="icons\spinner-18-1~dark.png">
      <LogicalName>spinner-18-1~dark.png</LogicalName>
    </EmbeddedResource>
    <EmbeddedResource Include="icons\spinner-18-1~dark%402x.png">
      <LogicalName>spinner-18-1~dark@2x.png</LogicalName>
    </EmbeddedResource>
    <EmbeddedResource Include="icons\spinner-18-1~dark~sel.png">
      <LogicalName>spinner-18-1~dark~sel.png</LogicalName>
    </EmbeddedResource>
    <EmbeddedResource Include="icons\spinner-18-1~dark~sel%402x.png">
      <LogicalName>spinner-18-1~dark~sel@2x.png</LogicalName>
    </EmbeddedResource>
    <EmbeddedResource Include="icons\spinner-18-1~sel.png">
      <LogicalName>spinner-18-1~sel.png</LogicalName>
    </EmbeddedResource>
    <EmbeddedResource Include="icons\spinner-18-1~sel%402x.png">
      <LogicalName>spinner-18-1~sel@2x.png</LogicalName>
    </EmbeddedResource>
    <EmbeddedResource Include="icons\spinner-18-2.png">
      <LogicalName>spinner-18-2.png</LogicalName>
    </EmbeddedResource>
    <EmbeddedResource Include="icons\spinner-18-2%402x.png">
      <LogicalName>spinner-18-2@2x.png</LogicalName>
    </EmbeddedResource>
    <EmbeddedResource Include="icons\spinner-18-2~dark.png">
      <LogicalName>spinner-18-2~dark.png</LogicalName>
    </EmbeddedResource>
    <EmbeddedResource Include="icons\spinner-18-2~dark%402x.png">
      <LogicalName>spinner-18-2~dark@2x.png</LogicalName>
    </EmbeddedResource>
    <EmbeddedResource Include="icons\spinner-18-2~dark~sel.png">
      <LogicalName>spinner-18-2~dark~sel.png</LogicalName>
    </EmbeddedResource>
    <EmbeddedResource Include="icons\spinner-18-2~dark~sel%402x.png">
      <LogicalName>spinner-18-2~dark~sel@2x.png</LogicalName>
    </EmbeddedResource>
    <EmbeddedResource Include="icons\spinner-18-2~sel.png">
      <LogicalName>spinner-18-2~sel.png</LogicalName>
    </EmbeddedResource>
    <EmbeddedResource Include="icons\spinner-18-2~sel%402x.png">
      <LogicalName>spinner-18-2~sel@2x.png</LogicalName>
    </EmbeddedResource>
    <EmbeddedResource Include="icons\spinner-18-3.png">
      <LogicalName>spinner-18-3.png</LogicalName>
    </EmbeddedResource>
    <EmbeddedResource Include="icons\spinner-18-3%402x.png">
      <LogicalName>spinner-18-3@2x.png</LogicalName>
    </EmbeddedResource>
    <EmbeddedResource Include="icons\spinner-18-3~dark.png">
      <LogicalName>spinner-18-3~dark.png</LogicalName>
    </EmbeddedResource>
    <EmbeddedResource Include="icons\spinner-18-3~dark%402x.png">
      <LogicalName>spinner-18-3~dark@2x.png</LogicalName>
    </EmbeddedResource>
    <EmbeddedResource Include="icons\spinner-18-3~dark~sel.png">
      <LogicalName>spinner-18-3~dark~sel.png</LogicalName>
    </EmbeddedResource>
    <EmbeddedResource Include="icons\spinner-18-3~dark~sel%402x.png">
      <LogicalName>spinner-18-3~dark~sel@2x.png</LogicalName>
    </EmbeddedResource>
    <EmbeddedResource Include="icons\spinner-18-3~sel.png">
      <LogicalName>spinner-18-3~sel.png</LogicalName>
    </EmbeddedResource>
    <EmbeddedResource Include="icons\spinner-18-3~sel%402x.png">
      <LogicalName>spinner-18-3~sel@2x.png</LogicalName>
    </EmbeddedResource>
    <EmbeddedResource Include="icons\spinner-18-4.png">
      <LogicalName>spinner-18-4.png</LogicalName>
    </EmbeddedResource>
    <EmbeddedResource Include="icons\spinner-18-4%402x.png">
      <LogicalName>spinner-18-4@2x.png</LogicalName>
    </EmbeddedResource>
    <EmbeddedResource Include="icons\spinner-18-4~dark.png">
      <LogicalName>spinner-18-4~dark.png</LogicalName>
    </EmbeddedResource>
    <EmbeddedResource Include="icons\spinner-18-4~dark%402x.png">
      <LogicalName>spinner-18-4~dark@2x.png</LogicalName>
    </EmbeddedResource>
    <EmbeddedResource Include="icons\spinner-18-4~dark~sel.png">
      <LogicalName>spinner-18-4~dark~sel.png</LogicalName>
    </EmbeddedResource>
    <EmbeddedResource Include="icons\spinner-18-4~dark~sel%402x.png">
      <LogicalName>spinner-18-4~dark~sel@2x.png</LogicalName>
    </EmbeddedResource>
    <EmbeddedResource Include="icons\spinner-18-4~sel.png">
      <LogicalName>spinner-18-4~sel.png</LogicalName>
    </EmbeddedResource>
    <EmbeddedResource Include="icons\spinner-18-4~sel%402x.png">
      <LogicalName>spinner-18-4~sel@2x.png</LogicalName>
    </EmbeddedResource>
    <EmbeddedResource Include="icons\spinner-18-5.png">
      <LogicalName>spinner-18-5.png</LogicalName>
    </EmbeddedResource>
    <EmbeddedResource Include="icons\spinner-18-5%402x.png">
      <LogicalName>spinner-18-5@2x.png</LogicalName>
    </EmbeddedResource>
    <EmbeddedResource Include="icons\spinner-18-5~dark.png">
      <LogicalName>spinner-18-5~dark.png</LogicalName>
    </EmbeddedResource>
    <EmbeddedResource Include="icons\spinner-18-5~dark%402x.png">
      <LogicalName>spinner-18-5~dark@2x.png</LogicalName>
    </EmbeddedResource>
    <EmbeddedResource Include="icons\spinner-18-5~dark~sel.png">
      <LogicalName>spinner-18-5~dark~sel.png</LogicalName>
    </EmbeddedResource>
    <EmbeddedResource Include="icons\spinner-18-5~dark~sel%402x.png">
      <LogicalName>spinner-18-5~dark~sel@2x.png</LogicalName>
    </EmbeddedResource>
    <EmbeddedResource Include="icons\spinner-18-5~sel.png">
      <LogicalName>spinner-18-5~sel.png</LogicalName>
    </EmbeddedResource>
    <EmbeddedResource Include="icons\spinner-18-5~sel%402x.png">
      <LogicalName>spinner-18-5~sel@2x.png</LogicalName>
    </EmbeddedResource>
    <EmbeddedResource Include="icons\catchpoint-16.png">
      <LogicalName>catchpoint-16.png</LogicalName>
    </EmbeddedResource>
    <EmbeddedResource Include="icons\catchpoint-16%402x.png">
      <LogicalName>catchpoint-16@2x.png</LogicalName>
    </EmbeddedResource>
    <EmbeddedResource Include="icons\catchpoint-16~dark.png">
      <LogicalName>catchpoint-16~dark.png</LogicalName>
    </EmbeddedResource>
    <EmbeddedResource Include="icons\catchpoint-16~dark%402x.png">
      <LogicalName>catchpoint-16~dark@2x.png</LogicalName>
    </EmbeddedResource>
    <EmbeddedResource Include="icons\catchpoint-disabled-16.png">
      <LogicalName>catchpoint-disabled-16.png</LogicalName>
    </EmbeddedResource>
    <EmbeddedResource Include="icons\catchpoint-disabled-16%402x.png">
      <LogicalName>catchpoint-disabled-16@2x.png</LogicalName>
    </EmbeddedResource>
    <EmbeddedResource Include="icons\catchpoint-disabled-16~dark.png">
      <LogicalName>catchpoint-disabled-16~dark.png</LogicalName>
    </EmbeddedResource>
    <EmbeddedResource Include="icons\catchpoint-disabled-16~dark%402x.png">
      <LogicalName>catchpoint-disabled-16~dark@2x.png</LogicalName>
    </EmbeddedResource>
    <EmbeddedResource Include="icons\project-status-information-16.png">
      <LogicalName>project-status-information-16.png</LogicalName>
    </EmbeddedResource>
    <EmbeddedResource Include="icons\project-status-information-16%402x.png">
      <LogicalName>project-status-information-16@2x.png</LogicalName>
    </EmbeddedResource>
    <EmbeddedResource Include="icons\project-status-information-16~dark.png">
      <LogicalName>project-status-information-16~dark.png</LogicalName>
    </EmbeddedResource>
    <EmbeddedResource Include="icons\project-status-information-16~dark%402x.png">
      <LogicalName>project-status-information-16~dark@2x.png</LogicalName>
    </EmbeddedResource>
    <EmbeddedResource Include="icons\project-status-warning-16.png">
      <LogicalName>project-status-warning-16.png</LogicalName>
    </EmbeddedResource>
    <EmbeddedResource Include="icons\project-status-warning-16%402x.png">
      <LogicalName>project-status-warning-16@2x.png</LogicalName>
    </EmbeddedResource>
    <EmbeddedResource Include="icons\project-status-warning-16~dark.png">
      <LogicalName>project-status-warning-16~dark.png</LogicalName>
    </EmbeddedResource>
    <EmbeddedResource Include="icons\project-status-warning-16~dark%402x.png">
      <LogicalName>project-status-warning-16~dark@2x.png</LogicalName>
    </EmbeddedResource>
    <EmbeddedResource Include="icons\project-status-error-16.png">
      <LogicalName>project-status-error-16.png</LogicalName>
    </EmbeddedResource>
    <EmbeddedResource Include="icons\project-status-error-16%402x.png">
      <LogicalName>project-status-error-16@2x.png</LogicalName>
    </EmbeddedResource>
    <EmbeddedResource Include="icons\project-status-error-16~dark.png">
      <LogicalName>project-status-error-16~dark.png</LogicalName>
    </EmbeddedResource>
    <EmbeddedResource Include="icons\project-status-error-16~dark%402x.png">
      <LogicalName>project-status-error-16~dark@2x.png</LogicalName>
    </EmbeddedResource>
    <EmbeddedResource Include="icons\platform-android-16.png">
      <LogicalName>platform-android-16.png</LogicalName>
    </EmbeddedResource>
    <EmbeddedResource Include="icons\platform-android-16%402x.png">
      <LogicalName>platform-android-16@2x.png</LogicalName>
    </EmbeddedResource>
    <EmbeddedResource Include="icons\platform-android-16~dark.png">
      <LogicalName>platform-android-16~dark.png</LogicalName>
    </EmbeddedResource>
    <EmbeddedResource Include="icons\platform-android-16~dark%402x.png">
      <LogicalName>platform-android-16~dark@2x.png</LogicalName>
    </EmbeddedResource>
    <EmbeddedResource Include="icons\platform-cross-platform-16.png">
      <LogicalName>platform-cross-platform-16.png</LogicalName>
    </EmbeddedResource>
    <EmbeddedResource Include="icons\platform-cross-platform-16%402x.png">
      <LogicalName>platform-cross-platform-16@2x.png</LogicalName>
    </EmbeddedResource>
    <EmbeddedResource Include="icons\platform-cross-platform-16~dark.png">
      <LogicalName>platform-cross-platform-16~dark.png</LogicalName>
    </EmbeddedResource>
    <EmbeddedResource Include="icons\platform-cross-platform-16~dark%402x.png">
      <LogicalName>platform-cross-platform-16~dark@2x.png</LogicalName>
    </EmbeddedResource>
    <EmbeddedResource Include="icons\platform-ios-16.png">
      <LogicalName>platform-ios-16.png</LogicalName>
    </EmbeddedResource>
    <EmbeddedResource Include="icons\platform-ios-16%402x.png">
      <LogicalName>platform-ios-16@2x.png</LogicalName>
    </EmbeddedResource>
    <EmbeddedResource Include="icons\platform-ios-16~dark.png">
      <LogicalName>platform-ios-16~dark.png</LogicalName>
    </EmbeddedResource>
    <EmbeddedResource Include="icons\platform-ios-16~dark%402x.png">
      <LogicalName>platform-ios-16~dark@2x.png</LogicalName>
    </EmbeddedResource>
    <EmbeddedResource Include="icons\platform-mac-16.png">
      <LogicalName>platform-mac-16.png</LogicalName>
    </EmbeddedResource>
    <EmbeddedResource Include="icons\platform-mac-16%402x.png">
      <LogicalName>platform-mac-16@2x.png</LogicalName>
    </EmbeddedResource>
    <EmbeddedResource Include="icons\platform-mac-16~dark.png">
      <LogicalName>platform-mac-16~dark.png</LogicalName>
    </EmbeddedResource>
    <EmbeddedResource Include="icons\platform-mac-16~dark%402x.png">
      <LogicalName>platform-mac-16~dark@2x.png</LogicalName>
    </EmbeddedResource>
    <EmbeddedResource Include="icons\platform-other-16.png">
      <LogicalName>platform-other-16.png</LogicalName>
    </EmbeddedResource>
    <EmbeddedResource Include="icons\platform-other-16%402x.png">
      <LogicalName>platform-other-16@2x.png</LogicalName>
    </EmbeddedResource>
    <EmbeddedResource Include="icons\platform-other-16~dark.png">
      <LogicalName>platform-other-16~dark.png</LogicalName>
    </EmbeddedResource>
    <EmbeddedResource Include="icons\platform-other-16~dark%402x.png">
      <LogicalName>platform-other-16~dark@2x.png</LogicalName>
    </EmbeddedResource>
    <EmbeddedResource Include="templates\images\generic-project.png">
      <LogicalName>generic-project.png</LogicalName>
    </EmbeddedResource>
    <EmbeddedResource Include="templates\images\generic-project%402x.png">
      <LogicalName>generic-project@2x.png</LogicalName>
    </EmbeddedResource>
    <EmbeddedResource Include="templates\images\blank-solution.png">
      <LogicalName>blank-solution.png</LogicalName>
    </EmbeddedResource>
    <EmbeddedResource Include="templates\images\blank-solution%402x.png">
      <LogicalName>blank-solution@2x.png</LogicalName>
    </EmbeddedResource>
    <EmbeddedResource Include="templates\images\console-project.png">
      <LogicalName>console-project.png</LogicalName>
    </EmbeddedResource>
    <EmbeddedResource Include="templates\images\console-project%402x.png">
      <LogicalName>console-project@2x.png</LogicalName>
    </EmbeddedResource>
    <EmbeddedResource Include="templates\images\library-project.png">
      <LogicalName>library-project.png</LogicalName>
    </EmbeddedResource>
    <EmbeddedResource Include="templates\images\library-project%402x.png">
      <LogicalName>library-project@2x.png</LogicalName>
    </EmbeddedResource>
    <EmbeddedResource Include="templates\images\pcl-project.png">
      <LogicalName>pcl-project.png</LogicalName>
    </EmbeddedResource>
    <EmbeddedResource Include="templates\images\pcl-project%402x.png">
      <LogicalName>pcl-project@2x.png</LogicalName>
    </EmbeddedResource>
    <EmbeddedResource Include="templates\images\shared-project.png">
      <LogicalName>shared-project.png</LogicalName>
    </EmbeddedResource>
    <EmbeddedResource Include="templates\images\shared-project%402x.png">
      <LogicalName>shared-project@2x.png</LogicalName>
    </EmbeddedResource>
    <EmbeddedResource Include="templates\images\workspace.png">
      <LogicalName>workspace.png</LogicalName>
    </EmbeddedResource>
    <EmbeddedResource Include="templates\images\workspace%402x.png">
      <LogicalName>workspace@2x.png</LogicalName>
    </EmbeddedResource>
    <EmbeddedResource Include="templates\images\gtk2-project.png">
      <LogicalName>gtk2-project.png</LogicalName>
    </EmbeddedResource>
    <EmbeddedResource Include="templates\images\gtk2-project%402x.png">
      <LogicalName>gtk2-project@2x.png</LogicalName>
    </EmbeddedResource>
    <EmbeddedResource Include="icons\preview-active-16.png">
      <LogicalName>preview-active-16.png</LogicalName>
    </EmbeddedResource>
    <EmbeddedResource Include="icons\preview-active-16%402x.png">
      <LogicalName>preview-active-16@2x.png</LogicalName>
    </EmbeddedResource>
    <EmbeddedResource Include="icons\preview-active-16~dark.png">
      <LogicalName>preview-active-16~dark.png</LogicalName>
    </EmbeddedResource>
    <EmbeddedResource Include="icons\preview-active-16~dark%402x.png">
      <LogicalName>preview-active-16~dark@2x.png</LogicalName>
    </EmbeddedResource>
    <EmbeddedResource Include="icons\preview-hover-16.png">
      <LogicalName>preview-hover-16.png</LogicalName>
    </EmbeddedResource>
    <EmbeddedResource Include="icons\preview-hover-16%402x.png">
      <LogicalName>preview-hover-16@2x.png</LogicalName>
    </EmbeddedResource>
    <EmbeddedResource Include="icons\preview-hover-16~dark.png">
      <LogicalName>preview-hover-16~dark.png</LogicalName>
    </EmbeddedResource>
    <EmbeddedResource Include="icons\preview-hover-16~dark%402x.png">
      <LogicalName>preview-hover-16~dark@2x.png</LogicalName>
    </EmbeddedResource>
    <EmbeddedResource Include="icons\preview-hover-16~dark~sel.png">
      <LogicalName>preview-hover-16~dark~sel.png</LogicalName>
    </EmbeddedResource>
    <EmbeddedResource Include="icons\preview-hover-16~dark~sel%402x.png">
      <LogicalName>preview-hover-16~dark~sel@2x.png</LogicalName>
    </EmbeddedResource>
    <EmbeddedResource Include="icons\preview-hover-16~sel.png">
      <LogicalName>preview-hover-16~sel.png</LogicalName>
    </EmbeddedResource>
    <EmbeddedResource Include="icons\preview-hover-16~sel%402x.png">
      <LogicalName>preview-hover-16~sel@2x.png</LogicalName>
    </EmbeddedResource>
    <EmbeddedResource Include="icons\preview-16.png">
      <LogicalName>preview-16.png</LogicalName>
    </EmbeddedResource>
    <EmbeddedResource Include="icons\preview-16%402x.png">
      <LogicalName>preview-16@2x.png</LogicalName>
    </EmbeddedResource>
    <EmbeddedResource Include="icons\preview-16~dark.png">
      <LogicalName>preview-16~dark.png</LogicalName>
    </EmbeddedResource>
    <EmbeddedResource Include="icons\preview-16~dark%402x.png">
      <LogicalName>preview-16~dark@2x.png</LogicalName>
    </EmbeddedResource>
    <EmbeddedResource Include="icons\preview-16~dark~sel.png">
      <LogicalName>preview-16~dark~sel.png</LogicalName>
    </EmbeddedResource>
    <EmbeddedResource Include="icons\preview-16~dark~sel%402x.png">
      <LogicalName>preview-16~dark~sel@2x.png</LogicalName>
    </EmbeddedResource>
    <EmbeddedResource Include="icons\preview-16~sel.png">
      <LogicalName>preview-16~sel.png</LogicalName>
    </EmbeddedResource>
    <EmbeddedResource Include="icons\preview-16~sel%402x.png">
      <LogicalName>preview-16~sel@2x.png</LogicalName>
    </EmbeddedResource>
    <EmbeddedResource Include="icons\project-nunit-overlay-32.png">
      <LogicalName>project-nunit-overlay-32.png</LogicalName>
    </EmbeddedResource>
    <EmbeddedResource Include="icons\project-nunit-overlay-32%402x.png">
      <LogicalName>project-nunit-overlay-32@2x.png</LogicalName>
    </EmbeddedResource>
    <EmbeddedResource Include="icons\project-nunit-overlay-32~dark.png">
      <LogicalName>project-nunit-overlay-32~dark.png</LogicalName>
    </EmbeddedResource>
    <EmbeddedResource Include="icons\project-nunit-overlay-32~dark%402x.png">
      <LogicalName>project-nunit-overlay-32~dark@2x.png</LogicalName>
    </EmbeddedResource>
  </ItemGroup>
  <ItemGroup Condition=" '$(Configuration)' != 'DebugMac' AND '$(Configuration)' != 'ReleaseMac' ">
    <EmbeddedResource Include="icons\status-building-1-14.png">
      <LogicalName>status-building-1-14.png</LogicalName>
    </EmbeddedResource>
    <EmbeddedResource Include="icons\status-building-1-14%402x.png">
      <LogicalName>status-building-1-14@2x.png</LogicalName>
    </EmbeddedResource>
    <EmbeddedResource Include="icons\status-building-2-14.png">
      <LogicalName>status-building-2-14.png</LogicalName>
    </EmbeddedResource>
    <EmbeddedResource Include="icons\status-building-2-14%402x.png">
      <LogicalName>status-building-2-14@2x.png</LogicalName>
    </EmbeddedResource>
    <EmbeddedResource Include="icons\status-building-3-14.png">
      <LogicalName>status-building-3-14.png</LogicalName>
    </EmbeddedResource>
    <EmbeddedResource Include="icons\status-building-3-14%402x.png">
      <LogicalName>status-building-3-14@2x.png</LogicalName>
    </EmbeddedResource>
    <EmbeddedResource Include="icons\status-building-4-14.png">
      <LogicalName>status-building-4-14.png</LogicalName>
    </EmbeddedResource>
    <EmbeddedResource Include="icons\status-building-4-14%402x.png">
      <LogicalName>status-building-4-14@2x.png</LogicalName>
    </EmbeddedResource>
    <EmbeddedResource Include="icons\status-building-5-14.png">
      <LogicalName>status-building-5-14.png</LogicalName>
    </EmbeddedResource>
    <EmbeddedResource Include="icons\status-building-5-14%402x.png">
      <LogicalName>status-building-5-14@2x.png</LogicalName>
    </EmbeddedResource>
    <EmbeddedResource Include="icons\status-searching-1-14.png">
      <LogicalName>status-searching-1-14.png</LogicalName>
    </EmbeddedResource>
    <EmbeddedResource Include="icons\status-searching-1-14%402x.png">
      <LogicalName>status-searching-1-14@2x.png</LogicalName>
    </EmbeddedResource>
    <EmbeddedResource Include="icons\status-searching-2-14.png">
      <LogicalName>status-searching-2-14.png</LogicalName>
    </EmbeddedResource>
    <EmbeddedResource Include="icons\status-searching-2-14%402x.png">
      <LogicalName>status-searching-2-14@2x.png</LogicalName>
    </EmbeddedResource>
    <EmbeddedResource Include="icons\status-searching-3-14.png">
      <LogicalName>status-searching-3-14.png</LogicalName>
    </EmbeddedResource>
    <EmbeddedResource Include="icons\status-searching-3-14%402x.png">
      <LogicalName>status-searching-3-14@2x.png</LogicalName>
    </EmbeddedResource>
    <EmbeddedResource Include="icons\status-searching-4-14.png">
      <LogicalName>status-searching-4-14.png</LogicalName>
    </EmbeddedResource>
    <EmbeddedResource Include="icons\status-searching-4-14%402x.png">
      <LogicalName>status-searching-4-14@2x.png</LogicalName>
    </EmbeddedResource>
    <EmbeddedResource Include="icons\status-pushing-1-14.png">
      <LogicalName>status-pushing-1-14.png</LogicalName>
    </EmbeddedResource>
    <EmbeddedResource Include="icons\status-pushing-1-14%402x.png">
      <LogicalName>status-pushing-1-14@2x.png</LogicalName>
    </EmbeddedResource>
    <EmbeddedResource Include="icons\status-pushing-2-14.png">
      <LogicalName>status-pushing-2-14.png</LogicalName>
    </EmbeddedResource>
    <EmbeddedResource Include="icons\status-pushing-2-14%402x.png">
      <LogicalName>status-pushing-2-14@2x.png</LogicalName>
    </EmbeddedResource>
    <EmbeddedResource Include="icons\status-pushing-3-14.png">
      <LogicalName>status-pushing-3-14.png</LogicalName>
    </EmbeddedResource>
    <EmbeddedResource Include="icons\status-pushing-3-14%402x.png">
      <LogicalName>status-pushing-3-14@2x.png</LogicalName>
    </EmbeddedResource>
    <EmbeddedResource Include="icons\status-pushing-4-14.png">
      <LogicalName>status-pushing-4-14.png</LogicalName>
    </EmbeddedResource>
    <EmbeddedResource Include="icons\status-pushing-4-14%402x.png">
      <LogicalName>status-pushing-4-14@2x.png</LogicalName>
    </EmbeddedResource>
    <EmbeddedResource Include="icons\status-pushing-5-14.png">
      <LogicalName>status-pushing-5-14.png</LogicalName>
    </EmbeddedResource>
    <EmbeddedResource Include="icons\status-pushing-5-14%402x.png">
      <LogicalName>status-pushing-5-14@2x.png</LogicalName>
    </EmbeddedResource>
    <EmbeddedResource Include="icons\status-pushing-6-14.png">
      <LogicalName>status-pushing-6-14.png</LogicalName>
    </EmbeddedResource>
    <EmbeddedResource Include="icons\status-pushing-6-14%402x.png">
      <LogicalName>status-pushing-6-14@2x.png</LogicalName>
    </EmbeddedResource>
    <EmbeddedResource Include="icons\status-pulling-1-14.png">
      <LogicalName>status-pulling-1-14.png</LogicalName>
    </EmbeddedResource>
    <EmbeddedResource Include="icons\status-pulling-1-14%402x.png">
      <LogicalName>status-pulling-1-14@2x.png</LogicalName>
    </EmbeddedResource>
    <EmbeddedResource Include="icons\status-pulling-2-14.png">
      <LogicalName>status-pulling-2-14.png</LogicalName>
    </EmbeddedResource>
    <EmbeddedResource Include="icons\status-pulling-2-14%402x.png">
      <LogicalName>status-pulling-2-14@2x.png</LogicalName>
    </EmbeddedResource>
    <EmbeddedResource Include="icons\status-pulling-3-14.png">
      <LogicalName>status-pulling-3-14.png</LogicalName>
    </EmbeddedResource>
    <EmbeddedResource Include="icons\status-pulling-3-14%402x.png">
      <LogicalName>status-pulling-3-14@2x.png</LogicalName>
    </EmbeddedResource>
    <EmbeddedResource Include="icons\status-pulling-4-14.png">
      <LogicalName>status-pulling-4-14.png</LogicalName>
    </EmbeddedResource>
    <EmbeddedResource Include="icons\status-pulling-4-14%402x.png">
      <LogicalName>status-pulling-4-14@2x.png</LogicalName>
    </EmbeddedResource>
    <EmbeddedResource Include="icons\status-pulling-5-14.png">
      <LogicalName>status-pulling-5-14.png</LogicalName>
    </EmbeddedResource>
    <EmbeddedResource Include="icons\status-pulling-5-14%402x.png">
      <LogicalName>status-pulling-5-14@2x.png</LogicalName>
    </EmbeddedResource>
    <EmbeddedResource Include="icons\status-pulling-6-14.png">
      <LogicalName>status-pulling-6-14.png</LogicalName>
    </EmbeddedResource>
    <EmbeddedResource Include="icons\status-pulling-6-14%402x.png">
      <LogicalName>status-pulling-6-14@2x.png</LogicalName>
    </EmbeddedResource>
    <EmbeddedResource Include="icons\status-opening-1-14.png">
      <LogicalName>status-opening-1-14.png</LogicalName>
    </EmbeddedResource>
    <EmbeddedResource Include="icons\status-opening-1-14%402x.png">
      <LogicalName>status-opening-1-14@2x.png</LogicalName>
    </EmbeddedResource>
    <EmbeddedResource Include="icons\status-opening-2-14.png">
      <LogicalName>status-opening-2-14.png</LogicalName>
    </EmbeddedResource>
    <EmbeddedResource Include="icons\status-opening-2-14%402x.png">
      <LogicalName>status-opening-2-14@2x.png</LogicalName>
    </EmbeddedResource>
    <EmbeddedResource Include="icons\status-opening-3-14.png">
      <LogicalName>status-opening-3-14.png</LogicalName>
    </EmbeddedResource>
    <EmbeddedResource Include="icons\status-opening-3-14%402x.png">
      <LogicalName>status-opening-3-14@2x.png</LogicalName>
    </EmbeddedResource>
    <EmbeddedResource Include="icons\status-opening-4-14.png">
      <LogicalName>status-opening-4-14.png</LogicalName>
    </EmbeddedResource>
    <EmbeddedResource Include="icons\status-opening-4-14%402x.png">
      <LogicalName>status-opening-4-14@2x.png</LogicalName>
    </EmbeddedResource>
    <EmbeddedResource Include="icons\status-opening-5-14.png">
      <LogicalName>status-opening-5-14.png</LogicalName>
    </EmbeddedResource>
    <EmbeddedResource Include="icons\status-opening-5-14%402x.png">
      <LogicalName>status-opening-5-14@2x.png</LogicalName>
    </EmbeddedResource>
    <EmbeddedResource Include="icons\status-opening-6-14.png">
      <LogicalName>status-opening-6-14.png</LogicalName>
    </EmbeddedResource>
    <EmbeddedResource Include="icons\status-opening-6-14%402x.png">
      <LogicalName>status-opening-6-14@2x.png</LogicalName>
    </EmbeddedResource>
    <EmbeddedResource Include="icons\status-ready-14.png">
      <LogicalName>status-ready-14.png</LogicalName>
    </EmbeddedResource>
    <EmbeddedResource Include="icons\status-ready-14%402x.png">
      <LogicalName>status-ready-14@2x.png</LogicalName>
    </EmbeddedResource>
    <EmbeddedResource Include="icons\status-success-14.png">
      <LogicalName>status-success-14.png</LogicalName>
    </EmbeddedResource>
    <EmbeddedResource Include="icons\status-success-14%402x.png">
      <LogicalName>status-success-14@2x.png</LogicalName>
    </EmbeddedResource>
    <EmbeddedResource Include="icons\status-warning-14.png">
      <LogicalName>status-warning-14.png</LogicalName>
    </EmbeddedResource>
    <EmbeddedResource Include="icons\status-warning-14%402x.png">
      <LogicalName>status-warning-14@2x.png</LogicalName>
    </EmbeddedResource>
    <EmbeddedResource Include="icons\status-failure-14.png">
      <LogicalName>status-failure-14.png</LogicalName>
    </EmbeddedResource>
    <EmbeddedResource Include="icons\status-failure-14%402x.png">
      <LogicalName>status-failure-14@2x.png</LogicalName>
    </EmbeddedResource>
    <EmbeddedResource Include="icons\status-connecting-1-14.png">
      <LogicalName>status-connecting-1-14.png</LogicalName>
    </EmbeddedResource>
    <EmbeddedResource Include="icons\status-connecting-1-14%402x.png">
      <LogicalName>status-connecting-1-14@2x.png</LogicalName>
    </EmbeddedResource>
    <EmbeddedResource Include="icons\status-connecting-2-14.png">
      <LogicalName>status-connecting-2-14.png</LogicalName>
    </EmbeddedResource>
    <EmbeddedResource Include="icons\status-connecting-2-14%402x.png">
      <LogicalName>status-connecting-2-14@2x.png</LogicalName>
    </EmbeddedResource>
    <EmbeddedResource Include="icons\status-connecting-3-14.png">
      <LogicalName>status-connecting-3-14.png</LogicalName>
    </EmbeddedResource>
    <EmbeddedResource Include="icons\status-connecting-3-14%402x.png">
      <LogicalName>status-connecting-3-14@2x.png</LogicalName>
    </EmbeddedResource>
    <EmbeddedResource Include="icons\status-connecting-4-14.png">
      <LogicalName>status-connecting-4-14.png</LogicalName>
    </EmbeddedResource>
    <EmbeddedResource Include="icons\status-connecting-4-14%402x.png">
      <LogicalName>status-connecting-4-14@2x.png</LogicalName>
    </EmbeddedResource>
    <EmbeddedResource Include="icons\status-connecting-5-14.png">
      <LogicalName>status-connecting-5-14.png</LogicalName>
    </EmbeddedResource>
    <EmbeddedResource Include="icons\status-connecting-5-14%402x.png">
      <LogicalName>status-connecting-5-14@2x.png</LogicalName>
    </EmbeddedResource>
    <EmbeddedResource Include="icons\status-connecting-6-14.png">
      <LogicalName>status-connecting-6-14.png</LogicalName>
    </EmbeddedResource>
    <EmbeddedResource Include="icons\status-connecting-6-14%402x.png">
      <LogicalName>status-connecting-6-14@2x.png</LogicalName>
    </EmbeddedResource>
    <EmbeddedResource Include="icons\status-waiting-1-14.png">
      <LogicalName>status-waiting-1-14.png</LogicalName>
    </EmbeddedResource>
    <EmbeddedResource Include="icons\status-waiting-1-14%402x.png">
      <LogicalName>status-waiting-1-14@2x.png</LogicalName>
    </EmbeddedResource>
    <EmbeddedResource Include="icons\status-waiting-2-14.png">
      <LogicalName>status-waiting-2-14.png</LogicalName>
    </EmbeddedResource>
    <EmbeddedResource Include="icons\status-waiting-2-14%402x.png">
      <LogicalName>status-waiting-2-14@2x.png</LogicalName>
    </EmbeddedResource>
    <EmbeddedResource Include="icons\status-waiting-3-14.png">
      <LogicalName>status-waiting-3-14.png</LogicalName>
    </EmbeddedResource>
    <EmbeddedResource Include="icons\status-waiting-3-14%402x.png">
      <LogicalName>status-waiting-3-14@2x.png</LogicalName>
    </EmbeddedResource>
    <EmbeddedResource Include="icons\status-waiting-4-14.png">
      <LogicalName>status-waiting-4-14.png</LogicalName>
    </EmbeddedResource>
    <EmbeddedResource Include="icons\status-waiting-4-14%402x.png">
      <LogicalName>status-waiting-4-14@2x.png</LogicalName>
    </EmbeddedResource>
    <EmbeddedResource Include="icons\status-waiting-5-14.png">
      <LogicalName>status-waiting-5-14.png</LogicalName>
    </EmbeddedResource>
    <EmbeddedResource Include="icons\status-waiting-5-14%402x.png">
      <LogicalName>status-waiting-5-14@2x.png</LogicalName>
    </EmbeddedResource>
    <EmbeddedResource Include="icons\parser-16.png">
      <LogicalName>parser-16.png</LogicalName>
    </EmbeddedResource>
    <EmbeddedResource Include="icons\parser-16%402x.png">
      <LogicalName>parser-16@2x.png</LogicalName>
    </EmbeddedResource>
    <EmbeddedResource Include="icons\parser-16~dark.png">
      <LogicalName>parser-16~dark.png</LogicalName>
    </EmbeddedResource>
    <EmbeddedResource Include="icons\parser-16~dark%402x.png">
      <LogicalName>parser-16~dark@2x.png</LogicalName>
    </EmbeddedResource>
  </ItemGroup>
  <ItemGroup Condition=" '$(Configuration)' == 'DebugMac' OR '$(Configuration)' == 'ReleaseMac' ">
    <EmbeddedResource Include="icons\mac\status-building-1-16.png">
      <LogicalName>status-building-1-16.png</LogicalName>
    </EmbeddedResource>
    <EmbeddedResource Include="icons\mac\status-building-1-16%402x.png">
      <LogicalName>status-building-1-16@2x.png</LogicalName>
    </EmbeddedResource>
    <EmbeddedResource Include="icons\mac\status-building-1-16~dark.png">
      <LogicalName>status-building-1-16~dark.png</LogicalName>
    </EmbeddedResource>
    <EmbeddedResource Include="icons\mac\status-building-1-16~dark%402x.png">
      <LogicalName>status-building-1-16~dark@2x.png</LogicalName>
    </EmbeddedResource>
    <EmbeddedResource Include="icons\mac\status-building-2-16.png">
      <LogicalName>status-building-2-16.png</LogicalName>
    </EmbeddedResource>
    <EmbeddedResource Include="icons\mac\status-building-2-16%402x.png">
      <LogicalName>status-building-2-16@2x.png</LogicalName>
    </EmbeddedResource>
    <EmbeddedResource Include="icons\mac\status-building-2-16~dark.png">
      <LogicalName>status-building-2-16~dark.png</LogicalName>
    </EmbeddedResource>
    <EmbeddedResource Include="icons\mac\status-building-2-16~dark%402x.png">
      <LogicalName>status-building-2-16~dark@2x.png</LogicalName>
    </EmbeddedResource>
    <EmbeddedResource Include="icons\mac\status-building-3-16.png">
      <LogicalName>status-building-3-16.png</LogicalName>
    </EmbeddedResource>
    <EmbeddedResource Include="icons\mac\status-building-3-16%402x.png">
      <LogicalName>status-building-3-16@2x.png</LogicalName>
    </EmbeddedResource>
    <EmbeddedResource Include="icons\mac\status-building-3-16~dark.png">
      <LogicalName>status-building-3-16~dark.png</LogicalName>
    </EmbeddedResource>
    <EmbeddedResource Include="icons\mac\status-building-3-16~dark%402x.png">
      <LogicalName>status-building-3-16~dark@2x.png</LogicalName>
    </EmbeddedResource>
    <EmbeddedResource Include="icons\mac\status-building-4-16.png">
      <LogicalName>status-building-4-16.png</LogicalName>
    </EmbeddedResource>
    <EmbeddedResource Include="icons\mac\status-building-4-16%402x.png">
      <LogicalName>status-building-4-16@2x.png</LogicalName>
    </EmbeddedResource>
    <EmbeddedResource Include="icons\mac\status-building-5-16.png">
      <LogicalName>status-building-5-16.png</LogicalName>
    </EmbeddedResource>
    <EmbeddedResource Include="icons\mac\status-building-5-16%402x.png">
      <LogicalName>status-building-5-16@2x.png</LogicalName>
    </EmbeddedResource>
    <EmbeddedResource Include="icons\mac\status-building-5-16~dark.png">
      <LogicalName>status-building-5-16~dark.png</LogicalName>
    </EmbeddedResource>
    <EmbeddedResource Include="icons\mac\status-building-5-16~dark%402x.png">
      <LogicalName>status-building-5-16~dark@2x.png</LogicalName>
    </EmbeddedResource>
    <EmbeddedResource Include="icons\mac\status-connecting-1-16.png">
      <LogicalName>status-connecting-1-16.png</LogicalName>
    </EmbeddedResource>
    <EmbeddedResource Include="icons\mac\status-connecting-1-16%402x.png">
      <LogicalName>status-connecting-1-16@2x.png</LogicalName>
    </EmbeddedResource>
    <EmbeddedResource Include="icons\mac\status-connecting-1-16~dark.png">
      <LogicalName>status-connecting-1-16~dark.png</LogicalName>
    </EmbeddedResource>
    <EmbeddedResource Include="icons\mac\status-connecting-1-16~dark%402x.png">
      <LogicalName>status-connecting-1-16~dark@2x.png</LogicalName>
    </EmbeddedResource>
    <EmbeddedResource Include="icons\mac\status-connecting-2-16.png">
      <LogicalName>status-connecting-2-16.png</LogicalName>
    </EmbeddedResource>
    <EmbeddedResource Include="icons\mac\status-connecting-2-16%402x.png">
      <LogicalName>status-connecting-2-16@2x.png</LogicalName>
    </EmbeddedResource>
    <EmbeddedResource Include="icons\mac\status-connecting-2-16~dark.png">
      <LogicalName>status-connecting-2-16~dark.png</LogicalName>
    </EmbeddedResource>
    <EmbeddedResource Include="icons\mac\status-connecting-2-16~dark%402x.png">
      <LogicalName>status-connecting-2-16~dark@2x.png</LogicalName>
    </EmbeddedResource>
    <EmbeddedResource Include="icons\mac\status-connecting-3-16.png">
      <LogicalName>status-connecting-3-16.png</LogicalName>
    </EmbeddedResource>
    <EmbeddedResource Include="icons\mac\status-connecting-3-16%402x.png">
      <LogicalName>status-connecting-3-16@2x.png</LogicalName>
    </EmbeddedResource>
    <EmbeddedResource Include="icons\mac\status-connecting-3-16~dark.png">
      <LogicalName>status-connecting-3-16~dark.png</LogicalName>
    </EmbeddedResource>
    <EmbeddedResource Include="icons\mac\status-connecting-3-16~dark%402x.png">
      <LogicalName>status-connecting-3-16~dark@2x.png</LogicalName>
    </EmbeddedResource>
    <EmbeddedResource Include="icons\mac\status-connecting-4-16.png">
      <LogicalName>status-connecting-4-16.png</LogicalName>
    </EmbeddedResource>
    <EmbeddedResource Include="icons\mac\status-connecting-4-16%402x.png">
      <LogicalName>status-connecting-4-16@2x.png</LogicalName>
    </EmbeddedResource>
    <EmbeddedResource Include="icons\mac\status-connecting-4-16~dark.png">
      <LogicalName>status-connecting-4-16~dark.png</LogicalName>
    </EmbeddedResource>
    <EmbeddedResource Include="icons\mac\status-connecting-4-16~dark%402x.png">
      <LogicalName>status-connecting-4-16~dark@2x.png</LogicalName>
    </EmbeddedResource>
    <EmbeddedResource Include="icons\mac\status-connecting-5-16.png">
      <LogicalName>status-connecting-5-16.png</LogicalName>
    </EmbeddedResource>
    <EmbeddedResource Include="icons\mac\status-connecting-5-16%402x.png">
      <LogicalName>status-connecting-5-16@2x.png</LogicalName>
    </EmbeddedResource>
    <EmbeddedResource Include="icons\mac\status-connecting-5-16~dark.png">
      <LogicalName>status-connecting-5-16~dark.png</LogicalName>
    </EmbeddedResource>
    <EmbeddedResource Include="icons\mac\status-connecting-5-16~dark%402x.png">
      <LogicalName>status-connecting-5-16~dark@2x.png</LogicalName>
    </EmbeddedResource>
    <EmbeddedResource Include="icons\mac\status-connecting-6-16.png">
      <LogicalName>status-connecting-6-16.png</LogicalName>
    </EmbeddedResource>
    <EmbeddedResource Include="icons\mac\status-connecting-6-16%402x.png">
      <LogicalName>status-connecting-6-16@2x.png</LogicalName>
    </EmbeddedResource>
    <EmbeddedResource Include="icons\mac\status-connecting-6-16~dark.png">
      <LogicalName>status-connecting-6-16~dark.png</LogicalName>
    </EmbeddedResource>
    <EmbeddedResource Include="icons\mac\status-connecting-6-16~dark%402x.png">
      <LogicalName>status-connecting-6-16~dark@2x.png</LogicalName>
    </EmbeddedResource>
    <EmbeddedResource Include="icons\mac\status-updates-paused-16.png">
      <LogicalName>status-updates-paused-16.png</LogicalName>
    </EmbeddedResource>
    <EmbeddedResource Include="icons\mac\status-updates-paused-16%402x.png">
      <LogicalName>status-updates-paused-16@2x.png</LogicalName>
    </EmbeddedResource>
    <EmbeddedResource Include="icons\mac\status-updates-paused-16~dark.png">
      <LogicalName>status-updates-paused-16~dark.png</LogicalName>
    </EmbeddedResource>
    <EmbeddedResource Include="icons\mac\status-updates-paused-16~dark%402x.png">
      <LogicalName>status-updates-paused-16~dark@2x.png</LogicalName>
    </EmbeddedResource>
    <EmbeddedResource Include="icons\mac\status-updates-ready-16.png">
      <LogicalName>status-updates-ready-16.png</LogicalName>
    </EmbeddedResource>
    <EmbeddedResource Include="icons\mac\status-updates-ready-16%402x.png">
      <LogicalName>status-updates-ready-16@2x.png</LogicalName>
    </EmbeddedResource>
    <EmbeddedResource Include="icons\mac\status-updates-ready-16~dark.png">
      <LogicalName>status-updates-ready-16~dark.png</LogicalName>
    </EmbeddedResource>
    <EmbeddedResource Include="icons\mac\status-updates-ready-16~dark%402x.png">
      <LogicalName>status-updates-ready-16~dark@2x.png</LogicalName>
    </EmbeddedResource>
    <EmbeddedResource Include="icons\mac\status-error-16.png">
      <LogicalName>status-error-16.png</LogicalName>
    </EmbeddedResource>
    <EmbeddedResource Include="icons\mac\status-error-16%402x.png">
      <LogicalName>status-error-16@2x.png</LogicalName>
    </EmbeddedResource>
    <EmbeddedResource Include="icons\mac\status-error-16~dark.png">
      <LogicalName>status-error-16~dark.png</LogicalName>
    </EmbeddedResource>
    <EmbeddedResource Include="icons\mac\status-error-16~dark%402x.png">
      <LogicalName>status-error-16~dark@2x.png</LogicalName>
    </EmbeddedResource>
    <EmbeddedResource Include="icons\mac\status-error-count-16.png">
      <LogicalName>status-error-count-16.png</LogicalName>
    </EmbeddedResource>
    <EmbeddedResource Include="icons\mac\status-error-count-16%402x.png">
      <LogicalName>status-error-count-16@2x.png</LogicalName>
    </EmbeddedResource>
    <EmbeddedResource Include="icons\mac\status-error-count-16~dark.png">
      <LogicalName>status-error-count-16~dark.png</LogicalName>
    </EmbeddedResource>
    <EmbeddedResource Include="icons\mac\status-error-count-16~dark%402x.png">
      <LogicalName>status-error-count-16~dark@2x.png</LogicalName>
    </EmbeddedResource>
    <EmbeddedResource Include="icons\mac\status-opening-1-16.png">
      <LogicalName>status-opening-1-16.png</LogicalName>
    </EmbeddedResource>
    <EmbeddedResource Include="icons\mac\status-opening-1-16%402x.png">
      <LogicalName>status-opening-1-16@2x.png</LogicalName>
    </EmbeddedResource>
    <EmbeddedResource Include="icons\mac\status-opening-1-16~dark.png">
      <LogicalName>status-opening-1-16~dark.png</LogicalName>
    </EmbeddedResource>
    <EmbeddedResource Include="icons\mac\status-opening-1-16~dark%402x.png">
      <LogicalName>status-opening-1-16~dark@2x.png</LogicalName>
    </EmbeddedResource>
    <EmbeddedResource Include="icons\mac\status-opening-2-16.png">
      <LogicalName>status-opening-2-16.png</LogicalName>
    </EmbeddedResource>
    <EmbeddedResource Include="icons\mac\status-opening-2-16%402x.png">
      <LogicalName>status-opening-2-16@2x.png</LogicalName>
    </EmbeddedResource>
    <EmbeddedResource Include="icons\mac\status-opening-2-16~dark.png">
      <LogicalName>status-opening-2-16~dark.png</LogicalName>
    </EmbeddedResource>
    <EmbeddedResource Include="icons\mac\status-opening-2-16~dark%402x.png">
      <LogicalName>status-opening-2-16~dark@2x.png</LogicalName>
    </EmbeddedResource>
    <EmbeddedResource Include="icons\mac\status-opening-3-16.png">
      <LogicalName>status-opening-3-16.png</LogicalName>
    </EmbeddedResource>
    <EmbeddedResource Include="icons\mac\status-opening-3-16%402x.png">
      <LogicalName>status-opening-3-16@2x.png</LogicalName>
    </EmbeddedResource>
    <EmbeddedResource Include="icons\mac\status-opening-3-16~dark.png">
      <LogicalName>status-opening-3-16~dark.png</LogicalName>
    </EmbeddedResource>
    <EmbeddedResource Include="icons\mac\status-opening-3-16~dark%402x.png">
      <LogicalName>status-opening-3-16~dark@2x.png</LogicalName>
    </EmbeddedResource>
    <EmbeddedResource Include="icons\mac\status-opening-4-16.png">
      <LogicalName>status-opening-4-16.png</LogicalName>
    </EmbeddedResource>
    <EmbeddedResource Include="icons\mac\status-opening-4-16%402x.png">
      <LogicalName>status-opening-4-16@2x.png</LogicalName>
    </EmbeddedResource>
    <EmbeddedResource Include="icons\mac\status-opening-4-16~dark.png">
      <LogicalName>status-opening-4-16~dark.png</LogicalName>
    </EmbeddedResource>
    <EmbeddedResource Include="icons\mac\status-opening-4-16~dark%402x.png">
      <LogicalName>status-opening-4-16~dark@2x.png</LogicalName>
    </EmbeddedResource>
    <EmbeddedResource Include="icons\mac\status-opening-5-16.png">
      <LogicalName>status-opening-5-16.png</LogicalName>
    </EmbeddedResource>
    <EmbeddedResource Include="icons\mac\status-opening-5-16%402x.png">
      <LogicalName>status-opening-5-16@2x.png</LogicalName>
    </EmbeddedResource>
    <EmbeddedResource Include="icons\mac\status-opening-5-16~dark.png">
      <LogicalName>status-opening-5-16~dark.png</LogicalName>
    </EmbeddedResource>
    <EmbeddedResource Include="icons\mac\status-opening-5-16~dark%402x.png">
      <LogicalName>status-opening-5-16~dark@2x.png</LogicalName>
    </EmbeddedResource>
    <EmbeddedResource Include="icons\mac\status-opening-6-16.png">
      <LogicalName>status-opening-6-16.png</LogicalName>
    </EmbeddedResource>
    <EmbeddedResource Include="icons\mac\status-opening-6-16%402x.png">
      <LogicalName>status-opening-6-16@2x.png</LogicalName>
    </EmbeddedResource>
    <EmbeddedResource Include="icons\mac\status-opening-6-16~dark.png">
      <LogicalName>status-opening-6-16~dark.png</LogicalName>
    </EmbeddedResource>
    <EmbeddedResource Include="icons\mac\status-opening-6-16~dark%402x.png">
      <LogicalName>status-opening-6-16~dark@2x.png</LogicalName>
    </EmbeddedResource>
    <EmbeddedResource Include="icons\mac\status-parsing-16.png">
      <LogicalName>status-parsing-16.png</LogicalName>
    </EmbeddedResource>
    <EmbeddedResource Include="icons\mac\status-parsing-16%402x.png">
      <LogicalName>status-parsing-16@2x.png</LogicalName>
    </EmbeddedResource>
    <EmbeddedResource Include="icons\mac\status-parsing-16~dark.png">
      <LogicalName>status-parsing-16~dark.png</LogicalName>
    </EmbeddedResource>
    <EmbeddedResource Include="icons\mac\status-parsing-16~dark%402x.png">
      <LogicalName>status-parsing-16~dark@2x.png</LogicalName>
    </EmbeddedResource>
    <EmbeddedResource Include="icons\mac\status-pulling-1-16.png">
      <LogicalName>status-pulling-1-16.png</LogicalName>
    </EmbeddedResource>
    <EmbeddedResource Include="icons\mac\status-pulling-1-16%402x.png">
      <LogicalName>status-pulling-1-16@2x.png</LogicalName>
    </EmbeddedResource>
    <EmbeddedResource Include="icons\mac\status-pulling-1-16~dark.png">
      <LogicalName>status-pulling-1-16~dark.png</LogicalName>
    </EmbeddedResource>
    <EmbeddedResource Include="icons\mac\status-pulling-1-16~dark%402x.png">
      <LogicalName>status-pulling-1-16~dark@2x.png</LogicalName>
    </EmbeddedResource>
    <EmbeddedResource Include="icons\mac\status-pulling-2-16.png">
      <LogicalName>status-pulling-2-16.png</LogicalName>
    </EmbeddedResource>
    <EmbeddedResource Include="icons\mac\status-pulling-2-16%402x.png">
      <LogicalName>status-pulling-2-16@2x.png</LogicalName>
    </EmbeddedResource>
    <EmbeddedResource Include="icons\mac\status-pulling-2-16~dark.png">
      <LogicalName>status-pulling-2-16~dark.png</LogicalName>
    </EmbeddedResource>
    <EmbeddedResource Include="icons\mac\status-pulling-2-16~dark%402x.png">
      <LogicalName>status-pulling-2-16~dark@2x.png</LogicalName>
    </EmbeddedResource>
    <EmbeddedResource Include="icons\mac\status-pulling-3-16.png">
      <LogicalName>status-pulling-3-16.png</LogicalName>
    </EmbeddedResource>
    <EmbeddedResource Include="icons\mac\status-pulling-3-16%402x.png">
      <LogicalName>status-pulling-3-16@2x.png</LogicalName>
    </EmbeddedResource>
    <EmbeddedResource Include="icons\mac\status-pulling-3-16~dark.png">
      <LogicalName>status-pulling-3-16~dark.png</LogicalName>
    </EmbeddedResource>
    <EmbeddedResource Include="icons\mac\status-pulling-3-16~dark%402x.png">
      <LogicalName>status-pulling-3-16~dark@2x.png</LogicalName>
    </EmbeddedResource>
    <EmbeddedResource Include="icons\mac\status-pulling-4-16.png">
      <LogicalName>status-pulling-4-16.png</LogicalName>
    </EmbeddedResource>
    <EmbeddedResource Include="icons\mac\status-pulling-4-16%402x.png">
      <LogicalName>status-pulling-4-16@2x.png</LogicalName>
    </EmbeddedResource>
    <EmbeddedResource Include="icons\mac\status-pulling-4-16~dark.png">
      <LogicalName>status-pulling-4-16~dark.png</LogicalName>
    </EmbeddedResource>
    <EmbeddedResource Include="icons\mac\status-pulling-4-16~dark%402x.png">
      <LogicalName>status-pulling-4-16~dark@2x.png</LogicalName>
    </EmbeddedResource>
    <EmbeddedResource Include="icons\mac\status-pulling-5-16.png">
      <LogicalName>status-pulling-5-16.png</LogicalName>
    </EmbeddedResource>
    <EmbeddedResource Include="icons\mac\status-pulling-5-16%402x.png">
      <LogicalName>status-pulling-5-16@2x.png</LogicalName>
    </EmbeddedResource>
    <EmbeddedResource Include="icons\mac\status-pulling-5-16~dark.png">
      <LogicalName>status-pulling-5-16~dark.png</LogicalName>
    </EmbeddedResource>
    <EmbeddedResource Include="icons\mac\status-pulling-5-16~dark%402x.png">
      <LogicalName>status-pulling-5-16~dark@2x.png</LogicalName>
    </EmbeddedResource>
    <EmbeddedResource Include="icons\mac\status-pulling-6-16.png">
      <LogicalName>status-pulling-6-16.png</LogicalName>
    </EmbeddedResource>
    <EmbeddedResource Include="icons\mac\status-pulling-6-16%402x.png">
      <LogicalName>status-pulling-6-16@2x.png</LogicalName>
    </EmbeddedResource>
    <EmbeddedResource Include="icons\mac\status-pulling-6-16~dark.png">
      <LogicalName>status-pulling-6-16~dark.png</LogicalName>
    </EmbeddedResource>
    <EmbeddedResource Include="icons\mac\status-pulling-6-16~dark%402x.png">
      <LogicalName>status-pulling-6-16~dark@2x.png</LogicalName>
    </EmbeddedResource>
    <EmbeddedResource Include="icons\mac\status-pushing-1-16.png">
      <LogicalName>status-pushing-1-16.png</LogicalName>
    </EmbeddedResource>
    <EmbeddedResource Include="icons\mac\status-pushing-1-16%402x.png">
      <LogicalName>status-pushing-1-16@2x.png</LogicalName>
    </EmbeddedResource>
    <EmbeddedResource Include="icons\mac\status-pushing-1-16~dark.png">
      <LogicalName>status-pushing-1-16~dark.png</LogicalName>
    </EmbeddedResource>
    <EmbeddedResource Include="icons\mac\status-pushing-1-16~dark%402x.png">
      <LogicalName>status-pushing-1-16~dark@2x.png</LogicalName>
    </EmbeddedResource>
    <EmbeddedResource Include="icons\mac\status-pushing-2-16.png">
      <LogicalName>status-pushing-2-16.png</LogicalName>
    </EmbeddedResource>
    <EmbeddedResource Include="icons\mac\status-pushing-2-16%402x.png">
      <LogicalName>status-pushing-2-16@2x.png</LogicalName>
    </EmbeddedResource>
    <EmbeddedResource Include="icons\mac\status-pushing-2-16~dark.png">
      <LogicalName>status-pushing-2-16~dark.png</LogicalName>
    </EmbeddedResource>
    <EmbeddedResource Include="icons\mac\status-pushing-2-16~dark%402x.png">
      <LogicalName>status-pushing-2-16~dark@2x.png</LogicalName>
    </EmbeddedResource>
    <EmbeddedResource Include="icons\mac\status-pushing-3-16.png">
      <LogicalName>status-pushing-3-16.png</LogicalName>
    </EmbeddedResource>
    <EmbeddedResource Include="icons\mac\status-pushing-3-16%402x.png">
      <LogicalName>status-pushing-3-16@2x.png</LogicalName>
    </EmbeddedResource>
    <EmbeddedResource Include="icons\mac\status-pushing-3-16~dark.png">
      <LogicalName>status-pushing-3-16~dark.png</LogicalName>
    </EmbeddedResource>
    <EmbeddedResource Include="icons\mac\status-pushing-3-16~dark%402x.png">
      <LogicalName>status-pushing-3-16~dark@2x.png</LogicalName>
    </EmbeddedResource>
    <EmbeddedResource Include="icons\mac\status-pushing-4-16.png">
      <LogicalName>status-pushing-4-16.png</LogicalName>
    </EmbeddedResource>
    <EmbeddedResource Include="icons\mac\status-pushing-4-16%402x.png">
      <LogicalName>status-pushing-4-16@2x.png</LogicalName>
    </EmbeddedResource>
    <EmbeddedResource Include="icons\mac\status-pushing-4-16~dark.png">
      <LogicalName>status-pushing-4-16~dark.png</LogicalName>
    </EmbeddedResource>
    <EmbeddedResource Include="icons\mac\status-pushing-4-16~dark%402x.png">
      <LogicalName>status-pushing-4-16~dark@2x.png</LogicalName>
    </EmbeddedResource>
    <EmbeddedResource Include="icons\mac\status-pushing-5-16.png">
      <LogicalName>status-pushing-5-16.png</LogicalName>
    </EmbeddedResource>
    <EmbeddedResource Include="icons\mac\status-pushing-5-16%402x.png">
      <LogicalName>status-pushing-5-16@2x.png</LogicalName>
    </EmbeddedResource>
    <EmbeddedResource Include="icons\mac\status-pushing-5-16~dark.png">
      <LogicalName>status-pushing-5-16~dark.png</LogicalName>
    </EmbeddedResource>
    <EmbeddedResource Include="icons\mac\status-pushing-5-16~dark%402x.png">
      <LogicalName>status-pushing-5-16~dark@2x.png</LogicalName>
    </EmbeddedResource>
    <EmbeddedResource Include="icons\mac\status-pushing-6-16.png">
      <LogicalName>status-pushing-6-16.png</LogicalName>
    </EmbeddedResource>
    <EmbeddedResource Include="icons\mac\status-pushing-6-16%402x.png">
      <LogicalName>status-pushing-6-16@2x.png</LogicalName>
    </EmbeddedResource>
    <EmbeddedResource Include="icons\mac\status-pushing-6-16~dark.png">
      <LogicalName>status-pushing-6-16~dark.png</LogicalName>
    </EmbeddedResource>
    <EmbeddedResource Include="icons\mac\status-pushing-6-16~dark%402x.png">
      <LogicalName>status-pushing-6-16~dark@2x.png</LogicalName>
    </EmbeddedResource>
    <EmbeddedResource Include="icons\mac\status-ready-16.png">
      <LogicalName>status-ready-16.png</LogicalName>
    </EmbeddedResource>
    <EmbeddedResource Include="icons\mac\status-ready-16%402x.png">
      <LogicalName>status-ready-16@2x.png</LogicalName>
    </EmbeddedResource>
    <EmbeddedResource Include="icons\mac\status-ready-16~dark.png">
      <LogicalName>status-ready-16~dark.png</LogicalName>
    </EmbeddedResource>
    <EmbeddedResource Include="icons\mac\status-ready-16~dark%402x.png">
      <LogicalName>status-ready-16~dark@2x.png</LogicalName>
    </EmbeddedResource>
    <EmbeddedResource Include="icons\mac\status-searching-1-16.png">
      <LogicalName>status-searching-1-16.png</LogicalName>
    </EmbeddedResource>
    <EmbeddedResource Include="icons\mac\status-searching-1-16%402x.png">
      <LogicalName>status-searching-1-16@2x.png</LogicalName>
    </EmbeddedResource>
    <EmbeddedResource Include="icons\mac\status-searching-1-16~dark.png">
      <LogicalName>status-searching-1-16~dark.png</LogicalName>
    </EmbeddedResource>
    <EmbeddedResource Include="icons\mac\status-searching-1-16~dark%402x.png">
      <LogicalName>status-searching-1-16~dark@2x.png</LogicalName>
    </EmbeddedResource>
    <EmbeddedResource Include="icons\mac\status-searching-2-16.png">
      <LogicalName>status-searching-2-16.png</LogicalName>
    </EmbeddedResource>
    <EmbeddedResource Include="icons\mac\status-searching-2-16%402x.png">
      <LogicalName>status-searching-2-16@2x.png</LogicalName>
    </EmbeddedResource>
    <EmbeddedResource Include="icons\mac\status-searching-2-16~dark.png">
      <LogicalName>status-searching-2-16~dark.png</LogicalName>
    </EmbeddedResource>
    <EmbeddedResource Include="icons\mac\status-searching-2-16~dark%402x.png">
      <LogicalName>status-searching-2-16~dark@2x.png</LogicalName>
    </EmbeddedResource>
    <EmbeddedResource Include="icons\mac\status-searching-3-16.png">
      <LogicalName>status-searching-3-16.png</LogicalName>
    </EmbeddedResource>
    <EmbeddedResource Include="icons\mac\status-searching-3-16%402x.png">
      <LogicalName>status-searching-3-16@2x.png</LogicalName>
    </EmbeddedResource>
    <EmbeddedResource Include="icons\mac\status-searching-3-16~dark.png">
      <LogicalName>status-searching-3-16~dark.png</LogicalName>
    </EmbeddedResource>
    <EmbeddedResource Include="icons\mac\status-searching-3-16~dark%402x.png">
      <LogicalName>status-searching-3-16~dark@2x.png</LogicalName>
    </EmbeddedResource>
    <EmbeddedResource Include="icons\mac\status-searching-4-16.png">
      <LogicalName>status-searching-4-16.png</LogicalName>
    </EmbeddedResource>
    <EmbeddedResource Include="icons\mac\status-searching-4-16%402x.png">
      <LogicalName>status-searching-4-16@2x.png</LogicalName>
    </EmbeddedResource>
    <EmbeddedResource Include="icons\mac\status-searching-4-16~dark.png">
      <LogicalName>status-searching-4-16~dark.png</LogicalName>
    </EmbeddedResource>
    <EmbeddedResource Include="icons\mac\status-searching-4-16~dark%402x.png">
      <LogicalName>status-searching-4-16~dark@2x.png</LogicalName>
    </EmbeddedResource>
    <EmbeddedResource Include="icons\mac\status-success-16.png">
      <LogicalName>status-success-16.png</LogicalName>
    </EmbeddedResource>
    <EmbeddedResource Include="icons\mac\status-success-16%402x.png">
      <LogicalName>status-success-16@2x.png</LogicalName>
    </EmbeddedResource>
    <EmbeddedResource Include="icons\mac\status-success-16~dark.png">
      <LogicalName>status-success-16~dark.png</LogicalName>
    </EmbeddedResource>
    <EmbeddedResource Include="icons\mac\status-success-16~dark%402x.png">
      <LogicalName>status-success-16~dark@2x.png</LogicalName>
    </EmbeddedResource>
    <EmbeddedResource Include="icons\mac\status-updates-downloading-1-16.png">
      <LogicalName>status-updates-downloading-1-16.png</LogicalName>
    </EmbeddedResource>
    <EmbeddedResource Include="icons\mac\status-updates-downloading-1-16%402x.png">
      <LogicalName>status-updates-downloading-1-16@2x.png</LogicalName>
    </EmbeddedResource>
    <EmbeddedResource Include="icons\mac\status-updates-downloading-1-16~dark.png">
      <LogicalName>status-updates-downloading-1-16~dark.png</LogicalName>
    </EmbeddedResource>
    <EmbeddedResource Include="icons\mac\status-updates-downloading-1-16~dark%402x.png">
      <LogicalName>status-updates-downloading-1-16~dark@2x.png</LogicalName>
    </EmbeddedResource>
    <EmbeddedResource Include="icons\mac\status-updates-downloading-2-16.png">
      <LogicalName>status-updates-downloading-2-16.png</LogicalName>
    </EmbeddedResource>
    <EmbeddedResource Include="icons\mac\status-updates-downloading-2-16%402x.png">
      <LogicalName>status-updates-downloading-2-16@2x.png</LogicalName>
    </EmbeddedResource>
    <EmbeddedResource Include="icons\mac\status-updates-downloading-2-16~dark.png">
      <LogicalName>status-updates-downloading-2-16~dark.png</LogicalName>
    </EmbeddedResource>
    <EmbeddedResource Include="icons\mac\status-updates-downloading-2-16~dark%402x.png">
      <LogicalName>status-updates-downloading-2-16~dark@2x.png</LogicalName>
    </EmbeddedResource>
    <EmbeddedResource Include="icons\mac\status-updates-downloading-3-16.png">
      <LogicalName>status-updates-downloading-3-16.png</LogicalName>
    </EmbeddedResource>
    <EmbeddedResource Include="icons\mac\status-updates-downloading-3-16%402x.png">
      <LogicalName>status-updates-downloading-3-16@2x.png</LogicalName>
    </EmbeddedResource>
    <EmbeddedResource Include="icons\mac\status-updates-downloading-3-16~dark.png">
      <LogicalName>status-updates-downloading-3-16~dark.png</LogicalName>
    </EmbeddedResource>
    <EmbeddedResource Include="icons\mac\status-updates-downloading-3-16~dark%402x.png">
      <LogicalName>status-updates-downloading-3-16~dark@2x.png</LogicalName>
    </EmbeddedResource>
    <EmbeddedResource Include="icons\mac\status-updates-downloading-4-16.png">
      <LogicalName>status-updates-downloading-4-16.png</LogicalName>
    </EmbeddedResource>
    <EmbeddedResource Include="icons\mac\status-updates-downloading-4-16%402x.png">
      <LogicalName>status-updates-downloading-4-16@2x.png</LogicalName>
    </EmbeddedResource>
    <EmbeddedResource Include="icons\mac\status-updates-downloading-4-16~dark.png">
      <LogicalName>status-updates-downloading-4-16~dark.png</LogicalName>
    </EmbeddedResource>
    <EmbeddedResource Include="icons\mac\status-updates-downloading-4-16~dark%402x.png">
      <LogicalName>status-updates-downloading-4-16~dark@2x.png</LogicalName>
    </EmbeddedResource>
    <EmbeddedResource Include="icons\mac\status-updates-downloading-5-16.png">
      <LogicalName>status-updates-downloading-5-16.png</LogicalName>
    </EmbeddedResource>
    <EmbeddedResource Include="icons\mac\status-updates-downloading-5-16%402x.png">
      <LogicalName>status-updates-downloading-5-16@2x.png</LogicalName>
    </EmbeddedResource>
    <EmbeddedResource Include="icons\mac\status-updates-downloading-5-16~dark.png">
      <LogicalName>status-updates-downloading-5-16~dark.png</LogicalName>
    </EmbeddedResource>
    <EmbeddedResource Include="icons\mac\status-updates-downloading-5-16~dark%402x.png">
      <LogicalName>status-updates-downloading-5-16~dark@2x.png</LogicalName>
    </EmbeddedResource>
    <EmbeddedResource Include="icons\mac\status-updates-downloading-6-16.png">
      <LogicalName>status-updates-downloading-6-16.png</LogicalName>
    </EmbeddedResource>
    <EmbeddedResource Include="icons\mac\status-updates-downloading-6-16%402x.png">
      <LogicalName>status-updates-downloading-6-16@2x.png</LogicalName>
    </EmbeddedResource>
    <EmbeddedResource Include="icons\mac\status-updates-downloading-6-16~dark.png">
      <LogicalName>status-updates-downloading-6-16~dark.png</LogicalName>
    </EmbeddedResource>
    <EmbeddedResource Include="icons\mac\status-updates-downloading-6-16~dark%402x.png">
      <LogicalName>status-updates-downloading-6-16~dark@2x.png</LogicalName>
    </EmbeddedResource>
    <EmbeddedResource Include="icons\mac\status-waiting-1-16.png">
      <LogicalName>status-waiting-1-16.png</LogicalName>
    </EmbeddedResource>
    <EmbeddedResource Include="icons\mac\status-waiting-1-16%402x.png">
      <LogicalName>status-waiting-1-16@2x.png</LogicalName>
    </EmbeddedResource>
    <EmbeddedResource Include="icons\mac\status-waiting-1-16~dark.png">
      <LogicalName>status-waiting-1-16~dark.png</LogicalName>
    </EmbeddedResource>
    <EmbeddedResource Include="icons\mac\status-waiting-1-16~dark%402x.png">
      <LogicalName>status-waiting-1-16~dark@2x.png</LogicalName>
    </EmbeddedResource>
    <EmbeddedResource Include="icons\mac\status-waiting-2-16.png">
      <LogicalName>status-waiting-2-16.png</LogicalName>
    </EmbeddedResource>
    <EmbeddedResource Include="icons\mac\status-waiting-2-16%402x.png">
      <LogicalName>status-waiting-2-16@2x.png</LogicalName>
    </EmbeddedResource>
    <EmbeddedResource Include="icons\mac\status-waiting-2-16~dark.png">
      <LogicalName>status-waiting-2-16~dark.png</LogicalName>
    </EmbeddedResource>
    <EmbeddedResource Include="icons\mac\status-waiting-2-16~dark%402x.png">
      <LogicalName>status-waiting-2-16~dark@2x.png</LogicalName>
    </EmbeddedResource>
    <EmbeddedResource Include="icons\mac\status-waiting-3-16.png">
      <LogicalName>status-waiting-3-16.png</LogicalName>
    </EmbeddedResource>
    <EmbeddedResource Include="icons\mac\status-waiting-3-16%402x.png">
      <LogicalName>status-waiting-3-16@2x.png</LogicalName>
    </EmbeddedResource>
    <EmbeddedResource Include="icons\mac\status-waiting-3-16~dark.png">
      <LogicalName>status-waiting-3-16~dark.png</LogicalName>
    </EmbeddedResource>
    <EmbeddedResource Include="icons\mac\status-waiting-3-16~dark%402x.png">
      <LogicalName>status-waiting-3-16~dark@2x.png</LogicalName>
    </EmbeddedResource>
    <EmbeddedResource Include="icons\mac\status-waiting-4-16.png">
      <LogicalName>status-waiting-4-16.png</LogicalName>
    </EmbeddedResource>
    <EmbeddedResource Include="icons\mac\status-waiting-4-16%402x.png">
      <LogicalName>status-waiting-4-16@2x.png</LogicalName>
    </EmbeddedResource>
    <EmbeddedResource Include="icons\mac\status-waiting-4-16~dark.png">
      <LogicalName>status-waiting-4-16~dark.png</LogicalName>
    </EmbeddedResource>
    <EmbeddedResource Include="icons\mac\status-waiting-4-16~dark%402x.png">
      <LogicalName>status-waiting-4-16~dark@2x.png</LogicalName>
    </EmbeddedResource>
    <EmbeddedResource Include="icons\mac\status-waiting-5-16.png">
      <LogicalName>status-waiting-5-16.png</LogicalName>
    </EmbeddedResource>
    <EmbeddedResource Include="icons\mac\status-waiting-5-16%402x.png">
      <LogicalName>status-waiting-5-16@2x.png</LogicalName>
    </EmbeddedResource>
    <EmbeddedResource Include="icons\mac\status-waiting-5-16~dark.png">
      <LogicalName>status-waiting-5-16~dark.png</LogicalName>
    </EmbeddedResource>
    <EmbeddedResource Include="icons\mac\status-waiting-5-16~dark%402x.png">
      <LogicalName>status-waiting-5-16~dark@2x.png</LogicalName>
    </EmbeddedResource>
    <EmbeddedResource Include="icons\mac\status-warning-16.png">
      <LogicalName>status-warning-16.png</LogicalName>
    </EmbeddedResource>
    <EmbeddedResource Include="icons\mac\status-warning-16%402x.png">
      <LogicalName>status-warning-16@2x.png</LogicalName>
    </EmbeddedResource>
    <EmbeddedResource Include="icons\mac\status-warning-16~dark.png">
      <LogicalName>status-warning-16~dark.png</LogicalName>
    </EmbeddedResource>
    <EmbeddedResource Include="icons\mac\status-warning-16~dark%402x.png">
      <LogicalName>status-warning-16~dark@2x.png</LogicalName>
    </EmbeddedResource>
    <EmbeddedResource Include="icons\mac\status-warning-count-16.png">
      <LogicalName>status-warning-count-16.png</LogicalName>
    </EmbeddedResource>
    <EmbeddedResource Include="icons\mac\status-warning-count-16%402x.png">
      <LogicalName>status-warning-count-16@2x.png</LogicalName>
    </EmbeddedResource>
    <EmbeddedResource Include="icons\mac\status-warning-count-16~dark.png">
      <LogicalName>status-warning-count-16~dark.png</LogicalName>
    </EmbeddedResource>
    <EmbeddedResource Include="icons\mac\status-warning-count-16~dark%402x.png">
      <LogicalName>status-warning-count-16~dark@2x.png</LogicalName>
    </EmbeddedResource>
  </ItemGroup>
  <ItemGroup>
    <Compile Include="MonoDevelop.Ide.Commands\CustomStringTagProvider.cs" />
    <Compile Include="MonoDevelop.Ide.Commands\EditCommands.cs" />
    <Compile Include="MonoDevelop.Ide.Commands\FileCommands.cs" />
    <Compile Include="MonoDevelop.Ide.Commands\HelpCommands.cs" />
    <Compile Include="MonoDevelop.Ide.Commands\ProjectCommands.cs" />
    <Compile Include="MonoDevelop.Ide.Commands\SearchCommands.cs" />
    <Compile Include="MonoDevelop.Ide.Commands\ToolsCommands.cs" />
    <Compile Include="MonoDevelop.Ide.Commands\ViewCommands.cs" />
    <Compile Include="MonoDevelop.Ide.Commands\WindowCommands.cs" />
    <Compile Include="MonoDevelop.Ide.Gui\DisplayBindingService.cs" />
    <Compile Include="MonoDevelop.Ide.Gui\BackgroundProgressMonitor.cs" />
    <Compile Include="MonoDevelop.Ide.Gui\StatusProgressMonitor.cs" />
    <Compile Include="MonoDevelop.Ide.Tasks\Task.cs" />
    <Compile Include="MonoDevelop.Ide.Tasks\TaskService.cs" />
    <Compile Include="MonoDevelop.Ide.Codons\ContextPadCodon.cs" />
    <Compile Include="MonoDevelop.Ide.Codons\WorkbenchContextCodon.cs" />
    <Compile Include="MonoDevelop.Ide.Codons\CombineOpenCondition.cs" />
    <Compile Include="MonoDevelop.Ide.Codons\LanguageActiveCondition.cs" />
    <Compile Include="MonoDevelop.Ide.Codons\ProjectActiveCondition.cs" />
    <Compile Include="MonoDevelop.Ide.ExternalTools\ExternalTool.cs" />
    <Compile Include="MonoDevelop.Ide.CodeTemplates\CodeTemplate.cs" />
    <Compile Include="MonoDevelop.Ide.CodeTemplates\CodeTemplateService.cs" />
    <Compile Include="MonoDevelop.Ide.Templates\FileDescriptionTemplate.cs" />
    <Compile Include="MonoDevelop.Ide.Templates\FileTemplate.cs" />
    <Compile Include="MonoDevelop.Ide.Templates\ICustomProjectCIEntry.cs" />
    <Compile Include="MonoDevelop.Ide.Templates\INewFileCreator.cs" />
    <Compile Include="MonoDevelop.Ide.Templates\ProjectDescriptor.cs" />
    <Compile Include="MonoDevelop.Ide.Templates\ProjectTemplate.cs" />
    <Compile Include="MonoDevelop.Ide.Templates\TextFileDescriptionTemplate.cs" />
    <Compile Include="MonoDevelop.Ide.Templates\CodeDomFileDescriptionTemplate.cs" />
    <Compile Include="MonoDevelop.Ide.Templates\SingleFileDescriptionTemplate.cs" />
    <Compile Include="MonoDevelop.Ide.Templates\SolutionDescriptor.cs" />
    <Compile Include="MonoDevelop.Ide.Templates\ResourceFileDescriptionTemplate.cs" />
    <Compile Include="MonoDevelop.Ide.Gui\AbstractBaseViewContent.cs" />
    <Compile Include="MonoDevelop.Ide.Gui\AbstractPadContent.cs" />
    <Compile Include="MonoDevelop.Ide.Gui\AbstractViewContent.cs" />
    <Compile Include="MonoDevelop.Ide.Gui\IBaseViewContent.cs" />
    <Compile Include="MonoDevelop.Ide.Gui\IPadContent.cs" />
    <Compile Include="MonoDevelop.Ide.Gui\IViewContent.cs" />
    <Compile Include="MonoDevelop.Ide.Gui\IWorkbenchWindow.cs" />
    <Compile Include="MonoDevelop.Ide.Gui\ViewCommandHandlers.cs" />
    <Compile Include="MonoDevelop.Ide.Gui.Content\IBookmarkBuffer.cs" />
    <Compile Include="MonoDevelop.Ide.Gui.Content\IClipboardHandler.cs" />
    <Compile Include="MonoDevelop.Ide.Gui.Content\IEditableTextBuffer.cs" />
    <Compile Include="MonoDevelop.Ide.Gui.Content\IPrintable.cs" />
    <Compile Include="MonoDevelop.Ide.Gui.Content\ITextBuffer.cs" />
    <Compile Include="MonoDevelop.Ide.Gui.Dialogs\CommonAboutDialog.cs" />
    <Compile Include="MonoDevelop.Ide.Gui.Dialogs\DirtyFilesDialog.cs" />
    <Compile Include="MonoDevelop.Ide.Gui.Dialogs\NewLayoutDialog.cs" />
    <Compile Include="MonoDevelop.Ide.Gui.Dialogs\AboutMonoDevelopTabPage.cs" />
    <Compile Include="MonoDevelop.Ide.Gui.Dialogs\VersionInformationTabPage.cs" />
    <Compile Include="MonoDevelop.Ide.Gui.Dialogs\TipOfTheDay.cs" />
    <Compile Include="MonoDevelop.Ide.Gui.Dialogs\AddinLoadErrorDialog.cs" />
    <Compile Include="MonoDevelop.Ide.Gui.OptionPanels\BuildPanel.cs" />
    <Compile Include="MonoDevelop.Ide.Gui.OptionPanels\LoadSavePanel.cs" />
    <Compile Include="MonoDevelop.Ide.Gui.OptionPanels\AddInsOptionsPanel.cs" />
    <Compile Include="MonoDevelop.Ide.Gui.Pads\DefaultMonitorPad.cs" />
    <Compile Include="MonoDevelop.Ide.Gui.Pads\MonodocTreePad.cs" />
    <Compile Include="MonoDevelop.Ide.Gui.Pads.ProjectPad\SolutionFolderNodeBuilder.cs" />
    <Compile Include="MonoDevelop.Ide.Gui.Pads.ProjectPad\FolderNodeBuilder.cs" />
    <Compile Include="MonoDevelop.Ide.Gui.Pads.ProjectPad\ProjectFileNodeBuilder.cs" />
    <Compile Include="MonoDevelop.Ide.Gui.Pads.ProjectPad\ProjectFolder.cs" />
    <Compile Include="MonoDevelop.Ide.Gui.Pads.ProjectPad\ProjectFolderNodeBuilder.cs" />
    <Compile Include="MonoDevelop.Ide.Gui.Pads.ProjectPad\ProjectNodeBuilder.cs" />
    <Compile Include="MonoDevelop.Ide.Gui.Pads.ProjectPad\ProjectReferenceFolderNodeBuilder.cs" />
    <Compile Include="MonoDevelop.Ide.Gui.Pads.ProjectPad\ProjectReferenceNodeBuilder.cs" />
    <Compile Include="MonoDevelop.Ide.Gui.Pads.ProjectPad\ProjectSolutionPad.cs" />
    <Compile Include="MonoDevelop.Ide.Gui.Pads.ProjectPad\ShowAllFilesBuilderExtension.cs" />
    <Compile Include="MonoDevelop.Ide.Gui.Pads.ProjectPad\SystemFile.cs" />
    <Compile Include="MonoDevelop.Ide.Gui.Pads.ProjectPad\SystemFileNodeBuilder.cs" />
    <Compile Include="MonoDevelop.Ide.Gui.Pads\SolutionPad.cs" />
    <Compile Include="MonoDevelop.Ide.Gui.Pads\TreeViewPad.cs" />
    <Compile Include="MonoDevelop.Ide.Gui\DefaultWorkbench.cs" />
    <Compile Include="MonoDevelop.Ide.Gui\WorkbenchMemento.cs" />
    <Compile Include="MonoDevelop.Ide.Gui\SdiWorkspaceWindow.cs" />
    <Compile Include="MonoDevelop.Ide.Codons\DisplayBindingCodon.cs" />
    <Compile Include="MonoDevelop.Ide.Codons\FileTemplateTypeCodon.cs" />
    <Compile Include="MonoDevelop.Ide.Codons\ProjectTemplateCodon.cs" />
    <Compile Include="MonoDevelop.Ide.Codons\NodeBuilderCodon.cs" />
    <Compile Include="MonoDevelop.Ide.Codons\PadCodon.cs" />
    <Compile Include="MonoDevelop.Ide.Codons\PadOptionCodon.cs" />
    <Compile Include="MonoDevelop.Ide.Codons\SolutionPadCodon.cs" />
    <Compile Include="MonoDevelop.Ide.Templates\ISolutionItemDescriptor.cs" />
    <Compile Include="MonoDevelop.Ide.Templates\SolutionItemDescriptor.cs" />
    <Compile Include="MonoDevelop.Ide.Gui\ConfigurationComboBox.cs" />
    <Compile Include="MonoDevelop.Ide.Gui\IPadContainer.cs" />
    <Compile Include="MonoDevelop.Ide.Gui\Document.cs" />
    <Compile Include="MonoDevelop.Ide.Gui\Pad.cs" />
    <Compile Include="MonoDevelop.Ide.Gui\Workbench.cs" />
    <Compile Include="MonoDevelop.Ide.Gui\StartupInfo.cs" />
    <Compile Include="MonoDevelop.Ide.Gui\ProgressMonitors.cs" />
    <Compile Include="MonoDevelop.Ide\Services.cs" />
    <Compile Include="MonoDevelop.Ide.Gui.OptionPanels\TasksOptionsPanel.cs" />
    <Compile Include="MonoDevelop.Ide.Gui\FileViewer.cs" />
    <Compile Include="MonoDevelop.Ide.Gui.Pads\TaskListPad.cs" />
    <Compile Include="MonoDevelop.Ide.Templates\CodeTranslationFileDescriptionTemplate.cs" />
    <Compile Include="MonoDevelop.Ide.Gui.Dialogs\SelectEncodingsDialog.cs" />
    <Compile Include="MonoDevelop.Ide.Gui.Dialogs\FileSelectorDialog.cs" />
    <Compile Include="MonoDevelop.Ide.Gui.Content\IEncodedTextContent.cs" />
    <Compile Include="MonoDevelop.Ide.Tasks\TaskPriority.cs" />
    <Compile Include="MonoDevelop.Ide.Gui.Pads\ErrorListPad.cs" />
    <Compile Include="gtk-gui\generated.cs" />
    <Compile Include="MonoDevelop.Ide.Tasks\ITaskListView.cs" />
    <Compile Include="MonoDevelop.Ide.Codons\TaskListViewCodon.cs" />
    <Compile Include="MonoDevelop.Ide.Tasks\CommentTasksView.cs" />
    <Compile Include="MonoDevelop.Ide.Tasks\UserTasksView.cs" />
    <Compile Include="MonoDevelop.Ide.Gui\LayoutComboBox.cs" />
    <Compile Include="MonoDevelop.Ide.Gui.Content\IExtensibleTextEditor.cs" />
    <Compile Include="MonoDevelop.Ide.Gui.Pads.ProjectPad\UnknownEntryNodeBuilder.cs" />
    <Compile Include="MonoDevelop.Ide.Gui.Content\TextEditorExtension.cs" />
    <Compile Include="MonoDevelop.Ide.Commands\NavigationCommands.cs" />
    <Compile Include="MonoDevelop.Ide.StandardHeader\StandardHeaderService.cs" />
    <Compile Include="MonoDevelop.Ide.Gui\InternalLog.cs" />
    <Compile Include="MonoDevelop.Ide.Gui.OptionPanels\KeyBindingsPanel.cs" />
    <Compile Include="gtk-gui\MonoDevelop.Ide.Gui.OptionPanels.KeyBindingsPanel.cs" />
    <Compile Include="MonoDevelop.Ide.Commands\TextEditorCommands.cs" />
    <Compile Include="MonoDevelop.Ide.Commands\FileTabCommands.cs" />
    <Compile Include="gtk-gui\MonoDevelop.Ide.Gui.OptionPanels.BuildPanelWidget.cs" />
    <Compile Include="gtk-gui\MonoDevelop.Ide.Gui.OptionPanels.LoadSavePanelWidget.cs" />
    <Compile Include="gtk-gui\MonoDevelop.Ide.Gui.Dialogs.NewLayoutDialog.cs" />
    <Compile Include="gtk-gui\MonoDevelop.Ide.SelectEncodingsDialog.cs" />
    <Compile Include="gtk-gui\MonoDevelop.Ide.Gui.OptionPanels.TasksPanelWidget.cs" />
    <Compile Include="gtk-gui\MonoDevelop.Ide.Gui.Dialogs.TipOfTheDayWindow.cs" />
    <Compile Include="gtk-gui\MonoDevelop.Ide.Gui.OptionPanels.AddInsPanelWidget.cs" />
    <Compile Include="gtk-gui\MonoDevelop.Ide.Gui.Dialogs.AddinLoadErrorDialog.cs" />
    <Compile Include="MonoDevelop.Ide.Codons\FileFilterCodon.cs" />
    <Compile Include="MonoDevelop.Ide.ExternalTools\ExternalToolService.cs" />
    <Compile Include="MonoDevelop.Ide.Templates\FileTemplateReference.cs" />
    <Compile Include="MonoDevelop.Ide.Codons\FileTemplateConditionTypeCodon.cs" />
    <Compile Include="MonoDevelop.Ide.Templates\ClrVersionFileTemplateCondition.cs" />
    <Compile Include="MonoDevelop.Ide.Templates\FileTemplateCondition.cs" />
    <Compile Include="MonoDevelop.Ide.Templates\PartialTypeFileTemplateCondition.cs" />
    <Compile Include="MonoDevelop.Ide.Templates\ParentProjectFileTemplateCondition.cs" />
    <Compile Include="MonoDevelop.Ide.Gui.Content\CompletionTextEditorExtension.cs" />
    <Compile Include="MonoDevelop.Ide.Gui\ToolbarComboBox.cs" />
    <Compile Include="MonoDevelop.Ide.Gui.Content\ISplittable.cs" />
    <Compile Include="MonoDevelop.Ide.Gui.Content\IFoldable.cs" />
    <Compile Include="MonoDevelop.Ide.ExternalTools\ExternalToolPanel.cs" />
    <Compile Include="gtk-gui\MonoDevelop.Ide.ExternalTools.ExternalToolPanelWidget.cs" />
    <Compile Include="MonoDevelop.Ide.Gui\MonoDevelopStatusBar.cs" />
    <Compile Include="MonoDevelop.Ide.Gui\DocumentSwitcher.cs" />
    <Compile Include="MonoDevelop.Ide.Gui.OptionPanels\IDEStyleOptionsPanel.cs" />
    <Compile Include="gtk-gui\MonoDevelop.Ide.Gui.OptionPanels.IDEStyleOptionsPanelWidget.cs" />
    <Compile Include="MonoDevelop.Ide.Gui.Content\IZoomable.cs" />
    <Compile Include="MonoDevelop.Ide.Gui.Pads.ProjectPad\SolutionNodeBuilder.cs" />
    <Compile Include="MonoDevelop.Ide.Gui.Pads.ProjectPad\WorkspaceNodeBuilder.cs" />
    <Compile Include="MonoDevelop.Ide.Gui.Content\DocumentStateTracker.cs" />
    <Compile Include="MonoDevelop.Ide.Gui.Content\IPathedDocument.cs" />
    <Compile Include="MonoDevelop.Ide.Codons\CategoryNode.cs" />
    <Compile Include="MonoDevelop.Ide.Gui.Components\ExtensibleTreeView.cs" />
    <Compile Include="MonoDevelop.Ide.Gui.Components\ITreeBuilder.cs" />
    <Compile Include="MonoDevelop.Ide.Gui.Components\ITreeBuilderContext.cs" />
    <Compile Include="MonoDevelop.Ide.Gui.Components\ITreeNavigator.cs" />
    <Compile Include="MonoDevelop.Ide.Gui.Components\ITreeOptions.cs" />
    <Compile Include="MonoDevelop.Ide.Gui.Components\NodeAttributes.cs" />
    <Compile Include="MonoDevelop.Ide.Gui.Components\NodeBuilder.cs" />
    <Compile Include="MonoDevelop.Ide.Gui.Components\NodeBuilderExtension.cs" />
    <Compile Include="MonoDevelop.Ide.Gui.Components\NodeCommandHandler.cs" />
    <Compile Include="MonoDevelop.Ide.Gui.Components\NodeState.cs" />
    <Compile Include="MonoDevelop.Ide.Gui.Components\DragOperation.cs" />
    <Compile Include="MonoDevelop.Ide.Gui.Components\TreePadOption.cs" />
    <Compile Include="MonoDevelop.Ide.Gui.Components\TypeNodeBuilder.cs" />
    <Compile Include="MonoDevelop.Ide.Gui.Components\TreeViewItem.cs" />
    <Compile Include="MonoDevelop.Ide.Gui.Components\TreeNodeNavigator.cs" />
    <Compile Include="MonoDevelop.Ide.Gui.Components\TreeBuilder.cs" />
    <Compile Include="MonoDevelop.Ide.Gui.Components\TreeOptions.cs" />
    <Compile Include="MonoDevelop.Ide.Gui.Components\TransactedTreeBuilder.cs" />
    <Compile Include="MonoDevelop.Ide.Gui.Content\INavigable.cs" />
    <Compile Include="MonoDevelop.Ide.Gui.Content\IOpenNamedElementHandler.cs" />
    <Compile Include="MonoDevelop.Ide.Gui.Content\ISmartIndenter.cs" />
    <Compile Include="AssemblyInfo.cs" />
    <Compile Include="MonoDevelop.Ide.Gui.Content\ITextEditorResolver.cs" />
    <Compile Include="MonoDevelop.Ide.Gui.OptionPanels\AuthorInformationPanel.cs" />
    <Compile Include="MonoDevelop.Ide.Gui.OptionPanels\GlobalAuthorInformationPanel.cs" />
    <Compile Include="MonoDevelop.Ide.StandardHeader\StandardHeaderPolicyPanel.cs" />
    <Compile Include="gtk-gui\MonoDevelop.Ide.Gui.OptionPanels.AuthorInformationPanelWidget.cs" />
    <Compile Include="gtk-gui\MonoDevelop.Ide.Gui.OptionPanels.GlobalAuthorInformationPanelWidget.cs" />
    <Compile Include="gtk-gui\MonoDevelop.Ide.StandardHeader.StandardHeaderPolicyPanelWidget.cs" />
    <Compile Include="MonoDevelop.Ide.Gui.OptionPanels\TextStylePolicyPanel.cs" />
    <Compile Include="gtk-gui\MonoDevelop.Ide.Gui.OptionPanels.TextStylePolicyPanelWidget.cs" />
    <Compile Include="MonoDevelop.Ide.Gui.Content\TextStylePolicy.cs" />
    <Compile Include="MonoDevelop.Ide.Gui\PadFontChanger.cs" />
    <Compile Include="MonoDevelop.Ide.Gui.Components\PadTreeView.cs" />
    <Compile Include="MonoDevelop.Ide.Codons\PadContextMenuExtensionNode.cs" />
    <Compile Include="MonoDevelop.Ide.Gui.Pads.ProjectPad\FileOperationsBuilderExtension.cs" />
    <Compile Include="MonoDevelop.Ide.Templates\DirectoryTemplate.cs" />
    <Compile Include="MonoDevelop.Ide.Gui.Content\IUndoHandler.cs" />
    <Compile Include="MonoDevelop.Ide.CodeFormatting\CodeFormatterService.cs" />
    <Compile Include="MonoDevelop.Ide.CodeTemplates\CodeTemplatePanel.cs" />
    <Compile Include="gtk-gui\MonoDevelop.Ide.CodeTemplates.CodeTemplatePanelWidget.cs" />
    <Compile Include="MonoDevelop.Ide.CodeTemplates\EditTemplateDialog.cs" />
    <Compile Include="gtk-gui\MonoDevelop.Ide.CodeTemplates.EditTemplateDialog.cs" />
    <Compile Include="MonoDevelop.Ide.CodeTemplates\CodeTemplateVariable.cs" />
    <Compile Include="MonoDevelop.Ide.CodeTemplates\ExpansionObject.cs" />
    <Compile Include="MonoDevelop.Ide.CodeTemplates\CodeTemplateCompletionData.cs" />
    <Compile Include="MonoDevelop.Ide.CodeTemplates\CodeTemplateListDataProvider.cs" />
    <Compile Include="MonoDevelop.Ide.Gui.OptionPanels\MonoRuntimePanel.cs" />
    <Compile Include="gtk-gui\MonoDevelop.Ide.Gui.OptionPanels.MonoRuntimePanelWidget.cs" />
    <Compile Include="MonoDevelop.Ide.FindInFiles\SearchResult.cs" />
    <Compile Include="MonoDevelop.Ide.FindInFiles\SearchResultPad.cs" />
    <Compile Include="MonoDevelop.Ide.FindInFiles\FindInFilesDialog.cs" />
    <Compile Include="gtk-gui\MonoDevelop.Ide.FindInFiles.FindInFilesDialog.cs" />
    <Compile Include="MonoDevelop.Ide.FindInFiles\Commands.cs" />
    <Compile Include="MonoDevelop.Ide.FindInFiles\Scope.cs" />
    <Compile Include="MonoDevelop.Ide.FindInFiles\FileProvider.cs" />
    <Compile Include="MonoDevelop.Ide.FindInFiles\FilterOptions.cs" />
    <Compile Include="MonoDevelop.Ide.FindInFiles\FindReplace.cs" />
    <Compile Include="MonoDevelop.Ide.FindInFiles\SearchResultWidget.cs" />
    <Compile Include="MonoDevelop.Ide.FindInFiles\ISearchProgressMonitor.cs" />
    <Compile Include="MonoDevelop.Ide.FindInFiles\SearchProgressMonitor.cs" />
    <Compile Include="MonoDevelop.Ide.Gui\IAttachableViewContent.cs" />
    <Compile Include="MonoDevelop.Ide.Gui\AbstractAttachableViewContent.cs" />
    <Compile Include="MonoDevelop.Ide.CodeFormatting\CodeFormattingCommands.cs" />
    <Compile Include="MonoDevelop.Ide.Execution\ParameterizedExecutionHandler.cs" />
    <Compile Include="MonoDevelop.Ide.Execution\ExecutionModeCommandService.cs" />
    <Compile Include="MonoDevelop.Ide.Execution\CustomArgsCustomizer.cs" />
    <Compile Include="MonoDevelop.Ide.Execution\CommandExecutionContext.cs" />
    <Compile Include="MonoDevelop.Ide.Execution\IExecutionConfigurationEditor.cs" />
    <Compile Include="MonoDevelop.Ide.Gui.Components\ExecutionModeComboBox.cs" />
    <Compile Include="gtk-gui\MonoDevelop.Ide.Gui.Components.ExecutionModeComboBox.cs" />
    <Compile Include="MonoDevelop.Ide.Execution\IExecutionCommandCustomizer.cs" />
    <Compile Include="MonoDevelop.Ide.Execution\CustomExecutionMode.cs" />
    <Compile Include="MonoDevelop.Ide.Execution\MonoExecutionParameters.cs" />
    <Compile Include="MonoDevelop.Ide.Execution\MonoExecutionCustomizer.cs" />
    <Compile Include="MonoDevelop.Ide.Gui.Dialogs\SelectFileFormatDialog.cs" />
    <Compile Include="gtk-gui\MonoDevelop.Ide.Gui.Dialogs.SelectFileFormatDialog.cs" />
    <Compile Include="MonoDevelop.Ide.Gui.OptionPanels\MaintenanceOptionsPanel.cs" />
    <Compile Include="gtk-gui\MonoDevelop.Ide.Gui.OptionPanels.MaintenanceOptionsPanelWidget.cs" />
    <Compile Include="MonoDevelop.Ide.Tasks\TaskStore.cs" />
    <Compile Include="MonoDevelop.Ide.Gui.OptionPanels\AssemblyFoldersPanel.cs" />
    <Compile Include="gtk-gui\MonoDevelop.Ide.Gui.OptionPanels.AssemblyFoldersPanelWidget.cs" />
    <Compile Include="MonoDevelop.Ide.Gui.Content\ISupportsProjectReload.cs" />
    <Compile Include="MonoDevelop.Ide.Gui.OptionPanels\BuildMessagePanel.cs" />
    <Compile Include="gtk-gui\MonoDevelop.Ide.Gui.OptionPanels.BuildMessagePanelWidget.cs" />
    <Compile Include="MonoDevelop.Ide.Gui\HiddenWorkbenchWindow.cs" />
    <Compile Include="MonoDevelop.Ide.Gui\HiddenTextEditorViewContent.cs" />
    <Compile Include="MonoDevelop.Ide.Gui\WorkbenchWindow.cs" />
    <Compile Include="MonoDevelop.Ide.CodeTemplates\CodeTemplateCodon.cs" />
    <Compile Include="MonoDevelop.Ide.Gui.Content\ILocationList.cs" />
    <Compile Include="MonoDevelop.Ide.Gui.Dialogs\OpenFileDialog.cs" />
    <Compile Include="MonoDevelop.Ide.Extensions\IOpenFileDialogHandler.cs" />
    <Compile Include="MonoDevelop.Ide.Extensions\IAddFileDialogHandler.cs" />
    <Compile Include="MonoDevelop.Ide.Extensions\TextEditorExtensionNode.cs" />
    <Compile Include="MonoDevelop.Ide.Gui\DockItemToolbarLoader.cs" />
    <Compile Include="MonoDevelop.Ide.Gui.Components\LogView.cs" />
    <Compile Include="MonoDevelop.Ide.Gui\WorkbenchContext.cs" />
    <Compile Include="MonoDevelop.Ide.Extensions\LayoutExtensionNode.cs" />
    <Compile Include="MonoDevelop.Ide.Extensions\CustomToolExtensionNode.cs" />
    <Compile Include="MonoDevelop.Ide.CustomTools\CustomTool.cs" />
    <Compile Include="MonoDevelop.Ide.CustomTools\CustomToolService.cs" />
    <Compile Include="MonoDevelop.Components\FileSelector.cs" />
    <Compile Include="MonoDevelop.Components\BaseFileEntry.cs" />
    <Compile Include="MonoDevelop.Components\FileEntry.cs" />
    <Compile Include="MonoDevelop.Components\FolderDialog.cs" />
    <Compile Include="MonoDevelop.Components\FolderEntry.cs" />
    <Compile Include="MonoDevelop.Components\TabLabel.cs" />
    <Compile Include="MonoDevelop.Components\CellRendererComboBox.cs" />
    <Compile Include="MonoDevelop.Components\TreeViewCellContainer.cs" />
    <Compile Include="MonoDevelop.Components\TreeViewState.cs" />
    <Compile Include="MonoDevelop.Components\MenuButton.cs" />
    <Compile Include="MonoDevelop.Components\FixedWidthWrapLabel.cs" />
    <Compile Include="MonoDevelop.Components\TooltipWindow.cs" />
    <Compile Include="MonoDevelop.Components\ConsoleView.cs" />
    <Compile Include="MonoDevelop.Components\FolderListSelector.cs" />
    <Compile Include="MonoDevelop.Components\InfoBar.cs" />
    <Compile Include="MonoDevelop.Components\GtkUtil.cs" />
    <Compile Include="MonoDevelop.Components\MiniButton.cs" />
    <Compile Include="MonoDevelop.Components\SearchEntry.cs" />
    <Compile Include="MonoDevelop.Components\HoverImageButton.cs" />
    <Compile Include="MonoDevelop.Components\PathBar.cs" />
    <Compile Include="MonoDevelop.Components\SelectFileDialog.cs" />
    <Compile Include="MonoDevelop.Components\SelectFolderDialog.cs" />
    <Compile Include="MonoDevelop.Components\RoundedFrame.cs" />
    <Compile Include="MonoDevelop.Components\CairoExtensions.cs" />
    <Compile Include="MonoDevelop.Components.Chart\Axis.cs" />
    <Compile Include="MonoDevelop.Components.Chart\AxisDimension.cs" />
    <Compile Include="MonoDevelop.Components.Chart\AxisPosition.cs" />
    <Compile Include="MonoDevelop.Components.Chart\BasicChart.cs" />
    <Compile Include="MonoDevelop.Components.Chart\ChartCursor.cs" />
    <Compile Include="MonoDevelop.Components.Chart\DateTimeAxis.cs" />
    <Compile Include="MonoDevelop.Components.Chart\IntegerAxis.cs" />
    <Compile Include="MonoDevelop.Components.Chart\Serie.cs" />
    <Compile Include="MonoDevelop.Components.Chart\TickEnumerator.cs" />
    <Compile Include="MonoDevelop.Components.Commands\ActionCommand.cs" />
    <Compile Include="MonoDevelop.Components.Commands\ActionType.cs" />
    <Compile Include="MonoDevelop.Components.Commands\Command.cs" />
    <Compile Include="MonoDevelop.Components.Commands\CommandArrayInfo.cs" />
    <Compile Include="MonoDevelop.Components.Commands\CommandCheckMenuItem.cs" />
    <Compile Include="MonoDevelop.Components.Commands\CommandEntry.cs" />
    <Compile Include="MonoDevelop.Components.Commands\CommandEntrySet.cs" />
    <Compile Include="MonoDevelop.Components.Commands\CommandErrorHandler.cs" />
    <Compile Include="MonoDevelop.Components.Commands\CommandFrame.cs" />
    <Compile Include="MonoDevelop.Components.Commands\CommandHandler.cs" />
    <Compile Include="MonoDevelop.Components.Commands\CommandHandlerAttribute.cs" />
    <Compile Include="MonoDevelop.Components.Commands\CommandInfo.cs" />
    <Compile Include="MonoDevelop.Components.Commands\CommandInfoSet.cs" />
    <Compile Include="MonoDevelop.Components.Commands\CommandManager.cs" />
    <Compile Include="MonoDevelop.Components.Commands\CommandMenu.cs" />
    <Compile Include="MonoDevelop.Components.Commands\CommandMenuBar.cs" />
    <Compile Include="MonoDevelop.Components.Commands\CommandMenuItem.cs" />
    <Compile Include="MonoDevelop.Components.Commands\CommandSystemCommands.cs" />
    <Compile Include="MonoDevelop.Components.Commands\CommandToggleToolButton.cs" />
    <Compile Include="MonoDevelop.Components.Commands\CommandToolbar.cs" />
    <Compile Include="MonoDevelop.Components.Commands\CommandToolButton.cs" />
    <Compile Include="MonoDevelop.Components.Commands\CustomCommand.cs" />
    <Compile Include="MonoDevelop.Components.Commands\CustomMenuItem.cs" />
    <Compile Include="MonoDevelop.Components.Commands\ICommandMenuItem.cs" />
    <Compile Include="MonoDevelop.Components.Commands\ICommandRouter.cs" />
    <Compile Include="MonoDevelop.Components.Commands\ICommandUserItem.cs" />
    <Compile Include="MonoDevelop.Components.Commands\LinkCommandEntry.cs" />
    <Compile Include="MonoDevelop.Components.Commands\MenuToolButton.cs" />
    <Compile Include="MonoDevelop.Components.Commands\ICommandDelegatorRouter.cs" />
    <Compile Include="MonoDevelop.Components.Commands\CommandRouterContainer.cs" />
    <Compile Include="MonoDevelop.Components.Commands\ICommandTargetVisitor.cs" />
    <Compile Include="MonoDevelop.Components.Commands\KeyBindingManager.cs" />
    <Compile Include="MonoDevelop.Components.Commands\KeyBindingService.cs" />
    <Compile Include="MonoDevelop.Components.Commands\CustomItem.cs" />
    <Compile Include="MonoDevelop.Components.Commands\CommandSelectedEventArgs.cs" />
    <Compile Include="MonoDevelop.Components.Commands\IMultiCastCommandRouter.cs" />
    <Compile Include="MonoDevelop.Components.Commands\ICommandUpdateHandler.cs" />
    <Compile Include="MonoDevelop.Components.Commands\CustomCommandUpdaterAttribute.cs" />
    <Compile Include="MonoDevelop.Components.Commands\KeyBindingScheme.cs" />
    <Compile Include="MonoDevelop.Components.Commands\KeyBindingSet.cs" />
    <Compile Include="MonoDevelop.Components.Commands\ICommandBar.cs" />
    <Compile Include="MonoDevelop.Components.Commands.ExtensionNodes\CommandCategoryCodon.cs" />
    <Compile Include="MonoDevelop.Components.Commands.ExtensionNodes\CommandCodon.cs" />
    <Compile Include="MonoDevelop.Components.Commands.ExtensionNodes\CommandItemCodon.cs" />
    <Compile Include="MonoDevelop.Components.Commands.ExtensionNodes\ItemSetCodon.cs" />
    <Compile Include="MonoDevelop.Components.Commands.ExtensionNodes\LinkItemCodon.cs" />
    <Compile Include="MonoDevelop.Components.Commands.ExtensionNodes\SeparatorItemCodon.cs" />
    <Compile Include="MonoDevelop.Components.Commands.ExtensionNodes\LocalCommandItemCodon.cs" />
    <Compile Include="MonoDevelop.Components.Commands.ExtensionNodes\SchemeExtensionNode.cs" />
    <Compile Include="MonoDevelop.Components.DockToolbars\ArrowWindow.cs" />
    <Compile Include="MonoDevelop.Components.DockToolbars\DockedPosition.cs" />
    <Compile Include="MonoDevelop.Components.DockToolbars\DockGrip.cs" />
    <Compile Include="MonoDevelop.Components.DockToolbars\DockToolbar.cs" />
    <Compile Include="MonoDevelop.Components.DockToolbars\DockToolbarFrame.cs" />
    <Compile Include="MonoDevelop.Components.DockToolbars\DockToolbarFrameLayout.cs" />
    <Compile Include="MonoDevelop.Components.DockToolbars\DockToolbarFrameStatus.cs" />
    <Compile Include="MonoDevelop.Components.DockToolbars\DockToolbarPanel.cs" />
    <Compile Include="MonoDevelop.Components.DockToolbars\DockToolbarPosition.cs" />
    <Compile Include="MonoDevelop.Components.DockToolbars\DockToolbarStatus.cs" />
    <Compile Include="MonoDevelop.Components.DockToolbars\FixedPanel.cs" />
    <Compile Include="MonoDevelop.Components.DockToolbars\FloatingDock.cs" />
    <Compile Include="MonoDevelop.Components.DockToolbars\FloatingPosition.cs" />
    <Compile Include="MonoDevelop.Components.DockToolbars\IDockBar.cs" />
    <Compile Include="MonoDevelop.Components.DockToolbars\PlaceholderWindow.cs" />
    <Compile Include="MonoDevelop.Components.Extensions\PlatformDialog.cs" />
    <Compile Include="MonoDevelop.Components.Extensions\ISelectFileDialog.cs" />
    <Compile Include="MonoDevelop.Components.PropertyGrid\DefaultPropertyTab.cs" />
    <Compile Include="MonoDevelop.Components.PropertyGrid\EditorManager.cs" />
    <Compile Include="MonoDevelop.Components.PropertyGrid\EventPropertyTab.cs" />
    <Compile Include="MonoDevelop.Components.PropertyGrid\PropertyEditorCell.cs" />
    <Compile Include="MonoDevelop.Components.PropertyGrid\PropertyEditorTypeAttribute.cs" />
    <Compile Include="MonoDevelop.Components.PropertyGrid\PropertyGrid.cs" />
    <Compile Include="MonoDevelop.Components.PropertyGrid\PropertyValueChangedEventArgs.cs" />
    <Compile Include="MonoDevelop.Components.PropertyGrid\PropertyValueChangedEventHandler.cs" />
    <Compile Include="MonoDevelop.Components.PropertyGrid\SurrogateUITypeEditorAttribute.cs" />
    <Compile Include="MonoDevelop.Components.PropertyGrid.Editors\CharPropertyEditor.cs" />
    <Compile Include="MonoDevelop.Components.PropertyGrid.Editors\CollectionEditor.cs" />
    <Compile Include="MonoDevelop.Components.PropertyGrid.Editors\ColorEditorCell.cs" />
    <Compile Include="MonoDevelop.Components.PropertyGrid.Editors\DateTimeEditor.cs" />
    <Compile Include="MonoDevelop.Components.PropertyGrid.Editors\DefaultEditor.cs" />
    <Compile Include="MonoDevelop.Components.PropertyGrid.Editors\EnumerationEditorCell.cs" />
    <Compile Include="MonoDevelop.Components.PropertyGrid.Editors\EventEditor.cs" />
    <Compile Include="MonoDevelop.Components.PropertyGrid.Editors\FlagsEditorCell.cs" />
    <Compile Include="MonoDevelop.Components.PropertyGrid.Editors\FlagsSelectorDialog.cs" />
    <Compile Include="MonoDevelop.Components.PropertyGrid.Editors\FloatRange.cs" />
    <Compile Include="MonoDevelop.Components.PropertyGrid.Editors\IntRange.cs" />
    <Compile Include="MonoDevelop.Components.PropertyGrid.Editors\TextEditor.cs" />
    <Compile Include="MonoDevelop.Components.PropertyGrid.Editors\TextEditorDialog.cs" />
    <Compile Include="MonoDevelop.Components.PropertyGrid.Editors\TimeSpanEditor.cs" />
    <Compile Include="MonoDevelop.Components.PropertyGrid.Editors\BooleanEditorCell.cs" />
    <Compile Include="MonoDevelop.Components.Theming\GtkColors.cs" />
    <Compile Include="MonoDevelop.Components.Theming\GtkTheme.cs" />
    <Compile Include="MonoDevelop.Components.Theming\Theme.cs" />
    <Compile Include="MonoDevelop.Components.Theming\ThemeContext.cs" />
    <Compile Include="MonoDevelop.Components.Theming\ThemeEngine.cs" />
    <Compile Include="gtk-gui\MonoDevelop.Components.FolderListSelector.cs" />
    <Compile Include="MonoDevelop.Components.Docking\AutoHideBox.cs" />
    <Compile Include="MonoDevelop.Components.Docking\DockBar.cs" />
    <Compile Include="MonoDevelop.Components.Docking\DockBarItem.cs" />
    <Compile Include="MonoDevelop.Components.Docking\DockContainer.cs" />
    <Compile Include="MonoDevelop.Components.Docking\DockFrame.cs" />
    <Compile Include="MonoDevelop.Components.Docking\DockFrameTopLevel.cs" />
    <Compile Include="MonoDevelop.Components.Docking\DockGroup.cs" />
    <Compile Include="MonoDevelop.Components.Docking\DockGroupItem.cs" />
    <Compile Include="MonoDevelop.Components.Docking\DockGroupType.cs" />
    <Compile Include="MonoDevelop.Components.Docking\DockItem.cs" />
    <Compile Include="MonoDevelop.Components.Docking\DockItemBehavior.cs" />
    <Compile Include="MonoDevelop.Components.Docking\DockItemContainer.cs" />
    <Compile Include="MonoDevelop.Components.Docking\DockItemStatus.cs" />
    <Compile Include="MonoDevelop.Components.Docking\DockItemToolbar.cs" />
    <Compile Include="MonoDevelop.Components.Docking\DockLayout.cs" />
    <Compile Include="MonoDevelop.Components.Docking\DockObject.cs" />
    <Compile Include="MonoDevelop.Components.Docking\DockPosition.cs" />
    <Compile Include="MonoDevelop.Components.Docking\PlaceholderWindow.cs" />
    <Compile Include="MonoDevelop.Components.Docking\TabStrip.cs" />
    <Compile Include="MonoDevelop.Components\MenuButtonEntry.cs" />
    <Compile Include="MonoDevelop.Ide.Gui.Dialogs\IOptionsPanel.cs" />
    <Compile Include="MonoDevelop.Ide.Gui.Dialogs\MultiMessageDialog.cs" />
    <Compile Include="MonoDevelop.Ide.Gui.Dialogs\MultiTaskProgressDialog.cs" />
    <Compile Include="MonoDevelop.Ide.Gui.Dialogs\OptionsDialog.cs" />
    <Compile Include="MonoDevelop.Ide.Gui.Dialogs\OptionsPanel.cs" />
    <Compile Include="MonoDevelop.Ide.Gui.Dialogs\ProgressDialog.cs" />
    <Compile Include="MonoDevelop.Ide.Gui.Dialogs\SetupApp.cs" />
    <Compile Include="MonoDevelop.Ide.ProgressMonitoring\BaseProgressMonitor.cs" />
    <Compile Include="MonoDevelop.Ide.ProgressMonitoring\MessageDialogProgressMonitor.cs" />
    <Compile Include="MonoDevelop.Ide.ProgressMonitoring\MultiTaskDialogProgressMonitor.cs" />
    <Compile Include="MonoDevelop.Ide.WebBrowser\IWebBrowser.cs" />
    <Compile Include="MonoDevelop.Ide.WebBrowser\LocationChangedEventArgs.cs" />
    <Compile Include="MonoDevelop.Ide.WebBrowser\TitleChangedEventArgs.cs" />
    <Compile Include="MonoDevelop.Ide.WebBrowser\StatusMessageChangedEventArgs.cs" />
    <Compile Include="MonoDevelop.Ide.WebBrowser\LoadingProgressChangedEventArgs.cs" />
    <Compile Include="MonoDevelop.Ide.WebBrowser\LocationChangingEventArgs.cs" />
    <Compile Include="MonoDevelop.Ide.WebBrowser\IWebBrowserLoader.cs" />
    <Compile Include="MonoDevelop.Ide.CodeCompletion\CompletionListWindow.cs" />
    <Compile Include="MonoDevelop.Ide.CodeCompletion\ICompletionWidget.cs" />
    <Compile Include="MonoDevelop.Ide.CodeCompletion\ListWindow.cs" />
    <Compile Include="MonoDevelop.Ide.CodeCompletion\ParameterInformationWindowManager.cs" />
    <Compile Include="MonoDevelop.Ide.CodeCompletion\ParameterInformationWindow.cs" />
    <Compile Include="MonoDevelop.Ide.CodeCompletion\CompletionData.cs" />
    <Compile Include="MonoDevelop.Ide.CodeCompletion\CompletionDataList.cs" />
    <Compile Include="MonoDevelop.Ide.CodeCompletion\MutableCompletionDataList.cs" />
    <Compile Include="MonoDevelop.Ide.CodeCompletion\CompletionWindowManager.cs" />
    <Compile Include="MonoDevelop.Ide.CodeCompletion\ListWidget.cs" />
    <Compile Include="MonoDevelop.Ide.CodeCompletion\CodeCompletionContext.cs" />
    <Compile Include="MonoDevelop.Ide.CodeCompletion\CodeCompletionContextEventArgs.cs" />
    <Compile Include="gtk-gui\MonoDevelop.Ide.Gui.Dialogs.MultiMessageDialog.cs" />
    <Compile Include="gtk-gui\MonoDevelop.Ide.Gui.Dialogs.MultiTaskProgressDialog.cs" />
    <Compile Include="gtk-gui\MonoDevelop.Ide.Gui.Dialogs.ProgressDialog.cs" />
    <Compile Include="MonoDevelop.Ide\DesktopService.cs" />
    <Compile Include="MonoDevelop.Ide\DispatchService.cs" />
    <Compile Include="MonoDevelop.Ide\Ide.cs" />
    <Compile Include="MonoDevelop.Ide\IdePreferences.cs" />
    <Compile Include="MonoDevelop.Ide\RootWorkspace.cs" />
    <Compile Include="MonoDevelop.Ide.Desktop\DefaultPlatformService.cs" />
    <Compile Include="MonoDevelop.Ide.Desktop\DesktopApplication.cs" />
    <Compile Include="MonoDevelop.Ide.Desktop\RecentFileStorage.cs" />
    <Compile Include="MonoDevelop.Ide.Desktop\RecentItem.cs" />
    <Compile Include="MonoDevelop.Ide.Desktop\RecentOpen.cs" />
    <Compile Include="MonoDevelop.Ide\GLibLogging.cs" />
    <Compile Include="MonoDevelop.Ide\ImageService.cs" />
    <Compile Include="MonoDevelop.Ide.Desktop\PlatformService.cs" />
    <Compile Include="MonoDevelop.Ide\MessageService.cs" />
    <Compile Include="MonoDevelop.Ide\WebBrowserService.cs" />
    <Compile Include="MonoDevelop.Ide.Gui\AsyncDispatchAttribute.cs" />
    <Compile Include="MonoDevelop.Ide.Gui\FreeDispatchAttribute.cs" />
    <Compile Include="MonoDevelop.Ide.Gui\GuiSyncContext.cs" />
    <Compile Include="MonoDevelop.Ide.Gui\GuiSyncObject.cs" />
    <Compile Include="MonoDevelop.Ide.Gui\IMementoCapable.cs" />
    <Compile Include="MonoDevelop.Ide.Gui\StockIcons.cs" />
    <Compile Include="MonoDevelop.Ide.Gui\SyncContext.cs" />
    <Compile Include="MonoDevelop.Ide.Gui\SyncContextAttribute.cs" />
    <Compile Include="MonoDevelop.Ide.Gui\SyncObject.cs" />
    <Compile Include="MonoDevelop.Ide.Gui.Components\ProjectFileEntry.cs" />
    <Compile Include="MonoDevelop.Ide.Gui.Dialogs\ItemOptionsDialog.cs" />
    <Compile Include="MonoDevelop.Ide.Gui.Dialogs\ItemOptionsPanel.cs" />
    <Compile Include="MonoDevelop.Ide.Gui.Dialogs\MimeTypePolicyOptionsPanel.cs" />
    <Compile Include="MonoDevelop.Ide.Gui.Dialogs\MimeTypePolicyOptionsSection.cs" />
    <Compile Include="MonoDevelop.Ide.Gui.Dialogs\MultiConfigItemOptionsDialog.cs" />
    <Compile Include="MonoDevelop.Ide.Gui.Dialogs\MultiConfigItemOptionsPanel.cs" />
    <Compile Include="MonoDevelop.Ide.Projects\ProjectOptionsDialog.cs" />
    <Compile Include="MonoDevelop.Ide.Projects\RenameConfigDialog.cs" />
    <Compile Include="MonoDevelop.Ide.Projects\NewFileDialog.cs" />
    <Compile Include="MonoDevelop.Ide.Projects\AddFileDialog.cs" />
    <Compile Include="MonoDevelop.Ide.Projects\AddMimeTypeDialog.cs" />
    <Compile Include="MonoDevelop.Ide.Projects\AssemblyReferencePanel.cs" />
    <Compile Include="MonoDevelop.Ide.Projects\CombineOptionsDialog.cs" />
    <Compile Include="MonoDevelop.Ide.Projects\ConfirmProjectDeleteDialog.cs" />
    <Compile Include="MonoDevelop.Ide.Projects\DefaultPolicyOptionsDialog.cs" />
    <Compile Include="MonoDevelop.Ide.Projects\DeleteConfigDialog.cs" />
    <Compile Include="MonoDevelop.Ide.Projects\NewConfigurationDialog.cs" />
    <Compile Include="MonoDevelop.Ide.Projects\ProjectFileSelectorDialog.cs" />
    <Compile Include="MonoDevelop.Ide\ProjectOperations.cs" />
    <Compile Include="MonoDevelop.Ide.Projects\IncludeNewFilesDialog.cs" />
    <Compile Include="MonoDevelop.Ide.Execution\CustomExecutionModeDialog.cs" />
    <Compile Include="MonoDevelop.Ide.Execution\CustomExecutionModeManagerDialog.cs" />
    <Compile Include="MonoDevelop.Ide.Execution\CustomExecutionModeWidget.cs" />
    <Compile Include="MonoDevelop.Ide.Execution\MonoExecutionParametersPreview.cs" />
    <Compile Include="MonoDevelop.Ide.Execution\MonoExecutionParametersWidget.cs" />
    <Compile Include="MonoDevelop.Ide.Projects\ProjectReferencePanel.cs" />
    <Compile Include="MonoDevelop.Ide.Projects\SelectReferenceDialog.cs" />
    <Compile Include="gtk-gui\MonoDevelop.Ide.Projects.OptionPanels.BaseDirectoryPanelWidget.cs" />
    <Compile Include="gtk-gui\MonoDevelop.Ide.Projects.OptionPanels.CodeFormattingPanelWidget.cs" />
    <Compile Include="gtk-gui\MonoDevelop.Ide.Projects.OptionPanels.CombineBuildOptionsWidget.cs" />
    <Compile Include="gtk-gui\MonoDevelop.Ide.Projects.OptionPanels.CombineConfigurationPanelWidget.cs" />
    <Compile Include="gtk-gui\MonoDevelop.Ide.Projects.OptionPanels.CombineInformationWidget.cs" />
    <Compile Include="gtk-gui\MonoDevelop.Ide.Projects.OptionPanels.CommonAssemblySigningPreferences.cs" />
    <Compile Include="gtk-gui\MonoDevelop.Ide.Projects.OptionPanels.CustomCommandPanelWidget.cs" />
    <Compile Include="gtk-gui\MonoDevelop.Ide.Projects.OptionPanels.CustomCommandWidget.cs" />
    <Compile Include="gtk-gui\MonoDevelop.Ide.Projects.OptionPanels.GeneralProjectOptionsWidget.cs" />
    <Compile Include="gtk-gui\MonoDevelop.Ide.Projects.OptionPanels.NamespaceSynchronisationPanelWidget.cs" />
    <Compile Include="gtk-gui\MonoDevelop.Ide.Projects.OptionPanels.OutputOptionsPanelWidget.cs" />
    <Compile Include="gtk-gui\MonoDevelop.Ide.Projects.OptionPanels.RunOptionsPanelWidget.cs" />
    <Compile Include="gtk-gui\MonoDevelop.Ide.Projects.OptionPanels.RuntimeOptionsPanelWidget.cs" />
    <Compile Include="gtk-gui\MonoDevelop.Ide.Projects.OptionPanels.CombineEntryConfigurationsPanelWidget.cs" />
    <Compile Include="gtk-gui\MonoDevelop.Ide.Projects.OptionPanels.StartupOptionsPanelWidget.cs" />
    <Compile Include="MonoDevelop.Ide.Projects.OptionPanels\BaseDirectoryPanel.cs" />
    <Compile Include="MonoDevelop.Ide.Projects.OptionPanels\BaseDirectoryPanelWidget.cs" />
    <Compile Include="MonoDevelop.Ide.Projects.OptionPanels\CodeFormattingPanel.cs" />
    <Compile Include="MonoDevelop.Ide.Projects.OptionPanels\CombineBuildOptions.cs" />
    <Compile Include="MonoDevelop.Ide.Projects.OptionPanels\CombineConfigurationPanel.cs" />
    <Compile Include="MonoDevelop.Ide.Projects.OptionPanels\CombineInformationPanel.cs" />
    <Compile Include="MonoDevelop.Ide.Projects.OptionPanels\CommonAssemblySigningPreferences.cs" />
    <Compile Include="MonoDevelop.Ide.Projects.OptionPanels\CustomCommandPanel.cs" />
    <Compile Include="MonoDevelop.Ide.Projects.OptionPanels\CustomCommandPanelWidget.cs" />
    <Compile Include="MonoDevelop.Ide.Projects.OptionPanels\CustomCommandWidget.cs" />
    <Compile Include="MonoDevelop.Ide.Projects.OptionPanels\GeneralProjectOptions.cs" />
    <Compile Include="MonoDevelop.Ide.Projects.OptionPanels\NamespaceSynchronisationPanel.cs" />
    <Compile Include="MonoDevelop.Ide.Projects.OptionPanels\OutputOptionsPanel.cs" />
    <Compile Include="MonoDevelop.Ide.Projects.OptionPanels\RunOptionsPanel.cs" />
    <Compile Include="MonoDevelop.Ide.Projects.OptionPanels\RuntimeOptionsPanel.cs" />
    <Compile Include="MonoDevelop.Ide.Projects.OptionPanels\SolutionItemConfigurationsPanel.cs" />
    <Compile Include="MonoDevelop.Ide.Projects.OptionPanels\StartupOptionsPanel.cs" />
    <Compile Include="gtk-gui\MonoDevelop.Ide.Projects.AddMimeTypeDialog.cs" />
    <Compile Include="gtk-gui\MonoDevelop.Ide.Projects.ConfirmProjectDeleteDialog.cs" />
    <Compile Include="gtk-gui\MonoDevelop.Ide.Projects.DeleteConfigDialog.cs" />
    <Compile Include="gtk-gui\MonoDevelop.Ide.Projects.IncludeNewFilesDialog.cs" />
    <Compile Include="gtk-gui\MonoDevelop.Ide.Projects.NewConfigurationDialog.cs" />
    <Compile Include="gtk-gui\MonoDevelop.Ide.Projects.NewFileDialog.cs" />
    <Compile Include="MonoDevelop.Ide.Gui.Dialogs\PolicyOptionsPanel.cs" />
    <Compile Include="gtk-gui\MonoDevelop.Ide.Projects.ProjectFileSelectorDialog.cs" />
    <Compile Include="gtk-gui\MonoDevelop.Ide.Projects.RenameConfigDialog.cs" />
    <Compile Include="gtk-gui\MonoDevelop.Ide.Projects.SelectReferenceDialog.cs" />
    <Compile Include="gtk-gui\MonoDevelop.Ide.Execution.CustomExecutionModeDialog.cs" />
    <Compile Include="gtk-gui\MonoDevelop.Ide.Execution.CustomExecutionModeManagerDialog.cs" />
    <Compile Include="gtk-gui\MonoDevelop.Ide.Execution.CustomExecutionModeWidget.cs" />
    <Compile Include="gtk-gui\MonoDevelop.Ide.Execution.MonoExecutionParametersPreview.cs" />
    <Compile Include="gtk-gui\MonoDevelop.Ide.Execution.MonoExecutionParametersWidget.cs" />
    <Compile Include="MonoDevelop.Ide.Gui.Components\EnvVarList.cs" />
    <Compile Include="MonoDevelop.Ide\HelpOperations.cs" />
    <Compile Include="MonoDevelop.Ide\ExitEventHandler.cs" />
    <Compile Include="MonoDevelop.Ide\AddEntryEventHandler.cs" />
    <Compile Include="MonoDevelop.Ide\IdeStartup.cs" />
    <Compile Include="MonoDevelop.Ide.Extensions\MimeTypeNode.cs" />
    <Compile Include="MonoDevelop.Ide.Extensions\MimeTypeOptionsPanelNode.cs" />
    <Compile Include="MonoDevelop.Ide.Extensions\OptionsDialogSection.cs" />
    <Compile Include="MonoDevelop.Ide.Extensions\OptionsPanelNode.cs" />
    <Compile Include="MonoDevelop.Ide.Extensions\StockIconCodon.cs" />
    <Compile Include="MonoDevelop.Ide.Gui.Components\StringTagSelectorButton.cs" />
    <Compile Include="gtk-gui\MonoDevelop.Ide.Gui.Components.StringTagSelectorButton.cs" />
    <Compile Include="MonoDevelop.Ide.Gui.Pads.ProjectPad\SolutionFolderFileNodeBuilder.cs" />
    <Compile Include="MonoDevelop.Components\CompactScrolledWindow.cs" />
    <Compile Include="MonoDevelop.Ide.CodeCompletion\MemberCompletionData.cs" />
    <Compile Include="MonoDevelop.Ide.Navigation\DocumentNavigationPoint.cs" />
    <Compile Include="MonoDevelop.Ide.Navigation\NavigationHistoryService.cs" />
    <Compile Include="MonoDevelop.Ide.Navigation\TextFileNavigationPoint.cs" />
    <Compile Include="MonoDevelop.Ide.Navigation\NavigationHistoryItem.cs" />
    <Compile Include="MonoDevelop.Ide.Navigation\NavigationPoint.cs" />
    <Compile Include="MonoDevelop.Ide.Navigation\HistoryList.cs" />
    <Compile Include="MonoDevelop.Components.AutoTest\AutoTestService.cs" />
    <Compile Include="MonoDevelop.Components.AutoTest\AutoTestSession.cs" />
    <Compile Include="MonoDevelop.Components.AutoTest\AutoTestClientSession.cs" />
    <Compile Include="MonoDevelop.Components\DropDownBoxListWindow.cs" />
    <Compile Include="MonoDevelop.Ide.CodeCompletion\CompletionMatcher.cs" />
    <Compile Include="MonoDevelop.Components\Tabstrip.cs" />
    <Compile Include="MonoDevelop.Ide.Fonts\FontChooserPanelWidget.cs" />
    <Compile Include="gtk-gui\MonoDevelop.Ide.Fonts.FontChooserPanelWidget.cs" />
    <Compile Include="MonoDevelop.Ide.Fonts\FontChooserPanel.cs" />
    <Compile Include="MonoDevelop.Ide.Fonts\FontService.cs" />
    <Compile Include="MonoDevelop.Ide.Fonts\FontDescriptionCodon.cs" />
    <Compile Include="MonoDevelop.Components.Extensions\AlertDialog.cs" />
    <Compile Include="MonoDevelop.Ide.Gui.Dialogs\GtkAlertDialog.cs" />
    <Compile Include="MonoDevelop.Components.Extensions\TextQuestionDialog.cs" />
    <Compile Include="MonoDevelop.Components.Extensions\ErrorDialog.cs" />
    <Compile Include="MonoDevelop.Ide.Gui.Dialogs\GtkErrorDialog.cs" />
    <Compile Include="MonoDevelop.Ide.CodeFormatting\ICodeFormatter.cs" />
    <Compile Include="MonoDevelop.Ide.CodeFormatting\IAdvancedCodeFormatter.cs" />
    <Compile Include="MonoDevelop.Ide.CodeFormatting\DefaultCodeFormatter.cs" />
    <Compile Include="MonoDevelop.Ide.CodeFormatting\CodeFormatterExtensionNode.cs" />
    <Compile Include="MonoDevelop.Ide.CodeFormatting\CodeFormatter.cs" />
    <Compile Include="MonoDevelop.Ide.Gui\GtkSynchronizationContext.cs" />
    <Compile Include="MonoDevelop.Ide.Projects\NewPolicySetDialog.cs" />
    <Compile Include="gtk-gui\MonoDevelop.Ide.Projects.NewPolicySetDialog.cs" />
    <Compile Include="MonoDevelop.Components\HeaderBox.cs" />
    <Compile Include="MonoDevelop.Ide.Extensions\StartupHandlerExtensionAttribute.cs" />
    <Compile Include="MonoDevelop.Ide.FindInFiles\ReferencesFinder.cs" />
    <Compile Include="MonoDevelop.Components\SectionList.cs" />
    <Compile Include="MonoDevelop.Ide.Projects\TemplatePickerWidget.cs" />
    <Compile Include="MonoDevelop.Ide.Projects\NewProjectOptionsWidget.cs" />
    <Compile Include="MonoDevelop.Ide.Extensions\FileTypeCondition.cs" />
    <Compile Include="MonoDevelop.Ide.Gui\IDisplayBinding.cs" />
    <Compile Include="MonoDevelop.Ide.Projects\ExportProjectPolicyDialog.cs" />
    <Compile Include="gtk-gui\MonoDevelop.Ide.Projects.ExportProjectPolicyDialog.cs" />
    <Compile Include="MonoDevelop.Ide.Projects\ApplyPolicyDialog.cs" />
    <Compile Include="gtk-gui\MonoDevelop.Ide.Projects.ApplyPolicyDialog.cs" />
    <Compile Include="MonoDevelop.Ide.Gui.Components\ProjectSelectorWidget.cs" />
    <Compile Include="gtk-gui\MonoDevelop.Ide.Gui.Components.ProjectSelectorWidget.cs" />
    <Compile Include="MonoDevelop.Ide.Projects\ProjectSelectorDialog.cs" />
    <Compile Include="gtk-gui\MonoDevelop.Ide.Projects.ProjectSelectorDialog.cs" />
    <Compile Include="MonoDevelop.Ide.Projects\ImportProjectPolicyDialog.cs" />
    <Compile Include="gtk-gui\MonoDevelop.Ide.Projects.ImportProjectPolicyDialog.cs" />
    <Compile Include="MonoDevelop.Ide.ProgressMonitoring\ProgressBarMonitor.cs" />
    <Compile Include="gtk-gui\MonoDevelop.Ide.ProgressMonitoring.ProgressBarMonitor.cs" />
    <Compile Include="MonoDevelop.Ide.Projects\AddExternalFileDialog.cs" />
    <Compile Include="gtk-gui\MonoDevelop.Ide.Projects.AddExternalFileDialog.cs" />
    <Compile Include="MonoDevelop.Ide.Gui.Components\PriorityList.cs" />
    <Compile Include="gtk-gui\MonoDevelop.Ide.Gui.Components.PriorityList.cs" />
    <Compile Include="MonoDevelop.Components.PropertyGrid.Editors\FilePathEditor.cs" />
    <Compile Include="MonoDevelop.Ide.Tasks\CommentTag.cs" />
    <Compile Include="MonoDevelop.Ide.Tasks\CommentTasksChangedEventHandler.cs" />
    <Compile Include="MonoDevelop.Ide.FindInFiles\MemberReference.cs" />
    <Compile Include="MonoDevelop.Ide.Templates\XmlCodeDomReader.cs" />
    <Compile Include="MonoDevelop.Ide.Gui.Pads.ClassPad\ClassData.cs" />
    <Compile Include="MonoDevelop.Ide.Gui.Pads.ClassPad\ClassNodeBuilder.cs" />
    <Compile Include="MonoDevelop.Ide.Gui.Pads.ClassPad\ClassBrowserPad.cs" />
    <Compile Include="MonoDevelop.Ide.Gui.Pads.ClassPad\ClassBrowserPadWidget.cs" />
    <Compile Include="MonoDevelop.Ide.Gui.Pads.ClassPad\CombineNodeBuilder.cs" />
    <Compile Include="MonoDevelop.Ide.Gui.Pads.ClassPad\EventNodeBuilder.cs" />
    <Compile Include="MonoDevelop.Ide.Gui.Pads.ClassPad\FieldNodeBuilder.cs" />
    <Compile Include="MonoDevelop.Ide.Gui.Pads.ClassPad\MemberNodeBuilder.cs" />
    <Compile Include="MonoDevelop.Ide.Gui.Pads.ClassPad\MemberNodeCommandHandler.cs" />
    <Compile Include="MonoDevelop.Ide.Gui.Pads.ClassPad\MethodNodeBuilder.cs" />
    <Compile Include="MonoDevelop.Ide.Gui.Pads.ClassPad\NamespaceData.cs" />
    <Compile Include="MonoDevelop.Ide.Gui.Pads.ClassPad\NamespaceNodeBuilder.cs" />
    <Compile Include="MonoDevelop.Ide.Gui.Pads.ClassPad\ProjectNodeBuilder.cs" />
    <Compile Include="MonoDevelop.Ide.Gui.Pads.ClassPad\PropertyNodeBuilder.cs" />
    <Compile Include="MonoDevelop.Ide.Gui.Pads.ClassPad\SolutionNodeBuilder.cs" />
    <Compile Include="MonoDevelop.Ide.Gui.Pads.ClassPad\ReferenceNodeBuilder.cs" />
    <Compile Include="MonoDevelop.Ide.Gui.Dialogs\FeedbackDialog.cs" />
    <Compile Include="MonoDevelop.Ide\FeedbackService.cs" />
    <Compile Include="MonoDevelop.Ide.Updater\UpdateService.cs" />
    <Compile Include="MonoDevelop.Ide.Updater\IUpdateHandler.cs" />
    <Compile Include="MonoDevelop.Ide.Updater\AddinsUpdateHandler.cs" />
    <Compile Include="MonoDevelop.Ide.Updater\UpdateCheckHandler.cs" />
    <Compile Include="MonoDevelop.Ide.Gui.OptionPanels\SdkLocationPanel.cs" />
    <Compile Include="MonoDevelop.Ide.Projects\PackageReferencePanel.cs" />
    <Compile Include="MonoDevelop.Ide.WelcomePage\WelcomePageCommands.cs" />
    <Compile Include="MonoDevelop.Ide.WelcomePage\WelcomePageOptionPanel.cs" />
    <Compile Include="MonoDevelop.Ide.WelcomePage\WelcomePageWidget.cs" />
    <Compile Include="MonoDevelop.Ide.WelcomePage\WelcomePageOptions.cs" />
    <Compile Include="MonoDevelop.Ide.WelcomePage\WelcomePageLinkButton.cs" />
    <Compile Include="MonoDevelop.Ide.WelcomePage\WelcomePageNewsFeed.cs" />
    <Compile Include="MonoDevelop.Ide.WelcomePage\WelcomePageRecentProjectsList.cs" />
    <Compile Include="MonoDevelop.Ide.WelcomePage\WelcomePageLinksList.cs" />
    <Compile Include="MonoDevelop.Ide.Gui\ProjectLoadProgressMonitor.cs" />
    <Compile Include="MonoDevelop.Ide.Gui\CommonTextEditorOptions.cs" />
    <Compile Include="MonoDevelop.Components\FileFilterSet.cs" />
    <Compile Include="MonoDevelop.Ide\IdeVersionInfo.cs" />
    <Compile Include="MonoDevelop.Components\ContextMenuTreeView.cs" />
    <Compile Include="MonoDevelop.Ide.Gui.OptionPanels\LogAgentOptionsPanel.cs" />
    <Compile Include="MonoDevelop.Ide\LogReportingStartup.cs" />
    <Compile Include="MonoDevelop.Ide.Projects\ExportSolutionDialog.cs" />
    <Compile Include="gtk-gui\MonoDevelop.Ide.Projects.ExportSolutionDialog.cs" />
    <Compile Include="MonoDevelop.Components.Commands\CustomCommandTargetAttribute.cs" />
    <Compile Include="MonoDevelop.Ide.Extensions\ServiceUrlExtensionNode.cs" />
    <Compile Include="MonoDevelop.Ide\ProjectCreatedEventArgs.cs" />
    <Compile Include="MonoDevelop.Ide.FindInFiles\MemberCollector.cs" />
    <Compile Include="MonoDevelop.Ide.FindInFiles\SearchCollector.cs" />
    <Compile Include="MonoDevelop.Ide.TypeSystem\ProjectContentEventArgs.cs" />
    <Compile Include="MonoDevelop.Ide.TypeSystem\TypeSystemService.cs" />
    <Compile Include="MonoDevelop.Ide.TypeSystem\Ambience.cs" />
    <Compile Include="MonoDevelop.Ide.TypeSystem\AmbienceService.cs" />
    <Compile Include="MonoDevelop.Ide.TypeSystem\NetAmbience.cs" />
    <Compile Include="MonoDevelop.Ide.TypeSystem\OutputFlags.cs" />
    <Compile Include="MonoDevelop.Ide.TypeSystem\OutputSettings.cs" />
    <Compile Include="MonoDevelop.Ide.TypeSystem\StockIcons.cs" />
    <Compile Include="MonoDevelop.Ide.TypeSystem\FoldingRegion.cs" />
    <Compile Include="MonoDevelop.Ide.TypeSystem\ParsedDocument.cs" />
    <Compile Include="MonoDevelop.Ide.TypeSystem\Comment.cs" />
    <Compile Include="MonoDevelop.Ide.TypeSystem\Tag.cs" />
    <Compile Include="MonoDevelop.Ide.TypeSystem\PreProcessorDefine.cs" />
    <Compile Include="MonoDevelop.Ide.TypeSystem\ConditionalRegion.cs" />
    <Compile Include="MonoDevelop.Ide.TypeSystem\MarkupUtilities.cs" />
    <Compile Include="MonoDevelop.Ide.TypeSystem\CodeGenerationService.cs" />
    <Compile Include="MonoDevelop.Ide.TypeSystem\CodeGenerator.cs" />
    <Compile Include="MonoDevelop.Ide.TypeSystem\TypeSystemParserNode.cs" />
    <Compile Include="MonoDevelop.Ide.TypeSystem\MonoDocDocumentationProvider.cs" />
    <Compile Include="MonoDevelop.Ide.Projects.OptionPanels\PortableRuntimeOptionsPanel.cs" />
    <Compile Include="gtk-gui\MonoDevelop.Ide.Projects.OptionPanels.PortableRuntimeOptionsPanelWidget.cs" />
    <Compile Include="MonoDevelop.Ide.Gui\Styles.cs" />
    <Compile Include="MonoDevelop.Ide.Gui\DocumentToolbar.cs" />
    <Compile Include="MonoDevelop.Components.MainToolbar\MainToolbar.cs" />
    <Compile Include="MonoDevelop.Components.MainToolbar\StatusArea.cs" />
    <Compile Include="MonoDevelop.Components.MainToolbar\RoundButton.cs" />
    <Compile Include="MonoDevelop.Components.MainToolbar\ButtonBar.cs" />
    <Compile Include="MonoDevelop.Ide.TypeSystem\ProjectCommentTags.cs" />
    <Compile Include="MonoDevelop.Components.MainToolbar\ProjectSearchCategory.cs" />
    <Compile Include="MonoDevelop.Components.MainToolbar\SearchCategory.cs" />
    <Compile Include="MonoDevelop.Components.MainToolbar\ISearchDataSource.cs" />
    <Compile Include="MonoDevelop.Components.MainToolbar\FileSearchCategory.cs" />
    <Compile Include="MonoDevelop.Components.PropertyGrid\PropertyGridTable.cs" />
    <Compile Include="MonoDevelop.Components\CompactDialog.cs" />
    <Compile Include="MonoDevelop.Components.Docking\DockVisualStyle.cs" />
    <Compile Include="MonoDevelop.Components.MainToolbar\StyledProgressBar.cs" />
    <Compile Include="MonoDevelop.Components.MainToolbar\SearchPopupWindow.cs" />
    <Compile Include="MonoDevelop.Components\PopoverWindow.cs" />
    <Compile Include="MonoDevelop.Components\TooltipPopoverWindow.cs" />
    <Compile Include="MonoDevelop.Ide.Gui.Components\AnimatedIcon.cs" />
    <Compile Include="MonoDevelop.Ide\DefaultWebCertificateProvider.cs" />
    <Compile Include="MonoDevelop.Ide.TypeSystem\ParsedFileEventArgs.cs" />
    <Compile Include="MonoDevelop.Ide.Extensions\MimeTypeExtensionNode.cs" />
    <Compile Include="MonoDevelop.Ide.Gui\DocumentView.cs" />
    <Compile Include="MonoDevelop.Components\VPanedThin.cs" />
    <Compile Include="MonoDevelop.Components\HPanedThin.cs" />
    <Compile Include="MonoDevelop.Components.MainToolbar\CommandSearchCategory.cs" />
    <Compile Include="MonoDevelop.Components\ExtendedLabel.cs" />
    <Compile Include="MonoDevelop.Ide.CodeCompletion\TooltipInformation.cs" />
    <Compile Include="MonoDevelop.Ide.CodeCompletion\TooltipInformationWindow.cs" />
    <Compile Include="MonoDevelop.Ide.CodeCompletion\ParameterDataProvider.cs" />
    <Compile Include="MonoDevelop.Ide.TypeSystem\TypeSystemParser.cs" />
    <Compile Include="MonoDevelop.Ide.WelcomePage\WelcomePageSection.cs" />
    <Compile Include="MonoDevelop.Ide.WelcomePage\Style.cs" />
    <Compile Include="MonoDevelop.Ide.WelcomePage\WelcomePageFeedItem.cs" />
    <Compile Include="MonoDevelop.Ide.WelcomePage\WelcomePageListButton.cs" />
    <Compile Include="MonoDevelop.Ide.WelcomePage\WelcomePageButtonBar.cs" />
    <Compile Include="MonoDevelop.Ide.WelcomePage\WelcomePageBarButton.cs" />
    <Compile Include="MonoDevelop.Components\MouseTracker.cs" />
    <Compile Include="MonoDevelop.Components.MainToolbar\SearchPopupSearchPattern.cs" />
    <Compile Include="MonoDevelop.Components\PopoverWindowTheme.cs" />
    <Compile Include="MonoDevelop.Ide.WelcomePage\WelcomePageYoutubeFeed.cs" />
    <Compile Include="MonoDevelop.Ide\EditReferencesEventArgs.cs" />
    <Compile Include="MonoDevelop.Components.MainToolbar\StatusAreaTheme.cs" />
    <Compile Include="MonoDevelop.Components\PopoverWidget.cs" />
    <Compile Include="MonoDevelop.Ide.TextEditing\TextEditorService.cs" />
    <Compile Include="MonoDevelop.Ide.TextEditing\FileLineExtension.cs" />
    <Compile Include="MonoDevelop.Ide.TextEditing\TopLevelWidgetExtension.cs" />
    <Compile Include="MonoDevelop.Ide.TextEditing\VerticalAlignment.cs" />
    <Compile Include="MonoDevelop.Ide.TextEditing\HorizontalAlignment.cs" />
    <Compile Include="MonoDevelop.Ide.TextEditing\TextLineMarkerExtension.cs" />
    <Compile Include="MonoDevelop.Ide.TextEditing\TextFileEventArgs.cs" />
    <Compile Include="MonoDevelop.Ide.TextEditing\LineCountEventArgs.cs" />
    <Compile Include="MonoDevelop.Ide.TextEditing\FileExtension.cs" />
    <Compile Include="MonoDevelop.Ide.TextEditing\FileExtensionEventArgs.cs" />
    <Compile Include="MonoDevelop.Components.MainToolbar\StatusAreaBuildTheme.cs" />
    <Compile Include="MonoDevelop.Components\ThreadedRenderer.cs" />
    <Compile Include="MonoDevelop.Components.MainToolbar\ConfigurationMerger.cs" />
    <Compile Include="MonoDevelop.Components.MainToolbar\NavigateToCommand.cs" />
    <Compile Include="MonoDevelop.Components.MainToolbar\ResultsDataSource.cs" />
    <Compile Include="MonoDevelop.Components.MainToolbar\SearchResult.cs" />
    <Compile Include="MonoDevelop.Components\ImageButton.cs" />
    <Compile Include="MonoDevelop.Ide.WelcomePage\DefaultWelcomePage.cs" />
    <Compile Include="MonoDevelop.Ide.WelcomePage\WelcomePageService.cs" />
    <Compile Include="MonoDevelop.Ide.WelcomePage\WelcomePageFrame.cs" />
    <Compile Include="MonoDevelop.Ide.WelcomePage\WelcomePageRow.cs" />
    <Compile Include="MonoDevelop.Ide.WelcomePage\WelcomePageColumn.cs" />
    <Compile Include="MonoDevelop.Ide.WelcomePage\IWelcomePageProvider.cs" />
    <Compile Include="MonoDevelop.Ide.WelcomePage\WelcomePageTipOfTheDaySection.cs" />
    <Compile Include="MonoDevelop.Components.Docking\DockItemTitleTab.cs" />
    <Compile Include="MonoDevelop.Ide.WelcomePage\WelcomePageFirstRun.cs" />
    <Compile Include="MonoDevelop.Ide.Gui\StatusBar.cs" />
    <Compile Include="MonoDevelop.Ide.Gui\StatusBarContextBase.cs" />
    <Compile Include="MonoDevelop.Ide.Gui\StatusBarContext.cs" />
    <Compile Include="MonoDevelop.Ide.Gui\StatusBarIcon.cs" />
    <Compile Include="MonoDevelop.Ide.Gui\StatusBarContextImpl.cs" />
    <Compile Include="MonoDevelop.Components.MainToolbar\MainStatusBarContextImpl.cs" />
    <Compile Include="MonoDevelop.Ide.TypeSystem\MonoDevelopProjectContent.cs" />
    <Compile Include="MonoDevelop.Components.Commands\ICommandDelegator.cs" />
    <Compile Include="MonoDevelop.Ide.CustomTools\ResXFileCodeGenerator.cs" />
    <Compile Include="MonoDevelop.Ide.CustomTools\ThreadAsyncOperation.cs" />
    <Compile Include="MonoDevelop.Components\CellRendererImage.cs" />
    <Compile Include="MonoDevelop.Components\ImageView.cs" />
    <Compile Include="MonoDevelop.Ide.Projects\IdeFileSystemExtensionExtension.cs" />
    <Compile Include="AddinInfo.cs" />
    <Compile Include="MonoDevelop.Ide.CodeCompletion\CompletionCharacters.cs" />
    <Compile Include="MonoDevelop.Ide.CodeCompletion\CompletionCharacterCodon.cs" />
    <Compile Include="MonoDevelop.Ide.TypeSystem\IRefactoringContext.cs" />
    <Compile Include="MonoDevelop.Ide.Gui.Pads.ProjectPad\ImplicitFrameworkAssemblyReferenceNodeBuilder.cs" />
    <Compile Include="MonoDevelop.Ide.Gui.Pads.ProjectPad\PortableFrameworkSubsetNodeBuilder.cs" />
    <Compile Include="MonoDevelop.Components.MainToolbar\SearchInSolutionSearchCategory.cs" />
    <Compile Include="MonoDevelop.Ide.Projects.OptionPanels\CombineMSBuildOptions.cs" />
    <Compile Include="MonoDevelop.Ide.Gui\PadCollection.cs" />
    <Compile Include="MonoDevelop.Ide.Extensions\IdeCustomizer.cs" />
    <Compile Include="MonoDevelop.Components\ExtendedTitleBarWindow.cs" />
    <Compile Include="MonoDevelop.Components.Extensions\IExtendedTitleBarWindowBackend.cs" />
    <Compile Include="MonoDevelop.Components\DropDownBox.cs" />
    <Compile Include="MonoDevelop.Components.Extensions\IExtendedTitleBarDialogBackend.cs" />
    <Compile Include="MonoDevelop.Components\ExtendedTitleBarDialog.cs" />
    <Compile Include="MonoDevelop.Ide.Templates\ProjectTemplatePackageReference.cs" />
    <Compile Include="MonoDevelop.Ide.Templates\PackageRepositoryNode.cs" />
    <Compile Include="MonoDevelop.Ide.Templates\WorkspaceItemCreatedInformation.cs" />
    <Compile Include="MonoDevelop.Ide.Templates\PackageReferencesForCreatedProject.cs" />
    <Compile Include="MonoDevelop.Ide.Templates\ProjectTemplatePackageInstaller.cs" />
    <Compile Include="MonoDevelop.Components.DockNotebook\DockNotebook.cs" />
    <Compile Include="MonoDevelop.Components.DockNotebook\PlaceholderWindow.cs" />
    <Compile Include="MonoDevelop.Components.DockNotebook\TabStrip.cs" />
    <Compile Include="MonoDevelop.Components.DockNotebook\TabEventArgs.cs" />
    <Compile Include="MonoDevelop.Components.DockNotebook\DockNotebookTab.cs" />
    <Compile Include="MonoDevelop.Components.DockNotebook\DockNotebookContainer.cs" />
    <Compile Include="MonoDevelop.Components\CheckBoxContextMenuItem.cs" />
    <Compile Include="MonoDevelop.Components\ContextMenu.cs" />
    <Compile Include="MonoDevelop.Components\ContextMenuItem.cs" />
    <Compile Include="MonoDevelop.Components\ContextMenuItemCollection.cs" />
    <Compile Include="MonoDevelop.Components\RadioButtonContextMenuItem.cs" />
    <Compile Include="MonoDevelop.Components\RadioButtonContextMenuItemGroup.cs" />
    <Compile Include="MonoDevelop.Components\SeparatorContextMenuItem.cs" />
    <Compile Include="MonoDevelop.Components\ContextMenuExtensionsMac.cs" />
    <Compile Include="MonoDevelop.Components\ContextMenuExtensionsGtk.cs" />
    <Compile Include="MonoDevelop.Ide.Gui\Split.cs" />
    <Compile Include="MonoDevelop.Ide.CustomTools\PublicResXFileCodeGenerator.cs" />
    <Compile Include="MonoDevelop.Components\ImageLoader.cs" />
    <Compile Include="MonoDevelop.Components.DockNotebook\DockWindow.cs" />
    <Compile Include="MonoDevelop.Ide.CustomTools\MSBuildCustomTool.cs" />
    <Compile Include="MonoDevelop.Components\Mac\GtkMacInterop.cs" />
    <Compile Include="MonoDevelop.Components\Control.cs" />
    <Compile Include="MonoDevelop.Ide.Templates\SolutionTemplate.cs" />
    <Compile Include="MonoDevelop.Ide.Templates\TemplateCategory.cs" />
    <Compile Include="MonoDevelop.Ide.Templates\TemplateWizard.cs" />
    <Compile Include="MonoDevelop.Ide.Templates\WizardPage.cs" />
    <Compile Include="MonoDevelop.Ide.Projects\INewProjectController.cs" />
    <Compile Include="MonoDevelop.Ide.Projects\NewProjectController.cs" />
    <Compile Include="MonoDevelop.Ide.Projects\GtkNewProjectDialogBackend.cs" />
    <Compile Include="MonoDevelop.Ide.Projects\INewProjectDialogBackend.cs" />
    <Compile Include="MonoDevelop.Ide.Projects\GtkNewProjectDialogBackend.UI.cs">
      <DependentUpon>GtkNewProjectDialogBackend.cs</DependentUpon>
    </Compile>
    <Compile Include="MonoDevelop.Ide.Projects\GtkProjectFolderPreviewWidget.cs" />
    <Compile Include="gtk-gui\MonoDevelop.Ide.Projects.GtkProjectFolderPreviewWidget.cs" />
    <Compile Include="MonoDevelop.Ide.Projects\GtkProjectConfigurationWidget.cs" />
    <Compile Include="gtk-gui\MonoDevelop.Ide.Projects.GtkProjectConfigurationWidget.cs" />
    <Compile Include="MonoDevelop.Ide.Templates\TemplatingService.cs" />
    <Compile Include="MonoDevelop.Ide.Codons\TemplateCategoryCodon.cs" />
    <Compile Include="MonoDevelop.Ide.Templates\ProjectTemplateCategorizer.cs" />
    <Compile Include="MonoDevelop.Ide.Templates\DefaultSolutionTemplate.cs" />
    <Compile Include="MonoDevelop.Ide.Templates\IProjectTemplatingProvider.cs" />
    <Compile Include="MonoDevelop.Ide.Templates\ProjectTemplatingProvider.cs" />
    <Compile Include="MonoDevelop.Ide.Templates\TemplateCategoryPath.cs" />
    <Compile Include="MonoDevelop.Ide.Templates\ProcessedTemplateResult.cs" />
    <Compile Include="MonoDevelop.Ide.Templates\DefaultProcessedTemplateResult.cs" />
    <Compile Include="MonoDevelop.Ide.Projects\FinalProjectConfigurationPage.cs" />
    <Compile Include="MonoDevelop.Ide.Projects\GtkTemplateCategoryCellRenderer.cs" />
    <Compile Include="MonoDevelop.Ide.Projects\GtkTemplateCellRenderer.cs" />
    <Compile Include="MonoDevelop.Ide.Templates\TemplateWizardProvider.cs" />
    <Compile Include="MonoDevelop.Ide.Templates\TemplateCondition.cs" />
    <Compile Include="MonoDevelop.Ide.Templates\TemplateParameter.cs" />
    <Compile Include="MonoDevelop.Ide.Templates\IVersionControlProjectTemplateHandler.cs" />
    <Compile Include="MonoDevelop.Ide.Templates\TemplateImageProvider.cs" />
    <Compile Include="MonoDevelop.Ide.Codons\ImageCodon.cs" />
    <Compile Include="MonoDevelop.Components\Mac\MDLinkMenuItem.cs" />
    <Compile Include="MonoDevelop.Components\Mac\MDMenu.cs" />
    <Compile Include="MonoDevelop.Components\Mac\MDMenuItem.cs" />
    <Compile Include="MonoDevelop.Components\Mac\MDServicesMenuItem.cs" />
    <Compile Include="MonoDevelop.Components\Mac\MDSubMenuItem.cs" />
    <Compile Include="MonoDevelop.Components\Mac\Messaging.cs" />
    <Compile Include="MonoDevelop.Components\Mac\ObjcHelper.cs" />
    <Compile Include="MonoDevelop.Components\Mac\Util.cs" />
    <Compile Include="MonoDevelop.Components\Mac\NSViewContainer.cs" />
    <Compile Include="MonoDevelop.Components\Mac\GtkEmbed.cs" />
    <Compile Include="MonoDevelop.Components\Mac\WidgetWithNativeWindow.cs" />
    <Compile Include="MonoDevelop.Ide.Projects\NewProjectConfiguration.cs" />
    <Compile Include="MonoDevelop.Components\EventBoxTooltip.cs" />
    <Compile Include="MonoDevelop.Ide.Templates\ProjectTemplateCreateInformation.cs" />
    <Compile Include="MonoDevelop.Ide.Templates\SolutionTemplateVisibility.cs" />
    <Compile Include="MonoDevelop.Ide.Templates\FileTemplateParser.cs" />
    <Compile Include="MonoDevelop.Ide.Execution\TargetedExecutionHandler.cs" />
    <Compile Include="MonoDevelop.Components.MainToolbar\IMainToolbarView.cs" />
    <Compile Include="MonoDevelop.Components.MainToolbar\MainToolbarController.cs" />
    <Compile Include="MonoDevelop.Components.MainToolbar\MainToolbarCommandHandlers.cs" />
    <Compile Include="MonoDevelop.Components.MainToolbar\StatusBarContextHandler.cs" />
    <Compile Include="MonoDevelop.Components.MainToolbar\IButtonBarButton.cs" />
    <Compile Include="MonoDevelop.Components.MainToolbar\MainToolbarModels.cs" />
    <Compile Include="MonoDevelop.Components.AutoTest\AppQuery.cs" />
    <Compile Include="MonoDevelop.Components.AutoTest\AppResult.cs" />
    <Compile Include="MonoDevelop.Components.AutoTest\IAutoTestSessionDebug.cs" />
    <Compile Include="MonoDevelop.Components.AutoTest\AutoTestSessionDebug.cs" />
    <Compile Include="MonoDevelop.Components.AutoTest\SemanticModelAttribute.cs" />
    <Compile Include="MonoDevelop.Components.AutoTest.Operations\IndexOperation.cs" />
    <Compile Include="MonoDevelop.Components.AutoTest.Operations\MarkedOperation.cs" />
    <Compile Include="MonoDevelop.Components.AutoTest.Operations\ModelOperation.cs" />
    <Compile Include="MonoDevelop.Components.AutoTest.Operations\NextSiblingsOperation.cs" />
    <Compile Include="MonoDevelop.Components.AutoTest.Operations\Operation.cs" />
    <Compile Include="MonoDevelop.Components.AutoTest.Operations\PropertyOperation.cs" />
    <Compile Include="MonoDevelop.Components.AutoTest.Operations\TextOperation.cs" />
    <Compile Include="MonoDevelop.Components.AutoTest.Operations\TypeOperation.cs" />
    <Compile Include="MonoDevelop.Components.AutoTest.Results\GtkTreeModelResult.cs" />
    <Compile Include="MonoDevelop.Components.AutoTest.Results\GtkWidgetResult.cs" />
    <Compile Include="MonoDevelop.Components.AutoTest.Operations\ChildrenOperation.cs" />
    <Compile Include="MonoDevelop.Components.AutoTest.Results\NSObjectResult.cs" />
    <Compile Include="MonoDevelop.Components.AutoTest.Results\GtkNotebookResult.cs" />
    <Compile Include="MonoDevelop.Ide.Projects.OptionPanels\CodeAnalysisPanel.cs" />
    <Compile Include="MonoDevelop.Ide.Projects\ProjectConfigurationControl.cs" />
    <Compile Include="MonoDevelop.Components.AutoTest.Results\ObjectResult.cs" />
    <Compile Include="MonoDevelop.Components.AutoTest\PropertyMetadata.cs" />
    <Compile Include="MonoDevelop.Components.AutoTest\ObjectProperties.cs" />
    <Compile Include="MonoDevelop.Components\IdeDialog.cs" />
    <Compile Include="MonoDevelop.Components\IdeWindow.cs" />
    <Compile Include="MonoDevelop.Components\IdeTheme.cs" />
    <Compile Include="MonoDevelop.Components.AutoTest.Operations\SelectedOperation.cs" />
    <Compile Include="MonoDevelop.Components\Windows\GtkWPFWidget.cs" />
    <Compile Include="MonoDevelop.Components\Windows\GtkWin32Interop.cs" />
  </ItemGroup>
  <ItemGroup>
    <None Include="Makefile.am" />
    <Data Include="options\DefaultEditingLayout.xml" />
    <Data Include="options\MonoDevelopProperties.xml" />
    <Data Include="options\MonoDevelop-templates.xml" />
    <Data Include="options\MonoDevelop-tools.xml" />
    <Data Include="options\TipsOfTheDay.xml" />
    <None Include="MonoDevelop.Ide.dll.config">
      <CopyToOutputDirectory>PreserveNewest</CopyToOutputDirectory>
    </None>
  </ItemGroup>
  <Import Project="$(MSBuildBinPath)\Microsoft.CSharp.targets" />
  <Target Name="AfterBuild">
    <Copy SourceFiles="@(Data)" DestinationFolder="..\..\..\build\data\%(Data.RelativeDir)" />
  </Target>
  <ItemGroup>
    <Folder Include="MonoDevelop.Ide.CodeFormatting\" />
    <Folder Include="MonoDevelop.Ide.Execution\" />
    <Folder Include="MonoDevelop.Ide.Extensions\" />
    <Folder Include="MonoDevelop.Ide.CustomTools\" />
    <Folder Include="MonoDevelop.Components.Extensions\" />
    <Folder Include="MonoDevelop.Components.Theming\" />
    <Folder Include="MonoDevelop.Components.Docking\" />
    <Folder Include="MonoDevelop.Ide.Gui\" />
    <Folder Include="MonoDevelop.Ide.Desktop\" />
    <Folder Include="MonoDevelop.Ide.Projects\" />
    <Folder Include="MonoDevelop.Ide\" />
    <Folder Include="MonoDevelop.Ide.Gui.Dialogs\" />
    <Folder Include="MonoDevelop.Ide.Projects.OptionPanels\" />
    <Folder Include="MonoDevelop.Ide.Navigation\" />
    <Folder Include="MonoDevelop.Components.AutoTest\" />
    <Folder Include="MonoDevelop.Ide.Fonts\" />
    <Folder Include="MonoDevelop.Ide.Codons\" />
    <Folder Include="ExtensionModel\" />
    <Folder Include="icons\" />
    <Folder Include="MonoDevelop.Ide.WelcomePage\" />
    <Folder Include="branding\" />
    <Folder Include="MonoDevelop.Components.MainToolbar\" />
    <Folder Include="MonoDevelop.Components.MainToolbar\Theme\" />
    <Folder Include="MonoDevelop.Ide.WelcomePage\icons\" />
    <Folder Include="MonoDevelop.Ide.TextEditing\" />
    <Folder Include="MonoDevelop.Components.DockNotebook\" />
    <Folder Include="icons\mac\" />
<<<<<<< HEAD
    <Folder Include="icons\dark\" />
=======
    <Folder Include="MonoDevelop.Components\Windows\" />
>>>>>>> 21450d1e
  </ItemGroup>
  <ItemGroup>
    <Content Include="gtkrc.win32">
      <CopyToOutputDirectory>PreserveNewest</CopyToOutputDirectory>
    </Content>
    <Content Include="gtkrc.mac">
      <CopyToOutputDirectory>PreserveNewest</CopyToOutputDirectory>
    </Content>
    <Content Include="gtkrc.mac-yosemite">
      <CopyToOutputDirectory>PreserveNewest</CopyToOutputDirectory>
    </Content>
    <Content Include="gtkrc">
      <CopyToOutputDirectory>PreserveNewest</CopyToOutputDirectory>
    </Content>
    <Content Include="gtkrc.win32-vista">
      <CopyToOutputDirectory>PreserveNewest</CopyToOutputDirectory>
    </Content>
    <Content Include="gtkrc.mac-dark">
      <CopyToOutputDirectory>PreserveNewest</CopyToOutputDirectory>
    </Content>
    <Content Include="gtkrc.mac-dark-yosemite">
      <CopyToOutputDirectory>PreserveNewest</CopyToOutputDirectory>
    </Content>
    <Content Include="gtkrc.win32-dark">
      <CopyToOutputDirectory>PreserveNewest</CopyToOutputDirectory>
    </Content>
  </ItemGroup>
</Project><|MERGE_RESOLUTION|>--- conflicted
+++ resolved
@@ -5701,11 +5701,8 @@
     <Folder Include="MonoDevelop.Ide.TextEditing\" />
     <Folder Include="MonoDevelop.Components.DockNotebook\" />
     <Folder Include="icons\mac\" />
-<<<<<<< HEAD
     <Folder Include="icons\dark\" />
-=======
     <Folder Include="MonoDevelop.Components\Windows\" />
->>>>>>> 21450d1e
   </ItemGroup>
   <ItemGroup>
     <Content Include="gtkrc.win32">
