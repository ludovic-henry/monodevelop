// 
// SearchPopupWindow.cs
//  
// Author:
//       Mike Krüger <mkrueger@xamarin.com>
// 
// Copyright (c) 2012 Xamarin Inc. (http://xamarin.com)
// 
// Permission is hereby granted, free of charge, to any person obtaining a copy
// of this software and associated documentation files (the "Software"), to deal
// in the Software without restriction, including without limitation the rights
// to use, copy, modify, merge, publish, distribute, sublicense, and/or sell
// copies of the Software, and to permit persons to whom the Software is
// furnished to do so, subject to the following conditions:
// 
// The above copyright notice and this permission notice shall be included in
// all copies or substantial portions of the Software.
// 
// THE SOFTWARE IS PROVIDED "AS IS", WITHOUT WARRANTY OF ANY KIND, EXPRESS OR
// IMPLIED, INCLUDING BUT NOT LIMITED TO THE WARRANTIES OF MERCHANTABILITY,
// FITNESS FOR A PARTICULAR PURPOSE AND NONINFRINGEMENT. IN NO EVENT SHALL THE
// AUTHORS OR COPYRIGHT HOLDERS BE LIABLE FOR ANY CLAIM, DAMAGES OR OTHER
// LIABILITY, WHETHER IN AN ACTION OF CONTRACT, TORT OR OTHERWISE, ARISING FROM,
// OUT OF OR IN CONNECTION WITH THE SOFTWARE OR THE USE OR OTHER DEALINGS IN
// THE SOFTWARE.
using System;
using System.Threading;
using System.Threading.Tasks;
using MonoDevelop.Core;
using System.Collections.Generic;
using Gtk;
using System.Linq;
using MonoDevelop.Ide;
using MonoDevelop.Ide.CodeCompletion;
using Mono.Addins;
using MonoDevelop.Ide.Gui;
using MonoDevelop.Core.Text;
using System.Collections.Immutable;

namespace MonoDevelop.Components.MainToolbar
{
	class SearchPopupWindow : PopoverWindow
	{
		const int yMargin = 0;
		const int xMargin = 6;
		const int itemSeparatorHeight = 0;
		const int marginIconSpacing = 4;
		const int iconTextSpacing = 6;
		const int categorySeparatorHeight = 8;
		const int headerMarginSize = 100;

		List<SearchCategory> categories = new List<SearchCategory> ();
		List<Tuple<SearchCategory, IReadOnlyList<SearchResult>>> results = new List<Tuple<SearchCategory, IReadOnlyList<SearchResult>>> ();
		List<Tuple<SearchCategory, IReadOnlyList<SearchResult>>> incompleteResults = new List<Tuple<SearchCategory, IReadOnlyList<SearchResult>>> ();
		Pango.Layout layout, headerLayout;
		CancellationTokenSource src;
		Cairo.Color headerColor;
		Cairo.Color separatorLine;
		Cairo.Color darkSearchBackground;
		Cairo.Color lightSearchBackground;

		Cairo.Color selectionBackgroundColor;

		bool isInSearch;
		class NullDataSource : ISearchDataSource
		{
			#region ISearchDataSource implementation
			Xwt.Drawing.Image ISearchDataSource.GetIcon (int item)
			{
				throw new NotImplementedException ();
			}
			string ISearchDataSource.GetMarkup (int item, bool isSelected)
			{
				throw new NotImplementedException ();
			}
			string ISearchDataSource.GetDescriptionMarkup (int item, bool isSelected)
			{
				throw new NotImplementedException ();
			}
			Task<TooltipInformation> ISearchDataSource.GetTooltip (CancellationToken token, int item)
			{
				throw new NotImplementedException ();
			}
			double ISearchDataSource.GetWeight (int item)
			{
				throw new NotImplementedException ();
			}
			
			ISegment ISearchDataSource.GetRegion (int item)
			{
				throw new NotImplementedException ();
			}
			
			string ISearchDataSource.GetFileName (int item)
			{
				throw new NotImplementedException ();
			}
			bool ISearchDataSource.CanActivate (int item)
			{
				throw new NotImplementedException ();
			}
			void ISearchDataSource.Activate (int item)
			{
				throw new NotImplementedException ();
			}
			int ISearchDataSource.ItemCount {
				get {
					return 0;
				}
			}
			#endregion
		}
		public SearchPopupWindow ()
		{
			headerColor = Styles.GlobalSearch.HeaderTextColor.ToCairoColor ();
			separatorLine = Styles.GlobalSearch.SeparatorLineColor.ToCairoColor ();
			lightSearchBackground = Styles.GlobalSearch.HeaderBackgroundColor.ToCairoColor ();
			darkSearchBackground = Styles.GlobalSearch.BackgroundColor.ToCairoColor ();
			selectionBackgroundColor = Styles.GlobalSearch.SelectionBackgroundColor.ToCairoColor ();
			TypeHint = Gdk.WindowTypeHint.Combo;
			this.SkipTaskbarHint = true;
			this.SkipPagerHint = true;
			this.TransientFor = IdeApp.Workbench.RootWindow;
			this.AllowShrink = false;
			this.AllowGrow = false;

			categories.Add (new FileSearchCategory ());
			categories.Add (new CommandSearchCategory ());
			categories.Add (new SearchInSolutionSearchCategory ());
			foreach (var cat in AddinManager.GetExtensionObjects<SearchCategory> ("/MonoDevelop/Ide/SearchCategories")) {
				categories.Add (cat);
				cat.Initialize (this);
			}

			categories.Sort ();

			layout = new Pango.Layout (PangoContext);
			headerLayout = new Pango.Layout (PangoContext);

			layout.Ellipsize = Pango.EllipsizeMode.End;
			headerLayout.Ellipsize = Pango.EllipsizeMode.End;

			Events = Gdk.EventMask.ButtonPressMask | Gdk.EventMask.ButtonMotionMask | Gdk.EventMask.ButtonReleaseMask | Gdk.EventMask.ExposureMask | Gdk.EventMask.PointerMotionMask;
			ItemActivated += (sender, e) => OpenFile ();
			/*
			SizeRequested += delegate(object o, SizeRequestedArgs args) {
				if (inResize)
					return;
				if (args.Requisition.Width != Allocation.Width || args.Requisition.Height != Allocation.Height) {
					inResize = true;
//					Visible = false;
					Resize (args.Requisition.Width, args.Requisition.Height);
//					Visible = true;
					if (!Visible)
						Visible = true;
					inResize = false;
				}
			};*/
		}

		bool inResize = false;

		public bool SearchForMembers {
			get;
			set;
		}

		protected override void OnDestroyed ()
		{
			if (src != null)
				src.Cancel ();
			HideTooltip ();
			this.declarationviewwindow.Destroy ();
			base.OnDestroyed ();
		}

		internal void OpenFile ()
		{
			if (selectedItem == null || selectedItem.Item < 0 || selectedItem.Item >= selectedItem.DataSource.Count)
				return;

			if (selectedItem.DataSource[selectedItem.Item].CanActivate) {
				Destroy ();
				selectedItem.DataSource[selectedItem.Item].Activate ();
			}
			else {
				var region = SelectedItemRegion;
				Destroy ();

				if (string.IsNullOrEmpty (SelectedItemFileName))
					return;
				if (region.Length <= 0) {
					if (Pattern.LineNumber == 0) {
						IdeApp.Workbench.OpenDocument (SelectedItemFileName, project: null);
					} else {
						IdeApp.Workbench.OpenDocument (SelectedItemFileName, null, Pattern.LineNumber, Pattern.HasColumn ? Pattern.Column : 1);
					}
				} else {
					IdeApp.Workbench.OpenDocument (new FileOpenInformation (SelectedItemFileName, null) {
						Offset = region.Offset
					});
				}
			}
		}
		SearchPopupSearchPattern pattern;

		public SearchPopupSearchPattern Pattern {
			get {
				return pattern;
			}
		}
		static readonly SearchCategory.DataItemComparer cmp = new SearchCategory.DataItemComparer ();

		class SearchResultCollector : ISearchResultCallback
		{
			readonly SearchPopupWindow parent;
			ImmutableList<SearchResult> searchResults = ImmutableList<SearchResult>.Empty;

			public IReadOnlyList<SearchResult> Results {
				get {
					return searchResults;
				}	
			}

			public SearchCategory Category { get; private set;}

			public SearchResultCollector (SearchPopupWindow parent, SearchCategory cat)
			{
				this.parent = parent;
				this.Category = cat;
			}

			public Task Task { get; set; }

			#region ISearchResultCallback implementation
			void ISearchResultCallback.ReportResult (SearchResult result)
			{
				int i = Math.Min (maxItems, searchResults.Count);
				while (i > 0) {
					if (cmp.Compare (result, searchResults [i - 1]) > 0)
						break;
					i--;
				}

				if (i >= maxItems || !result.IsValid)
					return;
				searchResults = searchResults.Insert (i, result);
				Runtime.RunInMainThread (delegate {
					parent.UpdateSearchCollectors ();
				});
			}

			#endregion
		}
		uint timeout;

		void UpdateSearchCollectors()
		{
			RemoveTimeout ();
			timeout = GLib.Timeout.Add (200, delegate {
				foreach (var col in collectors) {
					ShowResult (col.Category, col.Results);
				}
				QueueResize ();
				timeout = 0;
				return false;
			});
		}

		void RemoveTimeout ()
		{
			if (timeout == 0)
				return;
			GLib.Source.Remove (timeout);
			timeout = 0;
		}
		List<SearchResultCollector> collectors = new List<SearchResultCollector> ();
		public void Update (SearchPopupSearchPattern pattern)
		{
			// in case of 'string:' it's not clear if the user ment 'tag:pattern'  or 'pattern:line' therefore guess
			// 'tag:', if no valid tag is found guess 'pattern:'
			if (!string.IsNullOrEmpty (pattern.Tag) && string.IsNullOrEmpty (pattern.Pattern) && !categories.Any (c => c.IsValidTag (pattern.Tag))) {
				pattern = new SearchPopupSearchPattern (null, pattern.Tag, pattern.LineNumber, pattern.Column, pattern.UnparsedPattern);
			}

			this.pattern = pattern;
			if (src != null)
				src.Cancel ();
			RemoveTimeout ();
			HideTooltip ();
			src = new CancellationTokenSource ();
			isInSearch = true;
			if (results.Count == 0) {
				QueueDraw ();
			}
			incompleteResults.Clear ();
			var collectors = new List<SearchResultCollector> ();
			var token = src.Token;
			foreach (var _cat in categories) {
				var cat = _cat;
				if (!string.IsNullOrEmpty (pattern.Tag) && !cat.IsValidTag (pattern.Tag))
					continue;
				var col = new SearchResultCollector (this, _cat);
				collectors.Add (col);
				col.Task = cat.GetResults (col, pattern, token);
			}

			Task.WhenAll (collectors.Select (c => c.Task)).ContinueWith (t => {
				if (t.IsCanceled)
					return;
				Application.Invoke (delegate {
					RemoveTimeout ();
					if (token.IsCancellationRequested)
						return;
					foreach (var col in collectors) {
						if (col.Task.IsCanceled) {
							continue;
						} else if (col.Task.IsFaulted) {
							LoggingService.LogError ($"Error getting search results for {col.Category}", col.Task.Exception);
						} else {
							ShowResult (col.Category, col.Results);
						}
					}
					isInSearch = false;
					AnimatedResize ();
				});
			}, token);
		}

		void ShowResult (SearchCategory cat, IReadOnlyList<SearchResult> result)
		{
			bool found = false;
			for (int i = 0; i < incompleteResults.Count; i++) {
				var ir = incompleteResults [i];
				if (ir.Item1 == cat) {
					incompleteResults[i] = Tuple.Create (cat, result);
					found = true;
					break;
				}
			}
			if (!found) {
				incompleteResults.Add (Tuple.Create (cat, result));
				incompleteResults.Sort ((x, y) => {
					return categories.IndexOf (x.Item1).CompareTo (categories.IndexOf (y.Item1));
				});
			}

			//if (incompleteResults.Count == categories.Count) 
			{
				results.Clear ();
				results.AddRange (incompleteResults);
				List<Tuple<SearchCategory, IReadOnlyList<SearchResult>>> failedResults = null;
				topItem = null;

				for (int i = 0; i < results.Count; i++) {
					var tuple = results [i];
					try {
						if (tuple.Item2.Count == 0)
							continue;
						if (topItem == null || topItem.DataSource[topItem.Item].Weight < tuple.Item2[0].Weight)
							topItem = new ItemIdentifier(tuple.Item1, tuple.Item2, 0);
					} catch (Exception e) {
						LoggingService.LogError ("Error while showing result " + i, e);
						if (failedResults == null)
							failedResults = new List<Tuple<SearchCategory, IReadOnlyList<SearchResult>>> ();
						failedResults.Add (results [i]);
						continue;
					}
				}
				selectedItem = topItem;

				if (failedResults != null)
					failedResults.ForEach (failedResult => results.Remove (failedResult));

				ShowTooltip ();

			}
		}

		int calculatedItems;
		Gdk.Size GetIdealSize ()
		{
			Gdk.Size retVal = new Gdk.Size ();
			int ox, oy;
			GetPosition (out ox, out oy);
			Xwt.Rectangle geometry = DesktopService.GetUsableMonitorGeometry (Screen.Number, Screen.GetMonitorAtPoint (ox, oy));
			int maxHeight = (int)geometry.Height * 4 / 5;
			double startY = yMargin + ChildAllocation.Y;
			double y = startY;
			calculatedItems = 0;
			foreach (var result in results) {
				var dataSrc = result.Item2;
				if (dataSrc.Count == 0)
					continue;
				
				for (int i = 0; i < maxItems && i < dataSrc.Count; i++) {
					layout.SetMarkup (GetRowMarkup (dataSrc[i]));
					int w, h;
					layout.GetPixelSize (out w, out h);
					if (y + h + itemSeparatorHeight > maxHeight)
						break;
					y += h + itemSeparatorHeight;
					calculatedItems++;
				}
			}
			retVal.Width = Math.Min ((int)geometry.Width * 4 / 5, 480);
			if (Math.Abs (y - startY) < 1) {
				layout.SetMarkup (GettextCatalog.GetString ("No matches"));
				int w, h;
				layout.GetPixelSize (out w, out h);
				var realHeight = h + itemSeparatorHeight + 4;
				y += realHeight;
			} else {
				y -= itemSeparatorHeight;
			}

			var calculatedHeight = Math.Min (
				maxHeight, 
				(int)y + yMargin + results.Count (res => res.Item2.Count > 0) * categorySeparatorHeight
			);
			retVal.Height = calculatedHeight;
			return retVal;
		}

		const int maxItems = 8;

		protected override void OnSizeRequested (ref Requisition requisition)
		{
			base.OnSizeRequested (ref requisition);
			if (!inResize) {
				Gdk.Size idealSize = GetIdealSize ();
				requisition.Width = idealSize.Width;
				requisition.Height = idealSize.Height;
			}
		}

		ItemIdentifier GetItemAt (double px, double py)
		{
			double y = ChildAllocation.Y + yMargin;
			if (topItem != null){
				layout.SetMarkup (GetRowMarkup (topItem.DataSource[topItem.Item]));
				int w, h;
				layout.GetPixelSize (out w, out h);
				y += h + itemSeparatorHeight;
				if (y > py)
					return new ItemIdentifier (topItem.Category, topItem.DataSource, topItem.Item);
			}
			foreach (var result in results) {
				var category = result.Item1;
				var dataSrc = result.Item2;
				int itemsAdded = 0;
				for (int i = 0; i < maxItems && i < dataSrc.Count; i++) {
					if (topItem != null && topItem.DataSource == dataSrc && topItem.Item == i)
						continue;
					layout.SetMarkup (GetRowMarkup (dataSrc[i]));

					int w, h;
					layout.GetPixelSize (out w, out h);
					y += h + itemSeparatorHeight;
					if (y > py){
						return new ItemIdentifier (category, dataSrc, i);
					}

//					var region = dataSrc.GetRegion (i);
//					if (!region.IsEmpty) {
//						layout.SetMarkup (region.BeginLine.ToString ());
//						int w2, h2;
//						layout.GetPixelSize (out w2, out h2);
//						w += w2;
//					}
					itemsAdded++;
				}
				if (itemsAdded > 0)
					y += categorySeparatorHeight;
			}
			return null;
		}

		protected override bool OnMotionNotifyEvent (Gdk.EventMotion evnt)
		{
			var item = GetItemAt (evnt.X, evnt.Y);
			if (item == null && selectedItem != null || 
			    item != null && selectedItem == null || item != null && !item.Equals (selectedItem)) {
				selectedItem = item;
				ShowTooltip ();
				QueueDraw ();
			}
			return base.OnMotionNotifyEvent (evnt);
		}

		protected override bool OnButtonPressEvent (Gdk.EventButton evnt)
		{
			if (evnt.Button == 1) {
				if (selectedItem != null)
					OnItemActivated (EventArgs.Empty);
			}

			return base.OnButtonPressEvent (evnt);
		}

		int SelectedCategoryIndex {
			get {
				for (int i = 0; i < results.Count; i++) {
					if (results [i].Item1 == selectedItem.Category) {
						return i;
					}
				}
				return -1;
			}
		}

		void SelectItemUp ()
		{
			if (selectedItem == null || selectedItem == topItem)
				return;
			int i = SelectedCategoryIndex;
			if (selectedItem.Item > 0) {
				selectedItem = new ItemIdentifier (selectedItem.Category, selectedItem.DataSource, selectedItem.Item - 1);
				if (i > 0 && selectedItem.Equals (topItem)) {
					SelectItemUp ();
					return;
				}
			} else {
				if (i == 0) {
					selectedItem = topItem;
				} else {
					do {
						i--;
						selectedItem = new ItemIdentifier (
							results [i].Item1,
							results [i].Item2,
							Math.Min (maxItems, results [i].Item2.Count) - 1
						);
						if (selectedItem.Category == topItem.Category && selectedItem.Item == topItem.Item && i > 0) {
							i--;
							selectedItem = new ItemIdentifier (
								results [i].Item1,
								results [i].Item2,
								Math.Min (maxItems, results [i].Item2.Count) - 1
							);
						}
							
					} while (i > 0 && selectedItem.DataSource.Count <= 0);

					if (selectedItem.DataSource.Count <= 0) {
						selectedItem = topItem;
					}
				}
			}
			ShowTooltip ();
			QueueDraw ();
		}

		void SelectItemDown ()
		{
			if (selectedItem == null)
				return;

			if (selectedItem.Equals (topItem)) {
				for (int j = 0; j < results.Count; j++) {
					if (results[j].Item2.Count == 0 || results[j].Item2.Count == 1 && topItem.DataSource == results[j].Item2)
						continue;
					selectedItem = new ItemIdentifier (
						results [j].Item1,
						results [j].Item2,
						0
						);
					if (selectedItem.Equals (topItem))
						goto normalDown;
					break;
				}
				ShowTooltip ();
				QueueDraw ();
				return;
			}
		normalDown:
			var i = SelectedCategoryIndex;

			// check real upper bound
			if (selectedItem != null) {
				var curAbsoluteIndex = selectedItem == topItem ? 1 : 0;
				for (int j = 0; j < i; j++) {
					curAbsoluteIndex += Math.Min (maxItems, results [j].Item2.Count);
				}
				curAbsoluteIndex += selectedItem.Item + 1;
				if (curAbsoluteIndex + 1 > calculatedItems)
					return;
			}

			var upperBound = Math.Min (maxItems, selectedItem.DataSource.Count);
			if (selectedItem.Item + 1 < upperBound) {
				if (topItem.DataSource == selectedItem.DataSource && selectedItem.Item == upperBound - 1)
					return;
				selectedItem = new ItemIdentifier (selectedItem.Category, selectedItem.DataSource, selectedItem.Item + 1);
			} else {
				for (int j = i + 1; j < results.Count; j++) {
					if (results[j].Item2.Count == 0 || results[j].Item2.Count == 1 && topItem.DataSource == results[j].Item2)
						continue;
					selectedItem = new ItemIdentifier (
						results [j].Item1,
						results [j].Item2,
						0
						);
					if (selectedItem.Equals (topItem)) {
						selectedItem = new ItemIdentifier (
							results [j].Item1,
							results [j].Item2,
							1
							);
					}

					break;
				}
			}
			ShowTooltip ();
			QueueDraw ();
		}

		TooltipInformationWindow declarationviewwindow = new TooltipInformationWindow ();
		uint declarationViewTimer, declarationViewWindowOpacityTimer;
		void RemoveDeclarationViewTimer ()
		{
			if (declarationViewWindowOpacityTimer != 0) {
				GLib.Source.Remove (declarationViewWindowOpacityTimer);
				declarationViewWindowOpacityTimer = 0;
			}
			if (declarationViewTimer != 0) {
				GLib.Source.Remove (declarationViewTimer);
				declarationViewTimer = 0;
			}
		}

		void HideTooltip ()
		{
			RemoveDeclarationViewTimer ();
			if (declarationviewwindow != null) {
				declarationviewwindow.Hide ();
				declarationviewwindow.Opacity = 0;
			}
			if (tooltipSrc != null)
				tooltipSrc.Cancel ();
		}

		CancellationTokenSource tooltipSrc = null;
		async void ShowTooltip ()
		{
			HideTooltip ();
			var currentSelectedItem = selectedItem;
			if (currentSelectedItem == null || currentSelectedItem.DataSource == null)
				return;
			var i = currentSelectedItem.Item;
			if (i < 0 || i >= currentSelectedItem.DataSource.Count)
				return;

			if (tooltipSrc != null)
				tooltipSrc.Cancel ();
			tooltipSrc = new CancellationTokenSource ();
			var token = tooltipSrc.Token;

			TooltipInformation tooltip;
			try {
				tooltip = await currentSelectedItem.DataSource[i].GetTooltipInformation (token);
			} catch (Exception e) {
				LoggingService.LogError ("Error while creating search popup window tooltip", e);
				return;
			}
			if (tooltip == null || string.IsNullOrEmpty (tooltip.SignatureMarkup) || token.IsCancellationRequested)
				return;
			Application.Invoke (delegate {
				declarationviewwindow.Clear ();
				declarationviewwindow.AddOverload (tooltip);
				declarationviewwindow.CurrentOverload = 0;
				declarationViewTimer = GLib.Timeout.Add (250, DelayedTooltipShow);
			});
		}

		bool DelayedTooltipShow ()
		{
			declarationviewwindow.ShowArrow = true;
			var rect = SelectedItemRectangle;

			declarationviewwindow.ShowPopup (this, new Gdk.Rectangle (0, (int)rect.Y, Allocation.Width, (int)rect.Height), PopupPosition.Right);
			if (declarationViewWindowOpacityTimer != 0) 
				GLib.Source.Remove (declarationViewWindowOpacityTimer);
			declarationViewWindowOpacityTimer = GLib.Timeout.Add (50, new OpacityTimer (this).Timer);
			declarationViewTimer = 0;
			return false;
		}

		class OpacityTimer
		{
			public double Opacity { get; private set; }
			
			SearchPopupWindow window;
			//			static int num = 0;
			//			int id;
			public OpacityTimer (SearchPopupWindow window)
			{
				//				id = num++;
				this.window = window;
				Opacity = 0.0;
				window.declarationviewwindow.Opacity = Opacity;
			}
			
			public bool Timer ()
			{
				Opacity = System.Math.Min (1.0, Opacity + 0.33);
				window.declarationviewwindow.Opacity = Opacity;
				bool result = Math.Round (Opacity * 10.0) < 10;
				if (!result)
					window.declarationViewWindowOpacityTimer = 0;
				return result;
			}
		}



		void SelectNextCategory ()
		{
			if (selectedItem == null)
				return;
			var i = SelectedCategoryIndex;
			if (selectedItem.Equals (topItem)) {
				if (i > 0) {
					selectedItem = new ItemIdentifier (
						results [0].Item1,
						results [0].Item2,
						0
					);

				} else {
					if (topItem.DataSource.Count > 1) {
						selectedItem = new ItemIdentifier (
							results [0].Item1,
							results [0].Item2,
							1
						);
					} else if (i < results.Count - 1) {
						selectedItem = new ItemIdentifier (
							results [i + 1].Item1,
							results [i + 1].Item2,
							0
						);
					}
				}
			} else {
				while (i < results.Count - 1 && results [i + 1].Item2.Count == 0)
					i++;
				if (i < results.Count - 1) {
					selectedItem = new ItemIdentifier (
						results [i + 1].Item1,
						results [i + 1].Item2,
						0
					);
				}
			}
			QueueDraw ();	
		}

		void SelectPrevCategory ()
		{
			if (selectedItem == null)
				return;
			var i = SelectedCategoryIndex;
			if (i > 0) {
				selectedItem = new ItemIdentifier (
					results [i - 1].Item1,
					results [i - 1].Item2,
					0
				);
				if (selectedItem.Equals (topItem)) {
					if (topItem.DataSource.Count> 1) {
						selectedItem = new ItemIdentifier (
							results [i - 1].Item1,
							results [i - 1].Item2,
							1
						);
					} else if (i > 1) {
						selectedItem = new ItemIdentifier (
							results [i - 2].Item1,
							results [i - 2].Item2,
							0
						);
					}
				}
			} else {
				selectedItem = topItem;
			}
			QueueDraw ();
		}

		void SelectFirstCategory ()
		{
			selectedItem = topItem;
			QueueDraw ();
		}

		void SelectLastCatgory ()
		{
			var r = results.LastOrDefault (r2 => r2.Item2.Count > 0 && !(r2.Item2.Count == 1 && topItem.Category == r2.Item1));
			if (r == null)
				return;
			selectedItem = new ItemIdentifier (
				r.Item1,
				r.Item2,
				r.Item2.Count - 1
			);
			QueueDraw ();
		}

		internal bool ProcessKey (Xwt.Key key, Xwt.ModifierKeys state)
		{
			switch (key) {
			case Xwt.Key.Up:
				if (state.HasFlag (Xwt.ModifierKeys.Command))
					goto case Xwt.Key.PageUp;
				if (state.HasFlag (Xwt.ModifierKeys.Control))
					goto case Xwt.Key.Home;
				SelectItemUp ();
				return true;
			case Xwt.Key.Down:
				if (state.HasFlag (Xwt.ModifierKeys.Command))
					goto case Xwt.Key.PageDown;
				if (state.HasFlag (Xwt.ModifierKeys.Control))
					goto case Xwt.Key.End;
				SelectItemDown ();
				return true;
			case (Xwt.Key)Gdk.Key.KP_Page_Down:
			case Xwt.Key.PageDown:
				SelectNextCategory ();
				return true;
			case (Xwt.Key)Gdk.Key.KP_Page_Up:
			case Xwt.Key.PageUp:
				SelectPrevCategory ();
				return true;
			case Xwt.Key.Home:
				SelectFirstCategory ();
				return true;
			case Xwt.Key.End:
				SelectLastCatgory ();
				return true;
			case Xwt.Key.Return:
				OnItemActivated (EventArgs.Empty);
				return true;
			}
			return false;
		}

		public event EventHandler ItemActivated;

		protected virtual void OnItemActivated (EventArgs e)
		{
			EventHandler handler = this.ItemActivated;
			if (handler != null)
				handler (this, e);
		}

		public ISegment SelectedItemRegion {
			get {
				if (selectedItem == null || selectedItem.Item < 0 || selectedItem.Item >= selectedItem.DataSource.Count)
					return TextSegment.Invalid;
				return selectedItem.DataSource[selectedItem.Item].Segment;
			}
		}

		public string SelectedItemFileName {
			get {
				if (selectedItem == null || selectedItem.Item < 0 || selectedItem.Item >= selectedItem.DataSource.Count)
					return null;
				return selectedItem.DataSource[selectedItem.Item].File;
			}
		}

		class ItemIdentifier {
			public SearchCategory Category { get; private set; }
			public IReadOnlyList<SearchResult> DataSource { get; private set; }
			public int Item { get; private set; }

			public ItemIdentifier (SearchCategory category, IReadOnlyList<SearchResult> dataSource, int item)
			{
				this.Category = category;
				this.DataSource = dataSource;
				this.Item = item;
			}

			public override bool Equals (object obj)
			{
				if (obj == null)
					return false;
				if (ReferenceEquals (this, obj))
					return true;
				if (obj.GetType () != typeof(ItemIdentifier))
					return false;
				ItemIdentifier other = (ItemIdentifier)obj;
				return Category == other.Category && DataSource == other.DataSource && Item == other.Item;
			}
			
			public override int GetHashCode ()
			{
				unchecked {
					return (Category != null ? Category.GetHashCode () : 0) ^ (DataSource != null ? DataSource.GetHashCode () : 0) ^ Item.GetHashCode ();
				}
			}

			public override string ToString ()
			{
				return string.Format ("[ItemIdentifier: Category={0}, DataSource=#{1}, Item={2}]", Category.Name, DataSource.Count, Item);
			}
		}

		ItemIdentifier selectedItem = null, topItem = null;

		Cairo.Rectangle SelectedItemRectangle {
			get {
				if (selectedItem == null)
					return new Cairo.Rectangle (0, 0, Allocation.Width, 16);

				double y = ChildAllocation.Y + yMargin;
				if (topItem != null){
					layout.SetMarkup (GetRowMarkup (topItem.DataSource[topItem.Item]));
					int w, h;
					layout.GetPixelSize (out w, out h);
					if (topItem.Category == selectedItem.Category && topItem.Item == selectedItem.Item)
						return new Cairo.Rectangle (0, y, Allocation.Width, h + itemSeparatorHeight);
					y += h + itemSeparatorHeight;
				}
				foreach (var result in results) {
					var category = result.Item1;
					var dataSrc = result.Item2;
					int itemsAdded = 0;
					for (int i = 0; i < maxItems && i < dataSrc.Count; i++) {
						if (topItem != null && topItem.DataSource == dataSrc && topItem.Item == i)
							continue;
						layout.SetMarkup (GetRowMarkup (dataSrc[i]));

						int w, h;
						layout.GetPixelSize (out w, out h);

						if (selectedItem.Category == category && selectedItem.DataSource == dataSrc && selectedItem.Item == i)
							return new Cairo.Rectangle (0, y, Allocation.Width, h + itemSeparatorHeight);
						y += h + itemSeparatorHeight;

//						var region = dataSrc.GetRegion (i);
//						if (!region.IsEmpty) {
//							layout.SetMarkup (region.BeginLine.ToString ());
//							int w2, h2;
//							layout.GetPixelSize (out w2, out h2);
//							w += w2;
//						}
						itemsAdded++;
					}
					if (itemsAdded > 0)
						y += categorySeparatorHeight;
				}
				return new Cairo.Rectangle (0, 0, Allocation.Width, 16);
			}
		}

		protected override void OnDrawContent (Gdk.EventExpose evnt, Cairo.Context context)
		{
			context.LineWidth = 1;
			var alloc = ChildAllocation;
			var adjustedMarginSize = alloc.X - Allocation.X  + headerMarginSize;

			var r = results.Where (res => res.Item2.Count > 0).ToArray ();
			if (r.Any ()) {
				context.SetSourceColor (lightSearchBackground);
				context.Rectangle (Allocation.X, Allocation.Y, adjustedMarginSize, Allocation.Height);
				context.Fill ();

				context.SetSourceColor (darkSearchBackground);
				context.Rectangle (Allocation.X + adjustedMarginSize, Allocation.Y, Allocation.Width - adjustedMarginSize, Allocation.Height);
				context.Fill ();
				context.MoveTo (0.5 + Allocation.X + adjustedMarginSize, 0);
				context.LineTo (0.5 + Allocation.X + adjustedMarginSize, Allocation.Height);
				context.SetSourceColor (separatorLine);
				context.Stroke ();
			} else {
				context.SetSourceColor (darkSearchBackground);
				context.Rectangle (Allocation.X, Allocation.Y, Allocation.Width, Allocation.Height);
				context.Fill ();
			}

			double y = alloc.Y + yMargin;
			int w, h;
			if (topItem != null) {
				headerLayout.SetText (GettextCatalog.GetString ("Top Result"));
				headerLayout.GetPixelSize (out w, out h);
				context.MoveTo (alloc.Left + headerMarginSize - w - xMargin, y);
				context.SetSourceColor (headerColor);
				Pango.CairoHelper.ShowLayout (context, headerLayout);

				var category = topItem.Category;
				var dataSrc = topItem.DataSource;
				var i = topItem.Item;

				double x = alloc.X + xMargin + headerMarginSize;
				context.SetSourceRGB (0, 0, 0);
				layout.SetMarkup (GetRowMarkup (dataSrc[i]));
				layout.GetPixelSize (out w, out h);
				if (selectedItem != null && selectedItem.Category == category && selectedItem.Item == i) {
					context.SetSourceColor (selectionBackgroundColor);
					context.Rectangle (alloc.X + headerMarginSize + 1, y, Allocation.Width - adjustedMarginSize - 1, h);
					context.Fill ();
					context.SetSourceRGB (1, 1, 1);
				}

				var px = dataSrc[i].Icon;
				if (px != null) {
					context.DrawImage (this, px, (int)x + marginIconSpacing, (int)y + (h - px.Height) / 2);
					x += px.Width + iconTextSpacing + marginIconSpacing;
				}

				context.MoveTo (x, y);
				context.SetSourceRGB (0, 0, 0);
				Pango.CairoHelper.ShowLayout (context, layout);

				y += h + itemSeparatorHeight;

			}

			foreach (var result in r) {
				var category = result.Item1;
				var dataSrc = result.Item2;
				if (dataSrc.Count == 0)
					continue;
				if (dataSrc.Count == 1 && topItem != null && topItem.DataSource == dataSrc)
					continue;
				headerLayout.SetText (category.Name);
				headerLayout.GetPixelSize (out w, out h);

				if (y + h > Allocation.Height)
					break;

				context.MoveTo (alloc.X + headerMarginSize - w - xMargin, y);
				context.SetSourceColor (headerColor);
				Pango.CairoHelper.ShowLayout (context, headerLayout);

				layout.Width = Pango.Units.FromPixels (Allocation.Width - adjustedMarginSize - 35);

				for (int i = 0; i < maxItems && i < dataSrc.Count; i++) {
					if (topItem != null && topItem.Category == category && topItem.Item == i)
						continue;
					double x = alloc.X + xMargin + headerMarginSize;
					context.SetSourceRGB (0, 0, 0);
					layout.SetMarkup (GetRowMarkup (dataSrc[i]));
					layout.GetPixelSize (out w, out h);
					if (y + h + itemSeparatorHeight > Allocation.Height)
						break;
					if (selectedItem != null && selectedItem.Category == category && selectedItem.Item == i) {
						context.SetSourceColor (selectionBackgroundColor);
						context.Rectangle (alloc.X + headerMarginSize + 1, y, Allocation.Width - adjustedMarginSize - 1, h);
						context.Fill ();
						context.SetSourceRGB (1, 1, 1);
					}

					var px = dataSrc[i].Icon;
					if (px != null) {
						context.DrawImage (this, px, (int)x + marginIconSpacing, (int)y + (h - px.Height) / 2);
						x += px.Width + iconTextSpacing + marginIconSpacing;
					}

					context.MoveTo (x, y);
					context.SetSourceRGB (0, 0, 0);
					Pango.CairoHelper.ShowLayout (context, layout);

					y += h + itemSeparatorHeight;
				}
				if (result != r.Last ()) {
					y += categorySeparatorHeight;
				}
			}
			if (y == alloc.Y + yMargin) {
				context.SetSourceRGB (0, 0, 0);
				layout.SetMarkup (isInSearch ? GettextCatalog.GetString ("Searching...") : GettextCatalog.GetString ("No matches"));
				context.MoveTo (alloc.X + xMargin, y);
				Pango.CairoHelper.ShowLayout (context, layout);
			}
		}

		string GetRowMarkup (SearchResult result)
		{
<<<<<<< HEAD
			string txt = "<span foreground=\"" + Styles.ColorGetHex (Styles.GlobalSearch.ResultTextColor) + "\">" + result.GetMarkupText(this) +"</span>";
			string desc = result.GetDescriptionMarkupText (this);
=======
			string txt = "<span foreground=\"#606060\">" + result.GetMarkupText() +"</span>";
			string desc = result.GetDescriptionMarkupText ();
>>>>>>> cea70d80
			if (!string.IsNullOrEmpty (desc))
				txt += "<span foreground=\"" + Styles.ColorGetHex (Styles.GlobalSearch.ResultDescriptionTextColor) + "\" size=\"small\">\n" + desc + "</span>";
			return txt;
		}
	}
}
<|MERGE_RESOLUTION|>--- conflicted
+++ resolved
@@ -1080,13 +1080,8 @@
 
 		string GetRowMarkup (SearchResult result)
 		{
-<<<<<<< HEAD
-			string txt = "<span foreground=\"" + Styles.ColorGetHex (Styles.GlobalSearch.ResultTextColor) + "\">" + result.GetMarkupText(this) +"</span>";
-			string desc = result.GetDescriptionMarkupText (this);
-=======
-			string txt = "<span foreground=\"#606060\">" + result.GetMarkupText() +"</span>";
+			string txt = "<span foreground=\"" + Styles.ColorGetHex (Styles.GlobalSearch.ResultTextColor) + "\">" + result.GetMarkupText() +"</span>";
 			string desc = result.GetDescriptionMarkupText ();
->>>>>>> cea70d80
 			if (!string.IsNullOrEmpty (desc))
 				txt += "<span foreground=\"" + Styles.ColorGetHex (Styles.GlobalSearch.ResultDescriptionTextColor) + "\" size=\"small\">\n" + desc + "</span>";
 			return txt;
