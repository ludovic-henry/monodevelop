--- conflicted
+++ resolved
@@ -75,15 +75,11 @@
 			var input = Editor;
 			var line = e.Line;
 			var lineOffset = line.Offset;
-<<<<<<< HEAD
 			var lineEndOffset = lineOffset + line.Length;
 			var o = lineOffset;
 			if (lineEndOffset > input.Length || line.Length <= 0)
 				return;
-			if (scannedSegmentTree.GetSegmentsAt (o).Any ())
-=======
 			if (scannedSegmentTree.GetSegmentsAt (lineOffset).Any ())
->>>>>>> c6d0a365
 				return;
 			var o = 0;
 			string lineText = input.GetTextAt (lineOffset, line.Length);
