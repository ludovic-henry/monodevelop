--- conflicted
+++ resolved
@@ -49,11 +49,7 @@
 using System.Diagnostics;
 using System.Text;
 using MonoDevelop.Ide.TypeSystem;
-<<<<<<< HEAD
 using System.Collections.Immutable;
-=======
-using ICSharpCode.NRefactory.TypeSystem;
->>>>>>> 783dec7f
 using MonoDevelop.Ide.Editor;
 using MonoDevelop.Core.Text;
 
@@ -244,17 +240,10 @@
 
 		static MonoDevelop.Ide.FindInFiles.SearchResult GetJumpTypePartSearchResult (Microsoft.CodeAnalysis.ISymbol part, Microsoft.CodeAnalysis.Location location)
 		{
-<<<<<<< HEAD
 			var provider = new MonoDevelop.Ide.FindInFiles.FileProvider (location.SourceTree.FilePath);
 			var doc = TextEditorFactory.CreateNewDocument ();
 			doc.Text = provider.ReadString ();
 			int position = location.SourceSpan.Start;
-=======
-			var provider = new MonoDevelop.Ide.FindInFiles.FileProvider (part.Region.FileName);
-			var doc = TextEditorFactory.CreateNewDocument ();
-			doc.Text = provider.ReadString ();
-			int position = doc.LocationToOffset (part.Region.BeginLine, part.Region.BeginColumn);
->>>>>>> 783dec7f
 			while (position + part.Name.Length < doc.Length) {
 				if (doc.GetTextAt (position, part.Name.Length) == part.Name)
 					break;
