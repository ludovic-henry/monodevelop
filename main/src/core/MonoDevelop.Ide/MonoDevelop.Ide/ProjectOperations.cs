//
// ProjectOperations.cs
//
// Author:
//   Lluis Sanchez Gual
//
// Copyright (C) 2005 Novell, Inc (http://www.novell.com)
//
// Permission is hereby granted, free of charge, to any person obtaining
// a copy of this software and associated documentation files (the
// "Software"), to deal in the Software without restriction, including
// without limitation the rights to use, copy, modify, merge, publish,
// distribute, sublicense, and/or sell copies of the Software, and to
// permit persons to whom the Software is furnished to do so, subject to
// the following conditions:
// 
// The above copyright notice and this permission notice shall be
// included in all copies or substantial portions of the Software.
// 
// THE SOFTWARE IS PROVIDED "AS IS", WITHOUT WARRANTY OF ANY KIND,
// EXPRESS OR IMPLIED, INCLUDING BUT NOT LIMITED TO THE WARRANTIES OF
// MERCHANTABILITY, FITNESS FOR A PARTICULAR PURPOSE AND
// NONINFRINGEMENT. IN NO EVENT SHALL THE AUTHORS OR COPYRIGHT HOLDERS BE
// LIABLE FOR ANY CLAIM, DAMAGES OR OTHER LIABILITY, WHETHER IN AN ACTION
// OF CONTRACT, TORT OR OTHERWISE, ARISING FROM, OUT OF OR IN CONNECTION
// WITH THE SOFTWARE OR THE USE OR OTHER DEALINGS IN THE SOFTWARE.
//


using System;
using System.Linq;
using System.Collections;
using System.Collections.Generic;
using System.IO;

using MonoDevelop.Projects;
using MonoDevelop.Projects.Text;
using MonoDevelop.Components;
using MonoDevelop.Core;
using MonoDevelop.Core.Execution;
using MonoDevelop.Core.ProgressMonitoring;
using MonoDevelop.Ide.ProgressMonitoring;
using MonoDevelop.Ide.Gui.Dialogs;
using MonoDevelop.Ide.Gui;
using MonoDevelop.Ide.Projects;
using MonoDevelop.Core.Assemblies;
using MonoDevelop.Core.Instrumentation;
using Mono.TextEditor;
using System.Diagnostics;
using ICSharpCode.NRefactory.Documentation;
using ICSharpCode.NRefactory.TypeSystem.Implementation;
using System.Text;
using MonoDevelop.Ide.TypeSystem;
using ICSharpCode.NRefactory.TypeSystem;
using System.Threading.Tasks;
using System.Threading;
using ExecutionContext = MonoDevelop.Projects.ExecutionContext;
using MonoDevelop.Ide.Tasks;

namespace MonoDevelop.Ide
{
	/// <summary>
	/// This is the basic interface to the workspace.
	/// </summary>
	public class ProjectOperations
	{
		AsyncOperation<BuildResult> currentBuildOperation = new AsyncOperation<BuildResult> (Task.FromResult (BuildResult.Success), null);
		AsyncOperation currentRunOperation = AsyncOperation.CompleteOperation;
		IBuildTarget currentBuildOperationOwner;
		IBuildTarget currentRunOperationOwner;
		
		SelectReferenceDialog selDialog = null;
		
		SolutionFolderItem currentSolutionItem = null;
		WorkspaceItem currentWorkspaceItem = null;
		object currentItem;
		
		BuildResult lastResult = new BuildResult ();
		
		internal ProjectOperations ()
		{
			IdeApp.Workspace.WorkspaceItemUnloaded += OnWorkspaceItemUnloaded;
			IdeApp.Workspace.ItemUnloading += IdeAppWorkspaceItemUnloading;
			
		}
		
		public BuildResult LastCompilerResult {
			get { return lastResult; }
		}
		
		public Project CurrentSelectedProject {
			get {
				return currentSolutionItem as Project;
			}
		}
		
		public Solution CurrentSelectedSolution {
			get {
				return currentWorkspaceItem as Solution;
			}
		}
		
		public IBuildTarget CurrentSelectedBuildTarget {
			get {
				if (currentSolutionItem is IBuildTarget)
					return (IBuildTarget) currentSolutionItem;
				return currentWorkspaceItem as IBuildTarget;
			}
		}
		
		public WorkspaceObject CurrentSelectedObject {
			get {
				return (WorkspaceObject)currentSolutionItem ?? (WorkspaceObject) currentWorkspaceItem;
			}
		}

		public WorkspaceItem CurrentSelectedWorkspaceItem {
			get {
				return currentWorkspaceItem;
			}
			internal set {
				if (value != currentWorkspaceItem) {
					WorkspaceItem oldValue = currentWorkspaceItem;
					currentWorkspaceItem = value;
					if (oldValue is Solution || value is Solution)
						OnCurrentSelectedSolutionChanged(new SolutionEventArgs (currentWorkspaceItem as Solution));
				}
			}
		}
		
		public SolutionFolderItem CurrentSelectedSolutionItem {
			get {
				if (currentSolutionItem == null && CurrentSelectedSolution != null)
					return CurrentSelectedSolution.RootFolder;
				return currentSolutionItem;
			}
			internal set {
				if (value != currentSolutionItem) {
					SolutionFolderItem oldValue = currentSolutionItem;
					currentSolutionItem = value;
					if (oldValue is Project || value is Project)
						OnCurrentProjectChanged (new ProjectEventArgs(currentSolutionItem as Project));
				}
			}
		}
		
		public object CurrentSelectedItem {
			get {
				return currentItem;
			}
			internal set {
				currentItem = value;
			}
		}
		
		public string ProjectsDefaultPath {
			get {
				return PropertyService.Get ("MonoDevelop.Core.Gui.Dialogs.NewProjectDialog.DefaultPath", System.IO.Path.Combine (Environment.GetFolderPath (Environment.SpecialFolder.Personal), "Projects"));
			}
			set {
				PropertyService.Set ("MonoDevelop.Core.Gui.Dialogs.NewProjectDialog.DefaultPath", value);
			}
		}
		
		public AsyncOperation CurrentBuildOperation {
			get { return currentBuildOperation; }
		}
		
		public AsyncOperation CurrentRunOperation {
			get { return currentRunOperation; }
			set {
				currentRunOperation = value ?? AsyncOperation.CompleteOperation;
				OnCurrentRunOperationChanged (EventArgs.Empty);
			}
		}

		public bool IsBuilding (WorkspaceObject ob)
		{
			var owner = currentBuildOperationOwner as WorkspaceObject;
			return owner != null && !currentBuildOperation.IsCompleted && ContainsTarget (ob, owner);
		}
		
		public bool IsRunning (WorkspaceObject target)
		{
			var owner = currentRunOperationOwner as WorkspaceObject;
			return owner != null && !currentRunOperation.IsCompleted && ContainsTarget (target, owner);
		}
		
		internal static bool ContainsTarget (WorkspaceObject owner, WorkspaceObject target)
		{
			if (owner == target)
				return true;
			else if (target is RootWorkspace)
				return ContainsTarget (owner, IdeApp.ProjectOperations.CurrentSelectedSolution);
			else if (owner is WorkspaceItem)
				return ((WorkspaceItem)owner).ContainsItem (target);
			return false;
		}
		/*
		string GetDeclaredFile(IMember item)
		{			
			if (item is IMember) {
				IMember mem = (IMember) item;				
				if (mem.Region == null)
					return null;
				else if (mem.Region.FileName != null)
					return mem.Region.FileName;
				else if (mem.DeclaringType != null) {
					foreach (IType c in mem.DeclaringType.Parts) {
						if ((mem is IField && c.Fields.Contains((IField)mem)) ||
						    (mem is IEvent && c.Events.Contains((IEvent)mem)) || 
						    (mem is IProperty  && c.Properties.Contains((IProperty)mem)) ||
						    (mem is IMethod && c.Methods.Contains((IMethod)mem))) {
							return GetClassFileName(c);							
						}                                   
					}
				}
			} else if (item is IType) {
				IType cls = (IType) item;
				return GetClassFileName (cls);
			} else if (item is MonoDevelop.Projects.Parser.LocalVariable) {
				MonoDevelop.Projects.Parser.LocalVariable cls = (MonoDevelop.Projects.Parser.LocalVariable) item;
				return cls.Region.FileName;
			}
			return null;
		}
		
		public bool CanJumpToDeclaration (IMember item)
		{
			return (GetDeclaredFile(item) != null);
		}*/
		
		public bool CanJumpToDeclaration (object element)
		{
			if (element is ICSharpCode.NRefactory.TypeSystem.IVariable)
				return true;
			var entity = element as ICSharpCode.NRefactory.TypeSystem.IEntity;
			if (entity == null && element is ICSharpCode.NRefactory.TypeSystem.IType)
				entity = ((ICSharpCode.NRefactory.TypeSystem.IType)element).GetDefinition ();
			if (entity == null)
				return false;
			if (entity.Region.IsEmpty) {
				var parentAssembly = entity.ParentAssembly;
				if (parentAssembly == null)
					return false;
				return !string.IsNullOrEmpty (parentAssembly.UnresolvedAssembly.Location);
			}
			return true;
		}

		static MonoDevelop.Ide.FindInFiles.SearchResult GetJumpTypePartSearchResult (ICSharpCode.NRefactory.TypeSystem.IUnresolvedTypeDefinition part)
		{
			var provider = new MonoDevelop.Ide.FindInFiles.FileProvider (part.Region.FileName);
			var doc = new Mono.TextEditor.TextDocument ();
			doc.Text = provider.ReadString ();
			int position = doc.LocationToOffset (part.Region.BeginLine, part.Region.BeginColumn);
			while (position + part.Name.Length < doc.TextLength) {
				if (doc.GetTextAt (position, part.Name.Length) == part.Name)
					break;
				position++;
			}
			return new MonoDevelop.Ide.FindInFiles.SearchResult (provider, position, part.Name.Length);
		}

		public void JumpToDeclaration (ICSharpCode.NRefactory.TypeSystem.INamedElement visitable, bool askIfMultipleLocations = true)
		{
			if (askIfMultipleLocations) {
				var type = visitable as ICSharpCode.NRefactory.TypeSystem.IType;
				if (type != null && type.GetDefinition () != null && type.GetDefinition ().Parts.Count > 1) {
					using (var monitor = IdeApp.Workbench.ProgressMonitors.GetSearchProgressMonitor (true, true)) {
						foreach (var part in type.GetDefinition ().Parts)
							monitor.ReportResult (GetJumpTypePartSearchResult (part));
					}
					return;
				}
			}

			JumpToDeclaration (visitable);
		}

		void JumpToDeclaration (ICSharpCode.NRefactory.TypeSystem.INamedElement element)
		{
			var entity = element as ICSharpCode.NRefactory.TypeSystem.IEntity;

			if (entity == null && element is ICSharpCode.NRefactory.TypeSystem.IType)
				entity = ((ICSharpCode.NRefactory.TypeSystem.IType)element).GetDefinition ();
			if (entity is SpecializedMember) 
				entity = ((SpecializedMember)entity).MemberDefinition;

			if (entity == null) {
				LoggingService.LogError ("Unknown element:" + element);
				return;
			}
			string fileName;
			bool isCecilProjectContent = entity.Region.IsEmpty;
			if (isCecilProjectContent) {
				fileName = entity.ParentAssembly.UnresolvedAssembly.Location;
			} else {
				fileName = entity.Region.FileName;
			}
			var project = (entity is ITypeDefinition ? ((ITypeDefinition )entity) : entity.DeclaringTypeDefinition).GetProjectWhereTypeIsDefined ();
			var doc = IdeApp.Workbench.OpenDocument (fileName,
				project,
				entity.Region.BeginLine,
				entity.Region.BeginColumn);

			if (isCecilProjectContent && doc != null) {
				doc.RunWhenLoaded (delegate {
					var handler = doc.PrimaryView.GetContent<MonoDevelop.Ide.Gui.Content.IOpenNamedElementHandler> ();
					if (handler != null)
						handler.Open (entity);
				});
			}
		}

		public void JumpToDeclaration (ICSharpCode.NRefactory.TypeSystem.IVariable entity)
		{
			if (entity == null)
				throw new ArgumentNullException ("entity");
			string fileName = entity.Region.FileName;
			// variables are always in the same file -> file is already open, project not needed.
			IdeApp.Workbench.OpenDocument (fileName, null, entity.Region.BeginLine, entity.Region.BeginColumn);
		}

		public void RenameItem (IWorkspaceFileObject item, string newName)
		{
			ProjectOptionsDialog.RenameItem (item, newName);
			if (item is SolutionFolderItem) {
				SaveAsync (((SolutionFolderItem)item).ParentSolution);
			} else {
				IdeApp.Workspace.SaveAsync ();
				IdeApp.Workspace.SavePreferences ();
			}
		}
		
		public void Export (WorkspaceItem item)
		{
			Export (item, null);
		}
		
		public void Export (WorkspaceItem item, FileFormat format)
		{
			ExportSolutionDialog dlg = new ExportSolutionDialog (item, format);
			
			try {
				if (MessageService.RunCustomDialog (dlg) == (int) Gtk.ResponseType.Ok) {
					using (ProgressMonitor monitor = IdeApp.Workbench.ProgressMonitors.GetToolOutputProgressMonitor (true)) {
						Services.ProjectService.Export (monitor, item.FileName, dlg.TargetFolder, dlg.Format);
					}
				}
			} finally {
				dlg.Destroy ();
			}
		}
		
		public async Task SaveAsync (IEnumerable<SolutionItem> entries)
		{
			List<IWorkspaceFileObject> items = new List<IWorkspaceFileObject> ();
			foreach (IWorkspaceFileObject it in entries)
				items.Add (it);
			await SaveAsync (items);
		}
		
		public async Task SaveAsync (SolutionItem entry)
		{
			if (!entry.FileFormat.CanWrite (entry)) {
				IWorkspaceFileObject itemContainer = GetContainer (entry);
				if (SelectValidFileFormat (itemContainer))
					await SaveAsync (itemContainer);
				return;
			}
			
			if (!AllowSave (entry))
				return;
			
			ProgressMonitor monitor = IdeApp.Workbench.ProgressMonitors.GetSaveProgressMonitor (true);
			try {
				await entry.SaveAsync (monitor);
				monitor.ReportSuccess (GettextCatalog.GetString ("Project saved."));
			} catch (Exception ex) {
				monitor.ReportError (GettextCatalog.GetString ("Save failed."), ex);
			} finally {
				monitor.Dispose ();
			}
		}
		
		public async Task SaveAsync (Solution item)
		{
			if (!item.FileFormat.CanWrite (item)) {
				if (!SelectValidFileFormat (item))
					return;
			}
			
			if (!AllowSave (item))
				return;
			
			ProgressMonitor monitor = IdeApp.Workbench.ProgressMonitors.GetSaveProgressMonitor (true);
			try {
				await item.SaveAsync (monitor);
				monitor.ReportSuccess (GettextCatalog.GetString ("Solution saved."));
			} catch (Exception ex) {
				monitor.ReportError (GettextCatalog.GetString ("Save failed."), ex);
			} finally {
				monitor.Dispose ();
			}
		}
		
		public async Task SaveAsync (IEnumerable<IWorkspaceFileObject> items)
		{
			int count = items.Count ();
			if (count == 0)
				return;
			
			// Verify that the file format for each item is still valid
			
			HashSet<IWorkspaceFileObject> fixedItems = new HashSet<IWorkspaceFileObject> ();
			HashSet<IWorkspaceFileObject> failedItems = new HashSet<IWorkspaceFileObject> ();
			
			foreach (IWorkspaceFileObject entry in items) {
				IWorkspaceFileObject itemContainer = GetContainer (entry);
				if (fixedItems.Contains (itemContainer) || failedItems.Contains (itemContainer))
					continue;
				if (!entry.FileFormat.CanWrite (entry)) {
					// Can't save the project using this format. Try to find a valid format for the whole solution
					if (SelectValidFileFormat (itemContainer))
						fixedItems.Add (itemContainer);
					else
						failedItems.Add (itemContainer);
				}
			}
			if (fixedItems.Count > 0)
				await SaveAsync (fixedItems);
			
			if (failedItems.Count > 0 || fixedItems.Count > 0) {
				// Some file format changes were required, and some items were saved.
				// Get a list of items not yet saved.
				List<IWorkspaceFileObject> notSavedEntries = new List<IWorkspaceFileObject> ();
				foreach (IWorkspaceFileObject entry in items) {
					IWorkspaceFileObject itemContainer = GetContainer (entry);
					if (!fixedItems.Contains (itemContainer) && !failedItems.Contains (itemContainer))
						notSavedEntries.Add (entry);
				}
				items = notSavedEntries;
			}
			
			ProgressMonitor monitor = IdeApp.Workbench.ProgressMonitors.GetSaveProgressMonitor (true);
			try {
				var tasks = new List<Task> ();
				monitor.BeginTask (null, count);
				foreach (IWorkspaceFileObject item in items) {
					if (AllowSave (item))
						tasks.Add (item.SaveAsync (monitor).ContinueWith (t => monitor.Step(1)));
					else
						monitor.Step (1);
				}
				await Task.WhenAll (tasks);
				monitor.EndTask ();
				monitor.ReportSuccess (GettextCatalog.GetString ("Items saved."));
			} catch (Exception ex) {
				monitor.ReportError (GettextCatalog.GetString ("Save failed."), ex);
			} finally {
				monitor.Dispose ();
			}
		}
		
		public Task SaveAsync (WorkspaceObject item)
		{
			if (item is IWorkspaceFileObject)
				return SaveAsync ((IWorkspaceFileObject)item);
			if (item.ParentObject != null)
				return SaveAsync (item.ParentObject);
			return Task.FromResult (0);
		}

		async Task SaveAsync (IWorkspaceFileObject item)
		{
			if (item is SolutionItem)
				await SaveAsync ((SolutionItem) item);
			else if (item is Solution)
				await SaveAsync ((Solution)item);
			
			if (!item.FileFormat.CanWrite (item)) {
				IWorkspaceFileObject ci = GetContainer (item);
				if (SelectValidFileFormat (ci))
					await SaveAsync (ci);
				return;
			}
			
			if (!AllowSave (item))
				return;
			
			ProgressMonitor monitor = IdeApp.Workbench.ProgressMonitors.GetSaveProgressMonitor (true);
			try {
				await item.SaveAsync (monitor);
				monitor.ReportSuccess (GettextCatalog.GetString ("Item saved."));
			} catch (Exception ex) {
				monitor.ReportError (GettextCatalog.GetString ("Save failed."), ex);
			} finally {
				monitor.Dispose ();
			}
		}
		
		bool AllowSave (IWorkspaceFileObject item)
		{
			if (HasChanged (item)) {
				return MessageService.Confirm (
					GettextCatalog.GetString (
						"Some project files have been changed from outside {0}. Do you want to overwrite them?",
						BrandingService.ApplicationName
					),
					GettextCatalog.GetString (
						"Changes done in those files will be overwritten by {0}.",
						BrandingService.ApplicationName
					),
					AlertButton.OverwriteFile);
			} else {
				return true;
			}
		}
		
		bool HasChanged (IWorkspaceFileObject item)
		{
			if (item.ItemFilesChanged)
				return true;
			if (item is WorkspaceItem) {
				foreach (SolutionItem eitem in ((WorkspaceItem)item).GetAllItems<SolutionItem> ())
					if (eitem.ItemFilesChanged)
						return true;
			}
			return false;
		}

		IWorkspaceFileObject GetContainer (IWorkspaceFileObject item)
		{
			SolutionItem si = item as SolutionItem;
			if (si != null && si.ParentSolution != null && !si.ParentSolution.FileFormat.SupportsMixedFormats)
				return si.ParentSolution;
			else
				return item;
		}
		
		bool SelectValidFileFormat (IWorkspaceFileObject item)
		{
			var dlg = new SelectFileFormatDialog (item);
			try {
				if (MessageService.RunCustomDialog (dlg) == (int) Gtk.ResponseType.Ok && dlg.Format != null) {
					item.ConvertToFormat (dlg.Format, true);
					return true;
				}
				return false;
			} finally {
				dlg.Destroy ();
			}
		}
		
		public void MarkFileDirty (string filename)
		{
			try {
				var fi = new FileInfo (filename);
				if (fi.Exists)
					fi.LastWriteTime = DateTime.Now;
			} catch (Exception e) {
				LoggingService.LogError ("Error while marking file as dirty", e);
			}
		}
		
		public void ShowOptions (WorkspaceObject entry)
		{
			ShowOptions (entry, null);
		}
		
		public void ShowOptions (WorkspaceObject entry, string panelId)
		{
			if (entry is SolutionItem) {
				var selectedProject = (SolutionItem) entry;
				
				var optionsDialog = new ProjectOptionsDialog (IdeApp.Workbench.RootWindow, selectedProject);
				var conf = selectedProject.GetConfiguration (IdeApp.Workspace.ActiveConfiguration);
				optionsDialog.CurrentConfig = conf != null ? conf.Name : null;
				optionsDialog.CurrentPlatform = conf != null ? conf.Platform : null;
				try {
					if (panelId != null)
						optionsDialog.SelectPanel (panelId);
					
					if (MessageService.RunCustomDialog (optionsDialog) == (int)Gtk.ResponseType.Ok) {
						foreach (object ob in optionsDialog.ModifiedObjects) {
							if (ob is Solution) {
								SaveAsync ((Solution)ob);
								return;
							}
						}
						SaveAsync (selectedProject);
						IdeApp.Workspace.SavePreferences ();
						IdeApp.Workbench.ReparseOpenDocuments ();
					}
				} finally {
					optionsDialog.Destroy ();
				}
			} else if (entry is Solution) {
				Solution solution = (Solution) entry;
				
				var optionsDialog = new CombineOptionsDialog (IdeApp.Workbench.RootWindow, solution);
				optionsDialog.CurrentConfig = IdeApp.Workspace.ActiveConfigurationId;
				try {
					if (panelId != null)
						optionsDialog.SelectPanel (panelId);
					if (MessageService.RunCustomDialog (optionsDialog) == (int) Gtk.ResponseType.Ok) {
						SaveAsync (solution);
						IdeApp.Workspace.SavePreferences (solution);
					}
				} finally {
					optionsDialog.Destroy ();
				}
			}
			else {
				ItemOptionsDialog optionsDialog = new ItemOptionsDialog (IdeApp.Workbench.RootWindow, entry);
				try {
					if (panelId != null)
						optionsDialog.SelectPanel (panelId);
					if (MessageService.RunCustomDialog (optionsDialog) == (int) Gtk.ResponseType.Ok) {
						if (entry is IWorkspaceFileObject)
							SaveAsync ((IWorkspaceFileObject) entry);
						else {
							SolutionFolderItem si = entry as SolutionFolderItem;
							if (si.ParentSolution != null)
								SaveAsync (si.ParentSolution);
						}
						IdeApp.Workspace.SavePreferences ();
					}
				} finally {
					optionsDialog.Destroy ();
				}
			}
		}
		
		public void NewSolution ()
		{
			NewSolution (null);
		}
		
		public void NewSolution (string defaultTemplate)
		{
			NewProjectDialog pd = new NewProjectDialog (null, true, null);
			if (defaultTemplate != null)
				pd.SelectTemplate (defaultTemplate);
			MessageService.ShowCustomDialog (pd);
		}
		
		public Task<WorkspaceItem> AddNewWorkspaceItem (Workspace parentWorkspace)
		{
			return AddNewWorkspaceItem (parentWorkspace, null);
		}
		
		public async Task<WorkspaceItem> AddNewWorkspaceItem (Workspace parentWorkspace, string defaultItemId)
		{
			NewProjectDialog npdlg = new NewProjectDialog (null, false, parentWorkspace.BaseDirectory);
			npdlg.SelectTemplate (defaultItemId);
			try {
				if (MessageService.RunCustomDialog (npdlg) == (int) Gtk.ResponseType.Ok && npdlg.NewItem != null) {
					parentWorkspace.Items.Add ((WorkspaceItem) npdlg.NewItem);
					await SaveAsync ((IWorkspaceFileObject)parentWorkspace);
					return (WorkspaceItem) npdlg.NewItem;
				}
			} finally {
				npdlg.Destroy ();
			}
			return null;
		}
		
		public async Task<WorkspaceItem> AddWorkspaceItem (Workspace parentWorkspace)
		{
			WorkspaceItem res = null;
			
			var dlg = new SelectFileDialog () {
				Action = Gtk.FileChooserAction.Open,
				CurrentFolder = parentWorkspace.BaseDirectory,
				SelectMultiple = false,
			};
		
			dlg.AddAllFilesFilter ();
			dlg.DefaultFilter = dlg.AddFilter (GettextCatalog.GetString ("Solution Files"), "*.mds", "*.sln");
			
			if (dlg.Run ()) {
				try {
					res = await AddWorkspaceItem (parentWorkspace, dlg.SelectedFile);
				} catch (Exception ex) {
					MessageService.ShowError (GettextCatalog.GetString ("The file '{0}' could not be loaded.", dlg.SelectedFile), ex);
				}
			}

			return res;
		}
		
		public async Task<WorkspaceItem> AddWorkspaceItem (Workspace parentWorkspace, string itemFileName)
		{
			using (ProgressMonitor monitor = IdeApp.Workbench.ProgressMonitors.GetProjectLoadProgressMonitor (true)) {
				WorkspaceItem it = await Services.ProjectService.ReadWorkspaceItem (monitor, itemFileName);
				if (it != null) {
					parentWorkspace.Items.Add (it);
					await SaveAsync ((IWorkspaceFileObject)parentWorkspace);
				}
				return it;
			}
		}
		
		public SolutionFolderItem CreateProject (SolutionFolder parentFolder)
		{
			string basePath = parentFolder != null ? parentFolder.BaseDirectory : null;
			NewProjectDialog npdlg = new NewProjectDialog (parentFolder, false, basePath);
			if (MessageService.ShowCustomDialog (npdlg) == (int)Gtk.ResponseType.Ok) {
				var item = npdlg.NewItem as SolutionFolderItem;
				if ((item is Project) && ProjectCreated != null)
					ProjectCreated (this, new ProjectCreatedEventArgs (item as Project));
				return item;
			}
			return null;
		}

		public async Task<SolutionFolderItem> AddSolutionItem (SolutionFolder parentFolder)
		{
			SolutionFolderItem res = null;
			
			var dlg = new SelectFileDialog () {
				Action = Gtk.FileChooserAction.Open,
				CurrentFolder = parentFolder.BaseDirectory,
				SelectMultiple = false,
			};
		
			dlg.AddAllFilesFilter ();
			dlg.DefaultFilter = dlg.AddFilter (GettextCatalog.GetString ("Project Files"), "*.*proj");
			
			if (dlg.Run ()) {
				if (!Services.ProjectService.IsSolutionItemFile (dlg.SelectedFile)) {
					MessageService.ShowMessage (GettextCatalog.GetString ("The file '{0}' is not a known project file format.", dlg.SelectedFile));
					return res;
				}

				try {
					res = await AddSolutionItem (parentFolder, dlg.SelectedFile);
				} catch (Exception ex) {
					MessageService.ShowError (GettextCatalog.GetString ("The file '{0}' could not be loaded.", dlg.SelectedFile), ex);
				}
			}
			
			if (res != null)
				await IdeApp.Workspace.SaveAsync ();

			return res;
		}
		
		public async Task<SolutionFolderItem> AddSolutionItem (SolutionFolder folder, string entryFileName)
		{
			AddEntryEventArgs args = new AddEntryEventArgs (folder, entryFileName);
			if (AddingEntryToCombine != null)
				AddingEntryToCombine (this, args);
			if (args.Cancel)
				return null;
			using (ProgressMonitor monitor = IdeApp.Workbench.ProgressMonitors.GetProjectLoadProgressMonitor (true)) {
				return await folder.AddItem (monitor, args.FileName, true);
			}
		}

		public bool CreateProjectFile (Project parentProject, string basePath)
		{
			return CreateProjectFile (parentProject, basePath, null);
		}
		
		public bool CreateProjectFile (Project parentProject, string basePath, string selectedTemplateId)
		{
			NewFileDialog nfd = new NewFileDialog (parentProject, basePath);
			if (selectedTemplateId != null)
				nfd.SelectTemplate (selectedTemplateId);
			return MessageService.ShowCustomDialog (nfd) == (int) Gtk.ResponseType.Ok;
		}

		public bool AddReferenceToProject (DotNetProject project)
		{
			try {
				if (selDialog == null)
					selDialog = new SelectReferenceDialog ();
				
				selDialog.SetProject (project);

				if (MessageService.RunCustomDialog (selDialog) == (int)Gtk.ResponseType.Ok) {
					var newRefs = selDialog.ReferenceInformations;
					
					var editEventArgs = new EditReferencesEventArgs (project);
					foreach (var refInfo in project.References)
						if (!newRefs.Contains (refInfo))
							editEventArgs.ReferencesToRemove.Add (refInfo);

					foreach (var refInfo in selDialog.ReferenceInformations)
						if (!project.References.Contains (refInfo))
							editEventArgs.ReferencesToAdd.Add(refInfo);

					if (BeforeEditReferences != null)
						BeforeEditReferences (this, editEventArgs);

					foreach (var reference in editEventArgs.ReferencesToRemove)
						project.References.Remove (reference);

					foreach (var reference in editEventArgs.ReferencesToAdd)
						project.References.Add (reference);

					return editEventArgs.ReferencesToAdd.Count > 0 || editEventArgs.ReferencesToRemove.Count > 0;
				}
				else
					return false;
			} finally {
				selDialog.Hide ();
			}
		}
		
		public void RemoveSolutionItem (SolutionFolderItem item)
		{
			string question = GettextCatalog.GetString ("Do you really want to remove project '{0}' from '{1}'?", item.Name, item.ParentFolder.Name);
			string secondaryText = GettextCatalog.GetString ("The Remove option remove the project from the solution, but it will not physically delete any file from disk.");
			
			SolutionItem prj = item as SolutionItem;
			if (prj == null) {
				if (MessageService.Confirm (question, AlertButton.Remove) && IdeApp.Workspace.RequestItemUnload (item))
					RemoveItemFromSolution (prj);
				return;
			}
			
			AlertButton delete = new AlertButton (GettextCatalog.GetString ("Delete from Disk"));
			AlertButton result = MessageService.AskQuestion (question, secondaryText,
			                                                 delete, AlertButton.Cancel, AlertButton.Remove);
			if (result == delete) {
				if (!IdeApp.Workspace.RequestItemUnload (prj))
					return;
				ConfirmProjectDeleteDialog dlg = new ConfirmProjectDeleteDialog (prj);
				try {
					if (MessageService.RunCustomDialog (dlg) == (int) Gtk.ResponseType.Ok) {

						// Remove the project before removing the files to avoid unnecessary events
						RemoveItemFromSolution (prj);

						List<FilePath> files = dlg.GetFilesToDelete ();
						using (ProgressMonitor monitor = new MessageDialogProgressMonitor (true)) {
							monitor.BeginTask (GettextCatalog.GetString ("Deleting Files..."), files.Count);
							foreach (FilePath file in files) {
								try {
									if (Directory.Exists (file))
										FileService.DeleteDirectory (file);
									else
										FileService.DeleteFile (file);
								} catch (Exception ex) {
									monitor.ReportError (GettextCatalog.GetString ("The file or directory '{0}' could not be deleted.", file), ex);
								}
								monitor.Step (1);
							}
							monitor.EndTask ();
						}
					}
				} finally {
					dlg.Destroy ();
				}
			}
			else if (result == AlertButton.Remove && IdeApp.Workspace.RequestItemUnload (prj)) {
				RemoveItemFromSolution (prj);
			}
		}
		
		void RemoveItemFromSolution (SolutionFolderItem prj)
		{
			foreach (var doc in IdeApp.Workbench.Documents.Where (d => d.Project == prj).ToArray ())
				doc.Close ();
			Solution sol = prj.ParentSolution;
			prj.ParentFolder.Items.Remove (prj);
			prj.Dispose ();
			IdeApp.ProjectOperations.SaveAsync (sol);
		}
		
		/// <summary>
		/// Checks if an execution operation can start (asking the user if necessary)
		/// </summary>
		/// <returns>
		/// True if execution can continue, false otherwise
		/// </returns>
		/// <remarks>
		/// This method must be called before starting an execution operation. If there is already an execution in
		/// progress, MonoDevelop will ask confirmation for stopping the current operation.
		/// </remarks>
		public bool ConfirmExecutionOperation ()
		{
			if (!currentRunOperation.IsCompleted) {
				if (MessageService.Confirm (GettextCatalog.GetString ("An application is already running and will have to be stopped. Do you want to continue?"), AlertButton.Yes)) {
					if (currentRunOperation != null && !currentRunOperation.IsCompleted)
						currentRunOperation.Cancel ();
					return true;
				} else
					return false;
			} else
				return true;
		}

		public bool CanExecute (IBuildTarget entry)
		{
			ExecutionContext context = new ExecutionContext (Runtime.ProcessService.DefaultExecutionHandler, IdeApp.Workbench.ProgressMonitors, IdeApp.Workspace.ActiveExecutionTarget);
			return CanExecute (entry, context);
		}
		
		public bool CanExecute (IBuildTarget entry, IExecutionHandler handler)
		{
			ExecutionContext context = new ExecutionContext (handler, IdeApp.Workbench.ProgressMonitors, IdeApp.Workspace.ActiveExecutionTarget);
			return entry.CanExecute (context, IdeApp.Workspace.ActiveConfiguration);
		}
		
		public bool CanExecute (IBuildTarget entry, ExecutionContext context)
		{
			return entry.CanExecute (context, IdeApp.Workspace.ActiveConfiguration);
		}
		
		public AsyncOperation Execute (IBuildTarget entry)
		{
			return Execute (entry, Runtime.ProcessService.DefaultExecutionHandler);
		}
		
		public AsyncOperation Execute (IBuildTarget entry, IExecutionHandler handler)
		{
			ExecutionContext context = new ExecutionContext (handler, IdeApp.Workbench.ProgressMonitors, IdeApp.Workspace.ActiveExecutionTarget);
			return Execute (entry, context);
		}
		
		public AsyncOperation Execute (IBuildTarget entry, ExecutionContext context)
		{
			if (currentRunOperation != null && !currentRunOperation.IsCompleted) return currentRunOperation;

			var cs = new CancellationTokenSource ();
			ProgressMonitor monitor = new ProgressMonitor (cs);

			var t = ExecuteSolutionItemAsync (monitor, entry, context);

			var op = new AsyncOperation (t, cs);
			CurrentRunOperation = op;
			currentRunOperationOwner = entry;
			t.ContinueWith (ta => {
				var error = monitor.Errors.FirstOrDefault ();
				if (error != null)
					IdeApp.Workbench.StatusBar.ShowError (error.Message);
				currentRunOperationOwner = null;
			});
			return currentRunOperation;
		}
		
		async Task ExecuteSolutionItemAsync (ProgressMonitor monitor, IBuildTarget entry, ExecutionContext context)
		{
			try {
				OnBeforeStartProject ();
				await entry.Execute (monitor, context, IdeApp.Workspace.ActiveConfiguration);
			} catch (Exception ex) {
				monitor.ReportError (GettextCatalog.GetString ("Execution failed."), ex);
				LoggingService.LogError ("Execution failed", ex);
			} finally {
				monitor.Dispose ();
			}
		}

		public bool CanExecuteFile (string file, IExecutionHandler handler)
		{
			ExecutionContext context = new ExecutionContext (handler, IdeApp.Workbench.ProgressMonitors, IdeApp.Workspace.ActiveExecutionTarget);
			return CanExecuteFile (file, context);
		}

		public bool CanExecuteFile (string file, ExecutionContext context)
		{
			var cmd = Runtime.ProcessService.CreateCommand (file);
			if (context.ExecutionHandler.CanExecute (cmd))
				return true;
			return false;
		}

		public AsyncOperation ExecuteFile (string file, IExecutionHandler handler)
		{
			ExecutionContext context = new ExecutionContext (handler, IdeApp.Workbench.ProgressMonitors, IdeApp.Workspace.ActiveExecutionTarget);
			return ExecuteFile (file, context);
		}

		public AsyncOperation ExecuteFile (string file, ExecutionContext context)
		{
			var cmd = Runtime.ProcessService.CreateCommand (file);
			if (context.ExecutionHandler.CanExecute (cmd))
				return context.ExecutionHandler.Execute (cmd, context.ConsoleFactory.CreateConsole (true));
			else {
				MessageService.ShowError(GettextCatalog.GetString ("No runnable executable found."));
				return AsyncOperation.CompleteOperation;
			}
		}

		public AsyncOperation Clean (IBuildTarget entry)
		{
			if (currentBuildOperation != null && !currentBuildOperation.IsCompleted) return currentBuildOperation;
			
			ITimeTracker tt = Counters.BuildItemTimer.BeginTiming ("Cleaning " + entry.Name);
			try {
				var cs = new CancellationTokenSource ();
				ProgressMonitor monitor = IdeApp.Workbench.ProgressMonitors.GetCleanProgressMonitor ().WithCancellationSource (cs);

				OnStartClean (monitor, tt);

				var t = CleanAsync (entry, monitor, tt, false);

				t = t.ContinueWith (ta => {
					currentBuildOperationOwner = null;
					return ta.Result; 
				});

				var op = new AsyncOperation<BuildResult> (t, cs);
				currentBuildOperation = op;
				currentBuildOperationOwner = entry;
			}
			catch {
				tt.End ();
				throw;
			}
			
			return currentBuildOperation;
		}
		
		async Task<BuildResult> CleanAsync (IBuildTarget entry, ProgressMonitor monitor, ITimeTracker tt, bool isRebuilding)
		{
			BuildResult res = null;
			try {
				tt.Trace ("Cleaning item");
				res = await entry.Clean (monitor, IdeApp.Workspace.ActiveConfiguration);
			} catch (Exception ex) {
				monitor.ReportError (GettextCatalog.GetString ("Clean failed."), ex);
			} finally {
				tt.Trace ("Done cleaning");
			}
			
			if (isRebuilding) {
				if (EndClean != null) {
					OnEndClean (monitor, tt);
				}
			} else {
				CleanDone (monitor, entry, tt);
			}
			return res;
		}
		
		void CleanDone (ProgressMonitor monitor, IBuildTarget entry, ITimeTracker tt)
		{
			tt.Trace ("Begin reporting clean result");
			try {
				monitor.Log.WriteLine ();
				monitor.Log.WriteLine (GettextCatalog.GetString ("---------------------- Done ----------------------"));
				tt.Trace ("Reporting result");			
				monitor.ReportSuccess (GettextCatalog.GetString ("Clean successful."));
				OnEndClean (monitor, tt);
			} finally {
				monitor.Dispose ();
				tt.End ();
			}
		}
		
		public AsyncOperation<BuildResult> Rebuild (IBuildTarget entry)
		{
			if (currentBuildOperation != null && !currentBuildOperation.IsCompleted) return currentBuildOperation;

			var cs = new CancellationTokenSource ();
			ProgressMonitor monitor = IdeApp.Workbench.ProgressMonitors.GetRebuildProgressMonitor ().WithCancellationSource (cs);

			var t = RebuildAsync (entry, monitor);
			t = t.ContinueWith (ta => {
				currentBuildOperationOwner = null;
				return ta.Result;
			});

			var op = new AsyncOperation<BuildResult> (t, cs);

			return currentBuildOperation = op;
		}
		
		async Task<BuildResult> RebuildAsync (IBuildTarget entry, ProgressMonitor monitor)
		{
			ITimeTracker tt = Counters.BuildItemTimer.BeginTiming ("Rebuilding " + entry.Name);
			try {
				OnStartClean (monitor, tt);

				var res = await CleanAsync (entry, monitor, tt, true);
				if (res.HasErrors) {
					tt.End ();
					monitor.Dispose ();
					return res;
				}
				if (StartBuild != null) {
					BeginBuild (monitor, tt, true);
				}
				return await BuildSolutionItemAsync (entry, monitor, tt);
			} finally {
				tt.End ();
			}
		}

<<<<<<< HEAD
		public AsyncOperation<BuildResult> Build (IBuildTarget entry, CancellationToken? cancellationToken = null)
=======
		public IAsyncOperation CheckAndBuildForExecute (IBuildTarget executionTarget)
		{
			//saves open documents since it may dirty the "needs building" check
			var r = DoBeforeCompileAction ();
			if (r.Failed)
				return NullAsyncOperation.Failure;

			var configuration = IdeApp.Workspace.ActiveConfiguration;

			var buildTarget = executionTarget;
			var ewo = buildTarget as IExecutableWorkspaceObject;
			if (ewo != null) {
				var buildDeps = ewo.GetExecutionDependencies ().ToList ();
				if (buildDeps.Count > 1)
					throw new NotImplementedException ("Multiple execution dependencies not yet supported");
				buildTarget = buildDeps [0];
			}

			bool needsBuild = FastCheckNeedsBuild (buildTarget, configuration);
			if (!needsBuild) {
				return NullAsyncOperation.Success;
			}

			if (IdeApp.Preferences.BuildBeforeExecuting) {
				return new CheckAndBuildForExecuteOperation (Build (buildTarget, true));
			}

			var bBuild = new AlertButton (GettextCatalog.GetString ("Build"));
			var bRun = new AlertButton (Gtk.Stock.Execute, true);
			var res = MessageService.AskQuestion (
				GettextCatalog.GetString ("Outdated Build"),
				GettextCatalog.GetString ("The project you are executing has changes done after the last time it was compiled. Do you want to continue?"),
				2,
				AlertButton.Cancel,
				bBuild,
				bRun);

			// This call is a workaround for bug #6907. Without it, the main monodevelop window is left it a weird
			// drawing state after the message dialog is shown. This may be a gtk/mac issue. Still under research.
			DispatchService.RunPendingEvents ();

			if (res == bRun) {
				return NullAsyncOperation.Success;
			}

			if (res == bBuild) {
				return new CheckAndBuildForExecuteOperation (Build (buildTarget, true));
			}

			return NullAsyncOperation.Failure;
		}

		class CheckAndBuildForExecuteOperation : IAsyncOperation
		{
			IAsyncOperation wrapped;

			public CheckAndBuildForExecuteOperation (IAsyncOperation wrapped)
			{
				this.wrapped = wrapped;
			}

			public event OperationHandler Completed {
				add { wrapped.Completed += value; }
				remove {wrapped.Completed -= value; }
			}

			public void Cancel ()
			{
				wrapped.Cancel ();
			}

			public void WaitForCompleted ()
			{
				wrapped.WaitForCompleted ();
			}

			public bool IsCompleted {
				get { return wrapped.IsCompleted; }
			}

			public bool Success {
				get { return wrapped.Success || (wrapped.SuccessWithWarnings && IdeApp.Preferences.RunWithWarnings); }
			}

			public bool SuccessWithWarnings {
				get { return false; }
			}
		}

		bool FastCheckNeedsBuild (IBuildTarget target, ConfigurationSelector configuration)
		{
			var env = Environment.GetEnvironmentVariable ("DisableFastUpToDateCheck");
			if (!string.IsNullOrEmpty (env) && env != "0" && !env.Equals ("false", StringComparison.OrdinalIgnoreCase))
				return true;

			var sei = target as SolutionEntityItem;
			if (sei != null) {
				if (sei.FastCheckNeedsBuild (configuration))
					return true;
				//TODO: respect solution level dependencies
				var deps = new HashSet<SolutionItem> ();
				CollectReferencedItems (sei, deps, configuration);
				foreach (var dep in deps.OfType<SolutionEntityItem> ()) {
					if (dep.FastCheckNeedsBuild (configuration))
						return true;
				}
				return false;
			}

			var sln = target as Solution;
			if (sln != null) {
				foreach (var item in sln.GetAllSolutionItems<SolutionEntityItem> ()) {
					if (item.FastCheckNeedsBuild (configuration))
						return true;
				}
				return false;
			}

			//TODO: handle other IBuildTargets
			return true;
		}

		void CollectReferencedItems (SolutionItem item, HashSet<SolutionItem> collected, ConfigurationSelector configuration)
		{
			foreach (var refItem in item.GetReferencedItems (configuration)) {
				if (collected.Add (item)) {
					CollectReferencedItems (refItem, collected, configuration);
				}
			}
		}
		
//		bool errorPadInitialized = false;

		public IAsyncOperation Build (IBuildTarget entry)
>>>>>>> 5c4aa354
		{
			return Build (entry, false);
		}

		IAsyncOperation Build (IBuildTarget entry, bool skipPrebuildCheck)
		{
			if (currentBuildOperation != null && !currentBuildOperation.IsCompleted) return currentBuildOperation;

			ITimeTracker tt = Counters.BuildItemTimer.BeginTiming ("Building " + entry.Name);
			try {
				var cs = new CancellationTokenSource ();
				if (cancellationToken != null)
					cs = CancellationTokenSource.CreateLinkedTokenSource (cs.Token, cancellationToken.Value);
				ProgressMonitor monitor = IdeApp.Workbench.ProgressMonitors.GetBuildProgressMonitor ().WithCancellationSource (cs);
				BeginBuild (monitor, tt, false);
<<<<<<< HEAD
				var t = BuildSolutionItemAsync (entry, monitor, tt);
				currentBuildOperation = new AsyncOperation<BuildResult> (t, cs);
=======
				DispatchService.ThreadDispatch (() => BuildSolutionItemAsync (entry, monitor, tt, skipPrebuildCheck));
				currentBuildOperation = monitor.AsyncOperation;
>>>>>>> 5c4aa354
				currentBuildOperationOwner = entry;
				t.ContinueWith ((ta) => currentBuildOperationOwner = null);
			} catch {
				tt.End ();
				throw;
			}
			return currentBuildOperation;
		}
		
<<<<<<< HEAD
		async Task<BuildResult> BuildSolutionItemAsync (IBuildTarget entry, ProgressMonitor monitor, ITimeTracker tt)
=======
		void BuildSolutionItemAsync (IBuildTarget entry, IProgressMonitor monitor, ITimeTracker tt, bool skipPrebuildCheck = false)
>>>>>>> 5c4aa354
		{
			BuildResult result = null;
			try {
				if (!skipPrebuildCheck) {
					tt.Trace ("Pre-build operations");
					result = DoBeforeCompileAction ();
				}

				//wait for any custom tools that were triggered by the save, since the build may depend on them
				MonoDevelop.Ide.CustomTools.CustomToolService.WaitForRunningTools (monitor);

				if (skipPrebuildCheck || result.ErrorCount == 0) {
					tt.Trace ("Building item");
					result = await entry.Build (monitor, IdeApp.Workspace.ActiveConfiguration, true);
				}
			} catch (Exception ex) {
				monitor.ReportError (GettextCatalog.GetString ("Build failed."), ex);
				if (result == null)
					result = new BuildResult ();
				result.AddError ("Build failed. See the build log for details.");
				if (result.SourceTarget == null)
					result.SourceTarget = entry;
			} finally {
				tt.Trace ("Done building");
			}

			BuildDone (monitor, result, entry, tt);	// BuildDone disposes the monitor

			return result;
		}
		
		// Note: This must run in the main thread
		void PromptForSave (BuildResult result)
		{
			var couldNotSaveError = "The build has been aborted as the file '{0}' could not be saved";
			
			foreach (var doc in IdeApp.Workbench.Documents) {
				if (doc.IsDirty && doc.Project != null) {
					if (MessageService.AskQuestion (GettextCatalog.GetString ("Save changed documents before building?"),
					                                GettextCatalog.GetString ("Some of the open documents have unsaved changes."),
					                                AlertButton.BuildWithoutSave, AlertButton.Save) == AlertButton.Save) {
						MarkFileDirty (doc.FileName);
						doc.Save ();
						if (doc.IsDirty)
							result.AddError (string.Format (couldNotSaveError, Path.GetFileName (doc.FileName)), doc.FileName);
					} else
						break;
				}
			}
		}
		
		// Note: This must run in the main thread
		void SaveAllFiles (BuildResult result)
		{
			var couldNotSaveError = "The build has been aborted as the file '{0}' could not be saved";
			
			foreach (var doc in new List<MonoDevelop.Ide.Gui.Document> (IdeApp.Workbench.Documents)) {
				if (doc.IsDirty && doc.Project != null) {
					doc.Save ();
					if (doc.IsDirty)
						result.AddError (string.Format (couldNotSaveError, Path.GetFileName (doc.FileName)), doc.FileName);
				}
			}
		}

		BuildResult DoBeforeCompileAction ()
		{
			BeforeCompileAction action = IdeApp.Preferences.BeforeBuildSaveAction;
			var result = new BuildResult ();
			
			switch (action) {
			case BeforeCompileAction.Nothing: break;
			case BeforeCompileAction.PromptForSave: PromptForSave (result); break;
			case BeforeCompileAction.SaveAllFiles: SaveAllFiles (result); break;
			default: System.Diagnostics.Debug.Assert (false); break;
			}
			
			return result;
		}

		void BeginBuild (ProgressMonitor monitor, ITimeTracker tt, bool isRebuilding)
		{
			tt.Trace ("Start build event");
			if (!isRebuilding) {
				MonoDevelop.Ide.Tasks.TaskService.Errors.ClearByOwner (this);
			}
			if (StartBuild != null) {
				StartBuild (this, new BuildEventArgs (monitor, true));
			}
		}
		
		void BuildDone (ProgressMonitor monitor, BuildResult result, IBuildTarget entry, ITimeTracker tt)
		{
			UserTask[] tasks = null;
			tt.Trace ("Begin reporting build result");
			try {
				if (result != null) {
					lastResult = result;
					monitor.Log.WriteLine ();
					monitor.Log.WriteLine (GettextCatalog.GetString ("---------------------- Done ----------------------"));
					
					tt.Trace ("Updating task service");
					tasks = new UserTask [result.Errors.Count];
					for (int n=0; n<tasks.Length; n++) {
						tasks [n] = new UserTask (result.Errors [n]);
						tasks [n].Owner = this;
					}

					TaskService.Errors.AddRange (tasks);
					TaskService.Errors.ResetLocationList ();
					IdeApp.Workbench.ActiveLocationList = TaskService.Errors;
					
					tt.Trace ("Reporting result");
					
					string errorString = GettextCatalog.GetPluralString("{0} error", "{0} errors", result.ErrorCount, result.ErrorCount);
					string warningString = GettextCatalog.GetPluralString("{0} warning", "{0} warnings", result.WarningCount, result.WarningCount);

					if (monitor.CancellationToken.IsCancellationRequested) {
						monitor.ReportError (GettextCatalog.GetString ("Build canceled."), null);
					} else if (result.ErrorCount == 0 && result.WarningCount == 0 && lastResult.FailedBuildCount == 0) {
						monitor.ReportSuccess (GettextCatalog.GetString ("Build successful."));
					} else if (result.ErrorCount == 0 && result.WarningCount > 0) {
						monitor.ReportWarning(GettextCatalog.GetString("Build: ") + errorString + ", " + warningString);
					} else if (result.ErrorCount > 0) {
						monitor.ReportError(GettextCatalog.GetString("Build: ") + errorString + ", " + warningString, null);
					} else {
						monitor.ReportError(GettextCatalog.GetString("Build failed."), null);
					}
					tt.Trace ("End build event");
					OnEndBuild (monitor, lastResult.FailedBuildCount == 0, lastResult, entry as SolutionFolderItem);
				} else {
					tt.Trace ("End build event");
					OnEndBuild (monitor, false);
				}
				
				tt.Trace ("Showing results pad");
				
				try {
					Pad errorsPad = IdeApp.Workbench.GetPad<MonoDevelop.Ide.Gui.Pads.ErrorListPad> ();
					switch (IdeApp.Preferences.ShowErrorPadAfterBuild) {
					case BuildResultStates.Always:
						if (!errorsPad.Visible)
							errorsPad.IsOpenedAutomatically = true;
						errorsPad.Visible = true;
						errorsPad.BringToFront ();
						break;
					case BuildResultStates.Never:
						break;
					case BuildResultStates.OnErrors:
						if (TaskService.Errors.Any (task => task.Severity == TaskSeverity.Error))
							goto case BuildResultStates.Always;
						goto case BuildResultStates.Never;
					case BuildResultStates.OnErrorsOrWarnings:
						if (TaskService.Errors.Any (task => task.Severity == TaskSeverity.Error || task.Severity == TaskSeverity.Warning))
							goto case BuildResultStates.Always;
						goto case BuildResultStates.Never;
					}
				} catch {}
				
				if (tasks != null) {
					UserTask jumpTask = null;
					switch (IdeApp.Preferences.JumpToFirstErrorOrWarning) {
					case JumpToFirst.Error:
						jumpTask = tasks.FirstOrDefault (t => t.Severity == TaskSeverity.Error && TaskStore.IsProjectTaskFile (t));
						break;
					case JumpToFirst.ErrorOrWarning:
						jumpTask = tasks.FirstOrDefault (t => (t.Severity == TaskSeverity.Error || t.Severity == TaskSeverity.Warning) && TaskStore.IsProjectTaskFile (t));
						break;
					}
					if (jumpTask != null) {
						tt.Trace ("Jumping to first result position");
						jumpTask.JumpToPosition ();
					}
				}
				
			} finally {
				monitor.Dispose ();
				tt.End ();
			}
		}
		
		public bool AddFilesToSolutionFolder (SolutionFolder folder)
		{
			var dlg = new SelectFileDialog () {
				SelectMultiple = true,
				Action = Gtk.FileChooserAction.Open,
				CurrentFolder = folder.BaseDirectory,
				TransientFor = MessageService.RootWindow,
			};
			if (dlg.Run ())
				return AddFilesToSolutionFolder (folder, dlg.SelectedFiles);
			else
				return false;
		}
		
		public bool AddFilesToSolutionFolder (SolutionFolder folder, FilePath[] files)
		{
			return AddFilesToSolutionFolder (folder, files.ToStringArray ());
		}
		
		public bool AddFilesToSolutionFolder (SolutionFolder folder, string[] files)
		{
			QuestionMessage msg = new QuestionMessage ();
			AlertButton keepButton = new AlertButton (GettextCatalog.GetString ("Keep file path"));
			msg.Buttons.Add (keepButton);
			msg.Buttons.Add (AlertButton.Copy);
			msg.Buttons.Add (AlertButton.Move);
			msg.Buttons.Add (AlertButton.Cancel);
			msg.AllowApplyToAll = true;
			
			bool someAdded = false;
			
			foreach (string file in files) {
				FilePath fp = file;
				FilePath dest = folder.BaseDirectory.Combine (fp.FileName);
				
				if (folder.IsRoot) {
					// Don't allow adding files to the root folder. VS doesn't allow it
					// If there is no existing folder, create one
					folder = folder.ParentSolution.DefaultSolutionFolder;
				}
				
				if (!fp.IsChildPathOf (folder.BaseDirectory)) {
					msg.Text = GettextCatalog.GetString ("The file {0} is outside the folder directory. What do you want to do?", fp.FileName);
					AlertButton res = MessageService.AskQuestion (msg);
					if (res == AlertButton.Cancel)
						return someAdded;
					if (res == AlertButton.Copy) {
						FileService.CopyFile (file, dest);
						fp = dest;
					} else if (res == AlertButton.Move) {
						FileService.MoveFile (file, dest);
						fp = dest;
					}
				}
				folder.Files.Add (fp);
				someAdded = true;
			}
			return someAdded;
		}
		
		public IList<ProjectFile> AddFilesToProject (Project project, string[] files, FilePath targetDirectory)
		{
			return AddFilesToProject (project, files.ToFilePathArray (), targetDirectory);
		}
		
		public IList<ProjectFile> AddFilesToProject (Project project, FilePath[] files, FilePath targetDirectory)
		{
			return AddFilesToProject (project, files, targetDirectory, null);
		}
		
		public IList<ProjectFile> AddFilesToProject (Project project, FilePath[] files, FilePath targetDirectory,
			string buildAction)
		{
			Debug.Assert (targetDirectory.CanonicalPath == project.BaseDirectory.CanonicalPath
				|| targetDirectory.IsChildPathOf (project.BaseDirectory));
			
			var targetPaths = new FilePath[files.Length];
			for (int i = 0; i < files.Length; i++)
				targetPaths[i] = targetDirectory.Combine (files[i].FileName);
			
			return AddFilesToProject (project, files, targetPaths, buildAction);
		}

		/// <summary>
		/// Adds files to a project, potentially asking the user whether to move, copy or link the files.
		/// </summary>
		public IList<ProjectFile> AddFilesToProject (Project project, FilePath[] files, FilePath[] targetPaths,
			string buildAction)
		{
			Debug.Assert (project != null);
			Debug.Assert (files != null);
			Debug.Assert (targetPaths != null);
			Debug.Assert (files.Length == targetPaths.Length);
			
			AddAction action = AddAction.Copy;
			bool applyToAll = true;
			bool dialogShown = false;
			bool supportsLinking = !(project is MonoDevelop.Projects.SharedAssetsProjects.SharedAssetsProject);
			
			ProgressMonitor monitor = null;
			
			if (files.Length > 10) {
				monitor = new MessageDialogProgressMonitor (true);
				monitor.BeginTask (GettextCatalog.GetString("Adding files..."), files.Length);
			}
			
			var newFileList = new List<ProjectFile> ();
			
			//project.AddFile (string) does linear search for duplicate file, so instead we use this HashSet and 
			//and add the ProjectFiles directly. With large project and many files, this should really help perf.
			//Also, this is a better check because we handle vpaths and links.
			//FIXME: it would be really nice if project.Files maintained these hashmaps
			var vpathsInProject = new Dictionary<FilePath, ProjectFile> ();
			var filesInProject = new Dictionary<FilePath,ProjectFile> ();
			foreach (var pf in project.Files) {
				filesInProject [pf.FilePath] = pf;
				vpathsInProject [pf.ProjectVirtualPath] = pf;
			}

			using (monitor)
			{
				for (int i = 0; i < files.Length; i++) {
					FilePath file = files[i];
					
					if (monitor != null) {
						monitor.Log.WriteLine (file);
						monitor.Step (1);
					}
					
					if (FileService.IsDirectory (file)) {
						//FIXME: warning about skipping?
						newFileList.Add (null);
						continue;
					}
					
					FilePath targetPath = targetPaths[i].CanonicalPath;
					Debug.Assert (targetPath.IsChildPathOf (project.BaseDirectory));

					ProjectFile vfile;
					var vpath = targetPath.ToRelative (project.BaseDirectory);
					if (vpathsInProject.TryGetValue (vpath, out vfile)) {
						if (vfile.FilePath != file)
							MessageService.ShowWarning (GettextCatalog.GetString (
								"There is a already a file or link in the project with the name '{0}'", vpath));
						continue;
					}
					
					string fileBuildAction = buildAction;
					if (string.IsNullOrEmpty (buildAction))
						fileBuildAction = project.GetDefaultBuildAction (targetPath);
					
					//files in the target directory get added directly in their current location without moving/copying
					if (file.CanonicalPath == targetPath) {
						AddFileToFolder (newFileList, vpathsInProject, filesInProject, file, fileBuildAction);
						continue;
					}
					
					//for files outside the project directory, we ask the user whether to move, copy or link
					
					AddExternalFileDialog addExternalDialog = null;
					
					if (!dialogShown || !applyToAll) {
						addExternalDialog = new AddExternalFileDialog (file);
						if (!supportsLinking)
							addExternalDialog.DisableLinkOption ();
						if (files.Length > 1) {
							addExternalDialog.ApplyToAll = applyToAll;
							addExternalDialog.ShowApplyAll = true;
						}
						if (file.IsChildPathOf (targetPath.ParentDirectory))
							addExternalDialog.ShowKeepOption (file.ParentDirectory.ToRelative (targetPath.ParentDirectory));
						else {
							if (action == AddAction.Keep)
								action = AddAction.Copy;
							addExternalDialog.SelectedAction = action;
						}
					}
					
					try {
						if (!dialogShown || !applyToAll) {
							if (MessageService.RunCustomDialog (addExternalDialog) == (int) Gtk.ResponseType.Cancel) {
								project.Files.AddRange (newFileList.Where (f => f != null));
								return newFileList;
							}
							action = addExternalDialog.SelectedAction;
							applyToAll = addExternalDialog.ApplyToAll;
							dialogShown = true;
						}
						
						if (action == AddAction.Keep) {
							AddFileToFolder (newFileList, vpathsInProject, filesInProject, file, fileBuildAction);
							continue;
						}
						
						if (action == AddAction.Link) {
							ProjectFile pf = new ProjectFile (file, fileBuildAction) {
								Link = vpath
							};
							vpathsInProject [pf.ProjectVirtualPath] = pf;
							filesInProject [pf.FilePath] = pf;
							newFileList.Add (pf);
							continue;
						}
						
						try {
							if (!Directory.Exists (targetPath.ParentDirectory))
								FileService.CreateDirectory (targetPath.ParentDirectory);
							
							if (MoveCopyFile (file, targetPath, action == AddAction.Move)) {
								var pf = new ProjectFile (targetPath, fileBuildAction);
								vpathsInProject [pf.ProjectVirtualPath] = pf;
								filesInProject [pf.FilePath] = pf;
								newFileList.Add (pf);
							}
							else {
								newFileList.Add (null);
							}
						}
						catch (Exception ex) {
							MessageService.ShowError (GettextCatalog.GetString (
								"An error occurred while attempt to move/copy that file. Please check your permissions."), ex);
							newFileList.Add (null);
						}
					} finally {
						if (addExternalDialog != null)
							addExternalDialog.Destroy ();
					}
				}
			}
			project.Files.AddRange (newFileList.Where (f => f != null));
			return newFileList;
		}
		
		void AddFileToFolder (List<ProjectFile> newFileList, Dictionary<FilePath, ProjectFile> vpathsInProject, Dictionary<FilePath, ProjectFile> filesInProject, FilePath file, string fileBuildAction)
		{
			//FIXME: MD project system doesn't cope with duplicate includes - project save/load will remove the file
			ProjectFile pf;
			if (filesInProject.TryGetValue (file, out pf)) {
				var link = pf.Link;
				MessageService.ShowWarning (GettextCatalog.GetString (
					"The link '{0}' in the project already includes the file '{1}'", link, file));
				return;
			}
			pf = new ProjectFile (file, fileBuildAction);
			vpathsInProject [pf.ProjectVirtualPath] = pf;
			filesInProject [pf.FilePath] = pf;
			newFileList.Add (pf);
		}
		
		bool MoveCopyFile (string filename, string targetFilename, bool move)
		{
			if (filename != targetFilename) {
				if (File.Exists (targetFilename)) {
					if (!MessageService.Confirm (GettextCatalog.GetString ("The file '{0}' already exists. Do you want to replace it?",
					                                                       targetFilename), AlertButton.OverwriteFile))
						return false;
				}
				FileService.CopyFile (filename, targetFilename);
				if (move)
					FileService.DeleteFile (filename);
			}
			return true;
		}		
		
		public void TransferFiles (ProgressMonitor monitor, Project sourceProject, FilePath sourcePath, Project targetProject,
		                           FilePath targetPath, bool removeFromSource, bool copyOnlyProjectFiles)
		{
			// When transfering directories, targetPath is the directory where the source
			// directory will be transfered, including the destination directory or file name.
			// For example, if sourcePath is /a1/a2/a3 and targetPath is /b1/b2, the
			// new folder or file will be /b1/b2
			
			if (targetProject == null)
				throw new ArgumentNullException ("targetProject");

			if (!targetPath.IsChildPathOf (targetProject.BaseDirectory))
				throw new ArgumentException ("Invalid project folder: " + targetPath);

			if (sourceProject != null && !sourcePath.IsChildPathOf (sourceProject.BaseDirectory))
				throw new ArgumentException ("Invalid project folder: " + sourcePath);
				
			if (copyOnlyProjectFiles && sourceProject == null)
				throw new ArgumentException ("A source project must be specified if copyOnlyProjectFiles is True");
			
			bool sourceIsFolder = Directory.Exists (sourcePath);

			bool movingFolder = (removeFromSource && sourceIsFolder && (
					!copyOnlyProjectFiles ||
					IsDirectoryHierarchyEmpty (sourcePath)));

			// We need to remove all files + directories from the source project
			// but when dealing with the VCS addins we need to process only the
			// files so we do not create a 'file' in the VCS which corresponds
			// to a directory in the project and blow things up.
			List<ProjectFile> filesToRemove = null;
			List<ProjectFile> filesToMove = null;
			try {
				//get the real ProjectFiles
				if (sourceProject != null) {
					if (sourceIsFolder) {
						var virtualPath = sourcePath.ToRelative (sourceProject.BaseDirectory);
						// Grab all the child nodes of the folder we just dragged/dropped
						filesToRemove = sourceProject.Files.GetFilesInVirtualPath (virtualPath).ToList ();
						// Add the folder itself so we can remove it from the source project if its a Move operation
						var folder = sourceProject.Files.FirstOrDefault (f => f.ProjectVirtualPath == virtualPath);
						if (folder != null)
							filesToRemove.Add (folder);
					} else {
						filesToRemove = new List<ProjectFile> ();
						var pf = sourceProject.Files.GetFileWithVirtualPath (sourceProject.GetRelativeChildPath (sourcePath));
						if (pf != null)
							filesToRemove.Add (pf);
					}
				}
				//get all the non-project files and create fake ProjectFiles
				if (!copyOnlyProjectFiles || sourceProject == null) {
					var col = new List<ProjectFile> ();
					GetAllFilesRecursive (sourcePath, col);
					if (sourceProject != null) {
						var names = new HashSet<string> (filesToRemove.Select (f => sourceProject.BaseDirectory.Combine (f.ProjectVirtualPath).ToString ()));
						foreach (var f in col)
							if (names.Add (f.Name))
							    filesToRemove.Add (f);
					} else {
						filesToRemove = col;
					}
				}
			} catch (Exception ex) {
				monitor.ReportError (GettextCatalog.GetString ("Could not get any file from '{0}'.", sourcePath), ex);
				return;
			}
			
			// Strip out all the directories to leave us with just the files.
			filesToMove = filesToRemove.Where (f => f.Subtype != Subtype.Directory).ToList ();
			
			// If copying a single file, bring any grouped children along
			ProjectFile sourceParent = null;
			if (filesToMove.Count == 1 && sourceProject != null) {
				var pf = filesToMove[0];
				if (pf != null && pf.HasChildren) {
					foreach (ProjectFile child in pf.DependentChildren) {
						filesToRemove.Add (child);
						filesToMove.Add (child);
					}
				}
				sourceParent = pf;
			}
			
			// Ensure that the destination folder is created, even if no files
			// are copied
			
			try {
				if (sourceIsFolder && !Directory.Exists (targetPath) && !movingFolder)
					FileService.CreateDirectory (targetPath);
			} catch (Exception ex) {
				monitor.ReportError (GettextCatalog.GetString ("Could not create directory '{0}'.", targetPath), ex);
				return;
			}

			// Transfer files
			// If moving a folder, do it all at once
			
			if (movingFolder) {
				try {
					FileService.MoveDirectory (sourcePath, targetPath);
				} catch (Exception ex) {
					monitor.ReportError (GettextCatalog.GetString ("Directory '{0}' could not be moved.", sourcePath), ex);
					return;
				}
			}

			if (removeFromSource)
				monitor.BeginTask (GettextCatalog.GetString ("Moving files..."), filesToMove.Count);
			else
				monitor.BeginTask (GettextCatalog.GetString ("Copying files..."), filesToMove.Count);
			
			ProjectFile targetParent = null;
			foreach (ProjectFile file in filesToMove) {
				bool fileIsLink = file.Project != null && file.IsLink;
				
				var sourceFile = fileIsLink
					? file.Project.BaseDirectory.Combine (file.ProjectVirtualPath)
					: file.FilePath;
				
				FilePath newFile;
				if (sourceIsFolder)
					newFile = targetPath.Combine (sourceFile.ToRelative (sourcePath));
				else if (sourceFile == sourcePath)
					newFile = targetPath;
				else if (sourceFile.ParentDirectory != targetPath.ParentDirectory)
					newFile = targetPath.ParentDirectory.Combine (sourceFile.ToRelative (sourcePath.ParentDirectory));
				else
					newFile = GetTargetCopyName (sourceFile, false);
				
				if (!movingFolder && !fileIsLink) {
					try {
						FilePath fileDir = newFile.ParentDirectory;
						if (!Directory.Exists (fileDir) && !file.IsLink)
							FileService.CreateDirectory (fileDir);
						if (removeFromSource) {
							// File.Move() does not have an overwrite argument and will fail if the destFile path exists, however, the user
							// has already chosen to overwrite the destination file.
							if (File.Exists (newFile))
								File.Delete (newFile);

							FileService.MoveFile (sourceFile, newFile);
						} else
							FileService.CopyFile (sourceFile, newFile);
					} catch (Exception ex) {
						if (removeFromSource)
							monitor.ReportError (GettextCatalog.GetString ("File '{0}' could not be moved.", sourceFile), ex);
						else
							monitor.ReportError (GettextCatalog.GetString ("File '{0}' could not be copied.", sourceFile), ex);
						monitor.Step (1);
						continue;
					}
				}
				
				if (sourceProject != null) {
					if (fileIsLink) {
						var linkFile = (ProjectFile) file.Clone ();
						if (movingFolder) {
							var abs = linkFile.Link.ToAbsolute (sourceProject.BaseDirectory);
							var relSrc = abs.ToRelative (sourcePath);
							var absTarg = relSrc.ToAbsolute (targetPath);
							linkFile.Link = absTarg.ToRelative (targetProject.BaseDirectory);
						} else {
							linkFile.Link = newFile.ToRelative (targetProject.BaseDirectory);
						}
						targetProject.Files.Add (linkFile);
					} else if (targetProject.Files.GetFile (newFile) == null) {
						ProjectFile projectFile = (ProjectFile) file.Clone ();
						projectFile.Name = newFile;
						targetProject.Files.Add (projectFile);
						if (targetParent == null) {
							if (file == sourceParent)
								targetParent = projectFile;
						} else if (sourceParent != null) {
							if (projectFile.DependsOn == sourceParent.Name)
								projectFile.DependsOn = targetParent.Name;
						}
					}
				}
				
				monitor.Step (1);
			}
			
			if (removeFromSource) {
				// Remove all files and directories under 'sourcePath'
				foreach (var v in filesToRemove)
					sourceProject.Files.Remove (v);

				// Moving an empty folder. A new folder object has to be added to the project.
				if (movingFolder && !sourceProject.Files.GetFilesInVirtualPath (targetPath).Any ()) {
					var folderFile = new ProjectFile (targetPath) { Subtype = Subtype.Directory };
					sourceProject.Files.Add (folderFile);
				}
			}
			
			var pfolder = sourcePath.ParentDirectory;
			
			// If this was the last item in the folder, make sure we keep
			// a reference to the folder, so it is not deleted from the tree.
			if (removeFromSource && sourceProject != null && pfolder.CanonicalPath != sourceProject.BaseDirectory.CanonicalPath && pfolder.IsChildPathOf (sourceProject.BaseDirectory)) {
				pfolder = pfolder.ToRelative (sourceProject.BaseDirectory);
				if (!sourceProject.Files.GetFilesInVirtualPath (pfolder).Any () && sourceProject.Files.GetFileWithVirtualPath (pfolder) == null) {
					var folderFile = new ProjectFile (sourceProject.BaseDirectory.Combine (pfolder));
					folderFile.Subtype = Subtype.Directory;
					sourceProject.Files.Add (folderFile);
				}
			}
			
			monitor.EndTask ();
		}
		
		internal static FilePath GetTargetCopyName (FilePath path, bool isFolder)
		{
			int n=1;
			// First of all try to find an existing copy tag
			string fn = path.FileNameWithoutExtension;
			for (int i=1; i<100; i++) {
				string copyTag = GetCopyTag (i); 
				if (fn.EndsWith (copyTag)) {
					string newfn = fn.Substring (0, fn.Length - copyTag.Length);
					if (newfn.Trim ().Length > 0) {
						n = i + 1;
						path = path.ParentDirectory.Combine (newfn + path.Extension);
						break;
					}
				}
			}
			FilePath basePath = path;
			while ((!isFolder && File.Exists (path)) || (isFolder && Directory.Exists (path))) {
				string copyTag = GetCopyTag (n);
				path = basePath.ParentDirectory.Combine (basePath.FileNameWithoutExtension + copyTag + basePath.Extension);
				n++;
			}
			return path;
		}
		
		static string GetCopyTag (int n)
		{
			string sc;
			switch (n) {
				case 1: sc = GettextCatalog.GetString ("copy"); break;
				case 2: sc = GettextCatalog.GetString ("another copy"); break;
				case 3: sc = GettextCatalog.GetString ("3rd copy"); break;
				case 4: sc = GettextCatalog.GetString ("4th copy"); break;
				case 5: sc = GettextCatalog.GetString ("5th copy"); break;
				case 6: sc = GettextCatalog.GetString ("6th copy"); break;
				case 7: sc = GettextCatalog.GetString ("7th copy"); break;
				case 8: sc = GettextCatalog.GetString ("8th copy"); break;
				case 9: sc = GettextCatalog.GetString ("9th copy"); break;
				default: sc = GettextCatalog.GetString ("copy {0}"); break;
			}
			return " (" + string.Format (sc, n) + ")";
		}
		
		void GetAllFilesRecursive (string path, List<ProjectFile> files)
		{
			if (File.Exists (path)) {
				files.Add (new ProjectFile (path));
				return;
			}
			
			if (Directory.Exists (path)) {
				foreach (string file in Directory.GetFiles (path))
					files.Add (new ProjectFile (file));
				
				foreach (string dir in Directory.GetDirectories (path))
					GetAllFilesRecursive (dir, files);
			}
		}
		
		bool IsDirectoryHierarchyEmpty (string path)
		{
			if (Directory.GetFiles(path).Length > 0) return false;
			foreach (string dir in Directory.GetDirectories (path))
				if (!IsDirectoryHierarchyEmpty (dir)) return false;
			return true;
		}

		void OnBeforeStartProject()
		{
			if (BeforeStartProject != null) {
				BeforeStartProject(this, null);
			}
		}

		void OnEndBuild (ProgressMonitor monitor, bool success, BuildResult result = null, SolutionFolderItem item = null)
		{
			if (EndBuild == null)
				return;
					
			var args = new BuildEventArgs (monitor, success) {
				SolutionItem = item
			};
			if (result != null) {
				args.WarningCount = result.WarningCount;
				args.ErrorCount = result.ErrorCount;
				args.BuildCount = result.BuildCount;
				args.FailedBuildCount = result.FailedBuildCount;
			}
			EndBuild (this, args);
		}
		
		void OnStartClean (ProgressMonitor monitor, ITimeTracker tt)
		{
			tt.Trace ("Start clean event");
			TaskService.Errors.ClearByOwner (this);
			if (StartClean != null) {
				StartClean (this, new CleanEventArgs (monitor));
			}
		}
		
		void OnEndClean (ProgressMonitor monitor, ITimeTracker tt)
		{
			tt.Trace ("End clean event");
			if (EndClean != null) {
				EndClean (this, new CleanEventArgs (monitor));
			}
		}

		void IdeAppWorkspaceItemUnloading (object sender, ItemUnloadingEventArgs args)
		{
			if (IsBuilding (args.Item))
				CurrentBuildOperation.Cancel ();
			if (IsRunning (args.Item)) {
				if (MessageService.Confirm (GettextCatalog.GetString (
						"The project '{0}' is currently running and will have to be stopped. Do you want to continue closing it?",
						currentRunOperationOwner.Name),
						new AlertButton (GettextCatalog.GetString ("Close Project")))) {
					CurrentRunOperation.Cancel ();
				} else
					args.Cancel = true;
			}
		}
		
		void OnWorkspaceItemUnloaded (object s, WorkspaceItemEventArgs args)
		{
			if (ContainsTarget (args.Item, currentSolutionItem))
				CurrentSelectedSolutionItem = null;
			if (ContainsTarget (args.Item, currentWorkspaceItem))
				CurrentSelectedWorkspaceItem = null;
			if ((currentItem is IBuildTarget) && ContainsTarget (args.Item, ((WorkspaceObject)currentItem)))
				CurrentSelectedItem = null;
		}
		
		protected virtual void OnCurrentSelectedSolutionChanged(SolutionEventArgs e)
		{
			if (CurrentSelectedSolutionChanged != null) {
				CurrentSelectedSolutionChanged (this, e);
			}
		}
		
		protected virtual void OnCurrentProjectChanged(ProjectEventArgs e)
		{
			if (CurrentSelectedProject != null) {
				StringParserService.Properties["PROJECTNAME"] = CurrentSelectedProject.Name;
			}
			if (CurrentProjectChanged != null) {
				CurrentProjectChanged (this, e);
			}
		}
		
		public event BuildEventHandler StartBuild;
		public event BuildEventHandler EndBuild;
		public event EventHandler BeforeStartProject;
		public event CleanEventHandler StartClean;
		public event CleanEventHandler EndClean;
		
		public event EventHandler<SolutionEventArgs> CurrentSelectedSolutionChanged;
		public event ProjectEventHandler CurrentProjectChanged;
		public event EventHandler<ProjectCreatedEventArgs> ProjectCreated;
		
		// Fired just before an entry is added to a combine
		public event AddEntryEventHandler AddingEntryToCombine;

		public event EventHandler CurrentRunOperationChanged;
		public event EventHandler<EditReferencesEventArgs> BeforeEditReferences;
		protected virtual void OnCurrentRunOperationChanged (EventArgs e)
		{
			var handler = CurrentRunOperationChanged;
			if (handler != null)
				handler (this, e);
		}
	}
	
	class ParseProgressMonitorFactory: IProgressMonitorFactory
	{
		public ProgressMonitor CreateProgressMonitor ()
		{
			return new BackgroundProgressMonitor (GettextCatalog.GetString ("Code completion database generation"), "md-parser");
		}
	}
	
	public class TextFileProvider : ITextFileProvider
	{
		static TextFileProvider instance = new TextFileProvider ();
		public static TextFileProvider Instance {
			get {
				return instance;
			}
		}
		
		TextFileProvider ()
		{
		}
		
		class ProviderProxy : ITextEditorDataProvider, IEditableTextFile
		{
			TextEditorData data;
			string encoding;
			bool bom;
			
			public ProviderProxy (TextEditorData data, string encoding, bool bom)
			{
				this.data = data;
				this.encoding = encoding;
				this.bom = bom;
			}

			public TextEditorData GetTextEditorData ()
			{
				return data;
			}
			
			void Save ()
			{
				TextFile.WriteFile (Name, Text, encoding, bom);
			}
			
			#region IEditableTextFile implementation
			public FilePath Name { get { return data.Document.FileName; } }

			public int Length { get { return data.Length; } }
		
			public string GetText (int startPosition, int endPosition)
			{
				return data.GetTextBetween (startPosition, endPosition);
			}
			
			public char GetCharAt (int position)
			{
				return data.GetCharAt (position);
			}
			
			public int GetPositionFromLineColumn (int line, int column)
			{
				return data.Document.LocationToOffset (line, column);
			}
			
			public void GetLineColumnFromPosition (int position, out int line, out int column)
			{
				var loc = data.Document.OffsetToLocation (position);
				line = loc.Line;
				column = loc.Column;
			}
			
			public int InsertText (int position, string text)
			{
				int result = data.Insert (position, text);
				Save ();
				
				return result;
			}
			
			public void DeleteText (int position, int length)
			{
				data.Remove (position, length);
				Save ();
			}
			
			public string Text {
				get {
					return data.Text;
				}
				set {
					data.Text = value;
					Save ();
				}
			}
			
			#endregion
		}
		
		public IEditableTextFile GetEditableTextFile (FilePath filePath)
		{
			if (IdeApp.IsInitialized) {
				foreach (var doc in IdeApp.Workbench.Documents) {
					if (doc.FileName == filePath) {
						IEditableTextFile ef = doc.GetContent<IEditableTextFile> ();
						if (ef != null) return ef;
					}
				}
			}
			
			TextFile file = TextFile.ReadFile (filePath);
			TextEditorData data = new TextEditorData ();
			data.Document.FileName = filePath;
			data.Text = file.Text;
			
			return new ProviderProxy (data, file.SourceEncoding, file.HadBOM);
		}

		/// <summary>
		/// Performs an edit operation on a text file regardless of it's open in the IDE or not.
		/// </summary>
		/// <returns><c>true</c>, if file operation was saved, <c>false</c> otherwise.</returns>
		/// <param name="filePath">File path.</param>
		/// <param name="operation">The operation.</param>
		public bool EditFile (FilePath filePath, Action<TextEditorData> operation)
		{
			if (operation == null)
				throw new ArgumentNullException ("operation");
			bool hadBom;
			Encoding encoding;
			bool isOpen;
			var data = GetTextEditorData (filePath, out hadBom, out encoding, out isOpen);
			operation (data);
			if (!isOpen) {
				try { 
					Mono.TextEditor.Utils.TextFileUtility.WriteText (filePath, data.Text, encoding, hadBom);
				} catch (Exception e) {
					LoggingService.LogError ("Error while saving changes to : " + filePath, e);
					return false;
				}
			}
			return true;
		}

		public TextEditorData GetTextEditorData (FilePath filePath)
		{
			bool isOpen;
			return GetTextEditorData (filePath, out isOpen);
		}

		public TextEditorData GetReadOnlyTextEditorData (FilePath filePath)
		{
			if (filePath.IsNullOrEmpty)
				throw new ArgumentNullException ("filePath");
			foreach (var doc in IdeApp.Workbench.Documents) {
				if (doc.FileName == filePath) {
					return doc.Editor;
				}
			}
			bool hadBom;
			Encoding encoding;
			var text = Mono.TextEditor.Utils.TextFileUtility.ReadAllText (filePath, out hadBom, out encoding);
			var data = new TextEditorData (TextDocument.CreateImmutableDocument (text));
			data.Document.MimeType = DesktopService.GetMimeTypeForUri (filePath);
			data.Document.FileName = filePath;
			data.Text = text;
			return data;
		}

		public TextEditorData GetTextEditorData (FilePath filePath, out bool isOpen)
		{
			bool hadBom;
			Encoding encoding;
			return GetTextEditorData (filePath, out hadBom, out encoding, out isOpen);
		}

		public TextEditorData GetTextEditorData (FilePath filePath, out bool hadBom, out Encoding encoding, out bool isOpen)
		{
			foreach (var doc in IdeApp.Workbench.Documents) {
				if (doc.FileName == filePath) {
					var content = doc.GetContent <MonoDevelop.Ide.Gui.Content.IEncodedTextContent> (); 
					var theEncoding = content != null ? content.SourceEncoding : null;

					isOpen = true;
					hadBom = false;
					encoding = theEncoding ?? Encoding.Default;
					return doc.Editor;
				}
			}

			var text = Mono.TextEditor.Utils.TextFileUtility.ReadAllText (filePath, out hadBom, out encoding);
			TextEditorData data = new TextEditorData ();
			data.Document.SuppressHighlightUpdate = true;
			data.Document.MimeType = DesktopService.GetMimeTypeForUri (filePath);
			data.Document.FileName = filePath;
			data.Text = text;
			isOpen = false;
			return data;
		}
	}
}<|MERGE_RESOLUTION|>--- conflicted
+++ resolved
@@ -1094,15 +1094,12 @@
 			}
 		}
 
-<<<<<<< HEAD
-		public AsyncOperation<BuildResult> Build (IBuildTarget entry, CancellationToken? cancellationToken = null)
-=======
-		public IAsyncOperation CheckAndBuildForExecute (IBuildTarget executionTarget)
+		public async Task<bool> CheckAndBuildForExecute (IBuildTarget executionTarget)
 		{
 			//saves open documents since it may dirty the "needs building" check
 			var r = DoBeforeCompileAction ();
 			if (r.Failed)
-				return NullAsyncOperation.Failure;
+				return false;
 
 			var configuration = IdeApp.Workspace.ActiveConfiguration;
 
@@ -1117,11 +1114,15 @@
 
 			bool needsBuild = FastCheckNeedsBuild (buildTarget, configuration);
 			if (!needsBuild) {
-				return NullAsyncOperation.Success;
+				return true;
 			}
 
 			if (IdeApp.Preferences.BuildBeforeExecuting) {
-				return new CheckAndBuildForExecuteOperation (Build (buildTarget, true));
+				var result = await Build (buildTarget, true).Task;
+				if (IdeApp.Preferences.RunWithWarnings)
+					return !result.HasErrors;
+				else
+					return !result.HasErrors && !result.HasWarnings;
 			}
 
 			var bBuild = new AlertButton (GettextCatalog.GetString ("Build"));
@@ -1139,51 +1140,18 @@
 			DispatchService.RunPendingEvents ();
 
 			if (res == bRun) {
-				return NullAsyncOperation.Success;
+				return true;
 			}
 
 			if (res == bBuild) {
-				return new CheckAndBuildForExecuteOperation (Build (buildTarget, true));
-			}
-
-			return NullAsyncOperation.Failure;
-		}
-
-		class CheckAndBuildForExecuteOperation : IAsyncOperation
-		{
-			IAsyncOperation wrapped;
-
-			public CheckAndBuildForExecuteOperation (IAsyncOperation wrapped)
-			{
-				this.wrapped = wrapped;
-			}
-
-			public event OperationHandler Completed {
-				add { wrapped.Completed += value; }
-				remove {wrapped.Completed -= value; }
-			}
-
-			public void Cancel ()
-			{
-				wrapped.Cancel ();
-			}
-
-			public void WaitForCompleted ()
-			{
-				wrapped.WaitForCompleted ();
-			}
-
-			public bool IsCompleted {
-				get { return wrapped.IsCompleted; }
-			}
-
-			public bool Success {
-				get { return wrapped.Success || (wrapped.SuccessWithWarnings && IdeApp.Preferences.RunWithWarnings); }
-			}
-
-			public bool SuccessWithWarnings {
-				get { return false; }
-			}
+				var result = await Build (buildTarget, true).Task;
+				if (IdeApp.Preferences.RunWithWarnings)
+					return !result.HasErrors;
+				else
+					return !result.HasErrors && !result.HasWarnings;
+			}
+
+			return false;
 		}
 
 		bool FastCheckNeedsBuild (IBuildTarget target, ConfigurationSelector configuration)
@@ -1230,13 +1198,12 @@
 		
 //		bool errorPadInitialized = false;
 
-		public IAsyncOperation Build (IBuildTarget entry)
->>>>>>> 5c4aa354
+		public AsyncOperation<BuildResult> Build (IBuildTarget entry, CancellationToken? cancellationToken = null)
 		{
 			return Build (entry, false);
 		}
 
-		IAsyncOperation Build (IBuildTarget entry, bool skipPrebuildCheck)
+		AsyncOperation<BuildResult> Build (IBuildTarget entry, bool skipPrebuildCheck)
 		{
 			if (currentBuildOperation != null && !currentBuildOperation.IsCompleted) return currentBuildOperation;
 
@@ -1247,13 +1214,8 @@
 					cs = CancellationTokenSource.CreateLinkedTokenSource (cs.Token, cancellationToken.Value);
 				ProgressMonitor monitor = IdeApp.Workbench.ProgressMonitors.GetBuildProgressMonitor ().WithCancellationSource (cs);
 				BeginBuild (monitor, tt, false);
-<<<<<<< HEAD
-				var t = BuildSolutionItemAsync (entry, monitor, tt);
+				var t = BuildSolutionItemAsync (entry, monitor, tt, skipPrebuildCheck);
 				currentBuildOperation = new AsyncOperation<BuildResult> (t, cs);
-=======
-				DispatchService.ThreadDispatch (() => BuildSolutionItemAsync (entry, monitor, tt, skipPrebuildCheck));
-				currentBuildOperation = monitor.AsyncOperation;
->>>>>>> 5c4aa354
 				currentBuildOperationOwner = entry;
 				t.ContinueWith ((ta) => currentBuildOperationOwner = null);
 			} catch {
@@ -1263,11 +1225,7 @@
 			return currentBuildOperation;
 		}
 		
-<<<<<<< HEAD
-		async Task<BuildResult> BuildSolutionItemAsync (IBuildTarget entry, ProgressMonitor monitor, ITimeTracker tt)
-=======
-		void BuildSolutionItemAsync (IBuildTarget entry, IProgressMonitor monitor, ITimeTracker tt, bool skipPrebuildCheck = false)
->>>>>>> 5c4aa354
+		async Task<BuildResult> BuildSolutionItemAsync (IBuildTarget entry, ProgressMonitor monitor, ITimeTracker tt, bool skipPrebuildCheck = false)
 		{
 			BuildResult result = null;
 			try {
