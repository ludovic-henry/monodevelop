--- conflicted
+++ resolved
@@ -223,15 +223,11 @@
 			}
 			return false;
 		}
-<<<<<<< HEAD
-
-		public void JumpToDeclaration (INamedElement element)
-=======
-		
-		public void JumpToDeclaration (MonoDevelop.Projects.Dom.INode visitable, bool askIfMultipleLocations)
+		
+		public void JumpToDeclaration (INamedElement visitable, bool askIfMultipleLocations)
 		{
 			if (askIfMultipleLocations) {
-				var type = visitable as IType;
+				var type = visitable as ITypeDefinition;
 				if (type != null && type.HasParts) {
 					using (var monitor = IdeApp.Workbench.ProgressMonitors.GetSearchProgressMonitor (true, true)) {
 						foreach (IType part in DomType.GetSortedParts (type))
@@ -260,8 +256,7 @@
 			return new MonoDevelop.Ide.FindInFiles.SearchResult (provider, position, part.Name.Length);
 		}
 		
-		public void JumpToDeclaration (MonoDevelop.Projects.Dom.INode visitable)
->>>>>>> a4954f61
+		public void JumpToDeclaration (INamedElement element)
 		{
 			IEntity entity = element as IEntity;
 			
@@ -1916,6 +1911,7 @@
 			
 			#endregion
 		}
+
 		
 		public IEditableTextFile GetEditableTextFile (FilePath filePath)
 		{
