--- conflicted
+++ resolved
@@ -6,13 +6,8 @@
        description = "Provides the core services of the MonoDevelop platform"
        category    = "MonoDevelop Core"
        isroot      = "true"
-<<<<<<< HEAD
        version     = "2.9.1"
        compatVersion = "2.9">
-=======
-       version     = "2.8.6"
-       compatVersion = "2.7">
->>>>>>> 573c139d
        
 	<ConditionType id="PackageInstalled" type="MonoDevelop.Core.AddIns.PackageInstalledCondition" />
 	<ConditionType id="PackageNotInstalled" type="MonoDevelop.Core.AddIns.PackageNotInstalledCondition" />
