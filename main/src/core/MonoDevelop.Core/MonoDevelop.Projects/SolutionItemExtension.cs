﻿//
// SolutionItemExtension.cs
//
// Author:
//       Lluis Sanchez Gual <lluis@xamarin.com>
//
// Copyright (c) 2014 Xamarin, Inc (http://www.xamarin.com)
//
// Permission is hereby granted, free of charge, to any person obtaining a copy
// of this software and associated documentation files (the "Software"), to deal
// in the Software without restriction, including without limitation the rights
// to use, copy, modify, merge, publish, distribute, sublicense, and/or sell
// copies of the Software, and to permit persons to whom the Software is
// furnished to do so, subject to the following conditions:
//
// The above copyright notice and this permission notice shall be included in
// all copies or substantial portions of the Software.
//
// THE SOFTWARE IS PROVIDED "AS IS", WITHOUT WARRANTY OF ANY KIND, EXPRESS OR
// IMPLIED, INCLUDING BUT NOT LIMITED TO THE WARRANTIES OF MERCHANTABILITY,
// FITNESS FOR A PARTICULAR PURPOSE AND NONINFRINGEMENT. IN NO EVENT SHALL THE
// AUTHORS OR COPYRIGHT HOLDERS BE LIABLE FOR ANY CLAIM, DAMAGES OR OTHER
// LIABILITY, WHETHER IN AN ACTION OF CONTRACT, TORT OR OTHERWISE, ARISING FROM,
// OUT OF OR IN CONNECTION WITH THE SOFTWARE OR THE USE OR OTHER DEALINGS IN
// THE SOFTWARE.
using System;
using System.Collections.Generic;
using MonoDevelop.Core;
using MonoDevelop.Core.StringParsing;
using MonoDevelop.Core.Execution;
using System.Xml;
using MonoDevelop.Projects.MSBuild;
using MonoDevelop.Projects.Extensions;
using System.Threading.Tasks;
using System.Linq;
using System.Collections.Immutable;

namespace MonoDevelop.Projects
{
	public class SolutionItemExtension: WorkspaceObjectExtension
	{
		SolutionItemExtension next;

		internal string FlavorGuid { get; set; }
		internal string ProjectCapability { get; set; }
		internal string TypeAlias { get; set; }
		internal string LanguageName { get; set; }

		internal protected override void InitializeChain (ChainedExtension next)
		{
			base.InitializeChain (next);
			this.next = FindNextImplementation<SolutionItemExtension> (next);
		}

		internal protected override bool SupportsObject (WorkspaceObject item)
		{
<<<<<<< HEAD
			if (!base.SupportsObject (item))
				return false;
			
			var p = item as SolutionItem;
			if (p == null)
				return false;

			var pr = item as Project;

			if (pr != null && ProjectCapability != null) {
				if (!pr.IsCapabilityMatch (ProjectCapability))
					return false;
			}
			if (FlavorGuid != null) {
				if (!p.GetItemTypeGuids ().Any (id => id.Equals (FlavorGuid, StringComparison.OrdinalIgnoreCase)))
					return false;
			}
			return true;
=======
			var s = item as SolutionItem;
			if (s == null)
				return false;

			var res = FlavorGuid == null || s.GetItemTypeGuids ().Any (id => id.Equals (FlavorGuid, StringComparison.OrdinalIgnoreCase));

			if (!res)
				return false;

			var p = item as DotNetProject;
			if (p == null || LanguageName == null)
				return true;

			return LanguageName == p.LanguageName;
>>>>>>> af32272e
		}

		public SolutionItem Item {
			get { return (SolutionItem) Owner; }
		}

		internal protected virtual void OnInitializeFromTemplate (ProjectCreateInformation projectCreateInfo, XmlElement template)
		{
			next.OnInitializeFromTemplate (projectCreateInfo, template);
		}

		internal void ItemReady ()
		{
			OnItemReady ();
			if (next != null)
				next.ItemReady ();
		}

		protected virtual void OnItemReady ()
		{
		}

		internal void BeginLoad ()
		{
			OnBeginLoad ();
			if (next != null)
				next.BeginLoad ();
		}

		internal void EndLoad ()
		{
			OnEndLoad ();
			if (next != null)
				next.EndLoad ();
		}

		#region Project properties

		internal protected virtual IconId StockIcon {
			get {
				return next.StockIcon;
			}
		}
		#endregion

		#region Project model

		internal protected virtual IEnumerable<IBuildTarget> OnGetExecutionDependencies ()
		{
			return next.OnGetExecutionDependencies ();
		}

		internal protected virtual IEnumerable<SolutionItem> OnGetReferencedItems (ConfigurationSelector configuration)
		{
			return next.OnGetReferencedItems (configuration);
		}

		internal protected virtual void OnSetFormat (MSBuildFileFormat format)
		{
			next.OnSetFormat (format);
		}

		internal protected virtual bool OnGetSupportsFormat (MSBuildFileFormat format)
		{
			return next.OnGetSupportsFormat (format);
		}

		internal protected virtual IEnumerable<FilePath> OnGetItemFiles (bool includeReferencedFiles)
		{
			return next.OnGetItemFiles (includeReferencedFiles);
		}

		internal protected virtual bool ItemFilesChanged {
			get {
				return next.ItemFilesChanged;
			}
		}

		internal protected virtual SolutionItemConfiguration OnCreateConfiguration (string id, ConfigurationKind kind)
		{
			return next.OnCreateConfiguration (id, kind);
		}

		internal protected virtual ProjectFeatures OnGetSupportedFeatures ()
		{
			return next.OnGetSupportedFeatures ();
		}

		#endregion

		#region Building

		internal protected virtual Task<BuildResult> OnClean (ProgressMonitor monitor, ConfigurationSelector configuration, OperationContext operationContext)
		{
			return next.OnClean (monitor, configuration, operationContext);
		}

		internal protected virtual bool OnNeedsBuilding (ConfigurationSelector configuration)
		{
			return next.OnNeedsBuilding (configuration);
		}

		internal protected virtual Task<BuildResult> OnBuild (ProgressMonitor monitor, ConfigurationSelector configuration, OperationContext operationContext)
		{
			return next.OnBuild (monitor, configuration, operationContext);
		}

		internal protected virtual DateTime OnGetLastBuildTime (ConfigurationSelector configuration)
		{
			return next.OnGetLastBuildTime (configuration);
		}

		#endregion

		#region Load / Save

		internal protected virtual Task OnLoad (ProgressMonitor monitor)
		{
			return next.OnLoad (monitor);
		}

		internal protected virtual Task OnSave (ProgressMonitor monitor)
		{
			return next.OnSave (monitor);
		}

		protected virtual void OnBeginLoad ()
		{
		}

		protected virtual void OnEndLoad ()
		{
		}

		internal protected virtual void OnReadSolutionData (ProgressMonitor monitor, SlnPropertySet properties)
		{
			next.OnReadSolutionData (monitor, properties);
		}

		internal protected virtual void OnWriteSolutionData (ProgressMonitor monitor, SlnPropertySet properties)
		{
			next.OnWriteSolutionData (monitor, properties);
		}

		internal protected virtual bool OnCheckHasSolutionData ()
		{
			return next.OnCheckHasSolutionData ();
		}

		#endregion

		#region Execution

		[Obsolete ("Use overload that takes a RunConfiguration")]
		internal protected virtual Task OnPrepareExecution (ProgressMonitor monitor, ExecutionContext context, ConfigurationSelector configuration)
		{
			return next.OnPrepareExecution (monitor, context, configuration, (SolutionItemRunConfiguration)context.RunConfiguration);
		}

		[Obsolete ("Use overload that takes a RunConfiguration")]
		internal protected virtual Task OnExecute (ProgressMonitor monitor, ExecutionContext context, ConfigurationSelector configuration)
		{
			return next.OnExecute (monitor, context, configuration, (SolutionItemRunConfiguration)context.RunConfiguration);
		}

		[Obsolete ("Use overload that takes a RunConfiguration")]
		internal protected virtual bool OnGetCanExecute (ExecutionContext context, ConfigurationSelector configuration)
		{
			return next.OnGetCanExecute (context, configuration, (SolutionItemRunConfiguration)context.RunConfiguration);
		}

		internal protected virtual Task OnPrepareExecution (ProgressMonitor monitor, ExecutionContext context, ConfigurationSelector configuration, SolutionItemRunConfiguration runConfiguration)
		{
			context.RunConfiguration = runConfiguration;
#pragma warning disable 618 // Type or member is obsolete
			return OnPrepareExecution (monitor, context, configuration);
#pragma warning restore 618 // Type or member is obsolete
		}

		internal protected virtual Task OnExecute (ProgressMonitor monitor, ExecutionContext context, ConfigurationSelector configuration, SolutionItemRunConfiguration runConfiguration)
		{
			context.RunConfiguration = runConfiguration;
#pragma warning disable 618 // Type or member is obsolete
			return OnExecute (monitor, context, configuration);
#pragma warning restore 618 // Type or member is obsolete
		}

		internal protected virtual bool OnGetCanExecute (ExecutionContext context, ConfigurationSelector configuration, SolutionItemRunConfiguration runConfiguration)
		{
			context.RunConfiguration = runConfiguration;
#pragma warning disable 618 // Type or member is obsolete
			return OnGetCanExecute (context, configuration);
#pragma warning restore 618 // Type or member is obsolete
		}

		internal protected virtual IEnumerable<ExecutionTarget> OnGetExecutionTargets (ConfigurationSelector configuration)
		{
			return next.OnGetExecutionTargets (configuration);
		}

		internal protected virtual IEnumerable<ExecutionTarget> OnGetExecutionTargets (OperationContext ctx, ConfigurationSelector configuration, SolutionItemRunConfiguration runConfig)
		{
			return next.OnGetExecutionTargets (ctx, configuration, runConfig);
		}

		internal protected virtual void OnExecutionTargetsChanged ()
		{
			next.OnExecutionTargetsChanged ();
		}

		internal protected virtual IEnumerable<SolutionItemRunConfiguration> OnGetRunConfigurations (OperationContext ctx)
		{
			return next.OnGetRunConfigurations (ctx);
		}

		internal protected virtual void OnRunConfigurationsChanged (OperationContext ctx)
		{
			next.OnRunConfigurationsChanged (ctx);
		}

		#endregion

		#region Events

		internal protected virtual void OnReloadRequired (SolutionItemEventArgs args)
		{
			next.OnReloadRequired (args);
		}

		internal protected virtual void OnDefaultConfigurationChanged (ConfigurationEventArgs args)
		{
			next.OnDefaultConfigurationChanged (args);
		}

		internal protected virtual void OnBoundToSolution ()
		{
			next.OnBoundToSolution ();
		}

		internal protected virtual void OnUnboundFromSolution ()
		{
			next.OnUnboundFromSolution ();
		}

		internal protected virtual void OnConfigurationAdded (ConfigurationEventArgs args)
		{
			next.OnConfigurationAdded (args);
		}

		internal protected virtual void OnConfigurationRemoved (ConfigurationEventArgs args)
		{
			next.OnConfigurationRemoved (args);
		}

		internal protected virtual void OnModified (SolutionItemModifiedEventArgs args)
		{
			next.OnModified (args);
		}

		internal protected virtual void OnNameChanged (SolutionItemRenamedEventArgs e)
		{
			next.OnNameChanged (e);
		}

		#endregion
	}
}
<|MERGE_RESOLUTION|>--- conflicted
+++ resolved
@@ -54,7 +54,6 @@
 
 		internal protected override bool SupportsObject (WorkspaceObject item)
 		{
-<<<<<<< HEAD
 			if (!base.SupportsObject (item))
 				return false;
 			
@@ -72,23 +71,12 @@
 				if (!p.GetItemTypeGuids ().Any (id => id.Equals (FlavorGuid, StringComparison.OrdinalIgnoreCase)))
 					return false;
 			}
-			return true;
-=======
-			var s = item as SolutionItem;
-			if (s == null)
-				return false;
-
-			var res = FlavorGuid == null || s.GetItemTypeGuids ().Any (id => id.Equals (FlavorGuid, StringComparison.OrdinalIgnoreCase));
-
-			if (!res)
-				return false;
-
-			var p = item as DotNetProject;
-			if (p == null || LanguageName == null)
+
+			var dnp = item as DotNetProject;
+			if (dnp == null || LanguageName == null)
 				return true;
 
-			return LanguageName == p.LanguageName;
->>>>>>> af32272e
+			return LanguageName == dnp.LanguageName;
 		}
 
 		public SolutionItem Item {
