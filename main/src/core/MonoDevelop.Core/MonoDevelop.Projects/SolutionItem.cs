--- conflicted
+++ resolved
@@ -412,32 +412,8 @@
 
 		public Task SaveAsync (ProgressMonitor monitor, FilePath fileName)
 		{
-<<<<<<< HEAD
 			FileName = fileName;
 			return SaveAsync (monitor);
-=======
-			ITimeTracker tt = Counters.CleanProjectTimer.BeginTiming ("Cleaning " + Name, GetProjectEventMetadata ());
-			try {
-				//SolutionFolder handles the begin/end task itself, don't duplicate
-				if (this is SolutionFolder) {
-					RunTarget (monitor, ProjectService.CleanTarget, configuration);
-					return;
-				}
-				
-				try {
-					SolutionEntityItem it = this as SolutionEntityItem;
-					SolutionItemConfiguration iconf = it != null ? it.GetConfiguration (configuration) : null;
-					string confName = iconf != null ? iconf.Id : configuration.ToString ();
-					monitor.BeginTask (GettextCatalog.GetString ("Cleaning: {0} ({1})", Name, confName), 1);
-					RunTarget (monitor, ProjectService.CleanTarget, configuration);
-				} finally {
-					monitor.EndTask ();
-				}
-			}
-			finally {
-				tt.End ();
-			}
->>>>>>> fb917669
 		}
 		
 		public async Task SaveAsync (ProgressMonitor monitor)
@@ -576,48 +552,23 @@
 		/// </param>
 		public async Task<BuildResult> Build (ProgressMonitor monitor, ConfigurationSelector solutionConfiguration, bool buildReferences)
 		{
-<<<<<<< HEAD
-			ITimeTracker tt = Counters.BuildProjectTimer.BeginTiming ("Building " + Name);
-			try {
-				if (!buildReferences) {
-					try {
-						SolutionItemConfiguration iconf = GetConfiguration (solutionConfiguration);
-						string confName = iconf != null ? iconf.Id : solutionConfiguration.ToString ();
-						monitor.BeginTask (GettextCatalog.GetString ("Building: {0} ({1})", Name, confName), 1);
-
-						return await InternalBuild (monitor, solutionConfiguration);
-
-					} finally {
-						monitor.EndTask ();
-					}
-				}
-
-=======
 			if (!buildReferences) {
-				//SolutionFolder's OnRunTarget handles the begin/end task itself, don't duplicate
-				if (this is SolutionFolder) {
-					return RunTarget (monitor, ProjectService.BuildTarget, solutionConfiguration);
-				}
-				
 				try {
-					SolutionEntityItem it = this as SolutionEntityItem;
-					SolutionItemConfiguration iconf = it != null ? it.GetConfiguration (solutionConfiguration) : null;
+					SolutionItemConfiguration iconf = GetConfiguration (solutionConfiguration);
 					string confName = iconf != null ? iconf.Id : solutionConfiguration.ToString ();
 					monitor.BeginTask (GettextCatalog.GetString ("Building: {0} ({1})", Name, confName), 1);
-					
+
 					using (Counters.BuildProjectTimer.BeginTiming ("Building " + Name, GetProjectEventMetadata ())) {
-						// This will end calling OnBuild ()
-						return RunTarget (monitor, ProjectService.BuildTarget, solutionConfiguration);
+						return await InternalBuild (monitor, solutionConfiguration);
 					}
-					
+
 				} finally {
 					monitor.EndTask ();
 				}
 			}
-				
+
 			ITimeTracker tt = Counters.BuildProjectAndReferencesTimer.BeginTiming ("Building " + Name, GetProjectEventMetadata ());
 			try {
->>>>>>> fb917669
 				// Get a list of all items that need to be built (including this),
 				// and build them in the correct order
 
@@ -729,7 +680,7 @@
 		/// </param>
 		public async Task<BuildResult> Clean (ProgressMonitor monitor, ConfigurationSelector configuration)
 		{
-			ITimeTracker tt = Counters.BuildProjectTimer.BeginTiming ("Cleaning " + Name);
+			ITimeTracker tt = Counters.BuildProjectTimer.BeginTiming ("Cleaning " + Name, GetProjectEventMetadata ());
 			try {
 				try {
 					SolutionItemConfiguration iconf = GetConfiguration (configuration);
@@ -836,18 +787,7 @@
 			sortedItems.Add (insertItem);
 			inserted[index] = true;
 		}
-<<<<<<< HEAD
-
-=======
-		
-		internal virtual IDictionary InternalGetExtendedProperties {
-			get {
-				if (extendedProperties == null)
-					extendedProperties = new Hashtable ();
-				return extendedProperties;
-			}
-		}
-
+		
 		public IDictionary<string, string> GetProjectEventMetadata ()
 		{
 			var data = new Dictionary<string, string> ();
@@ -859,19 +799,6 @@
 		{
 		}
 		
-		void ILoadController.BeginLoad ()
-		{
-			loading++;
-			OnBeginLoad ();
-		}
-		
-		void ILoadController.EndLoad ()
-		{
-			loading--;
-			OnEndLoad ();
-		}
-		
->>>>>>> fb917669
 		/// <summary>
 		/// Executes this solution item
 		/// </summary>
