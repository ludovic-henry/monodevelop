--- conflicted
+++ resolved
@@ -468,24 +468,17 @@
     <Compile Include="MonoDevelop.Core.Web\STSAuthHelper.cs" />
     <Compile Include="MonoDevelop.Core.Web\WIFTypeProvider.cs" />
     <Compile Include="MonoDevelop.Core.Web\CredentialProviderExtensions.cs" />
-<<<<<<< HEAD
-    <Compile Include="MonoDevelop.Core.Web\WebService.cs" />
-    <Compile Include="MonoDevelop.Core.Logging\AssertLoggingTraceListener.cs" />
-    <Compile Include="MonoDevelop.Projects.Formats.MD1\MD1ProjectService.cs" />
-    <Compile Include="MonoDevelop.Projects\UnknownProject.cs" />
     <Compile Include="MonoDevelop.Core.Text\ISegment.cs" />
     <Compile Include="MonoDevelop.Core.Text\UnicodeNewLine.cs" />
     <Compile Include="MonoDevelop.Core.Text\ITextSource.cs" />
     <Compile Include="MonoDevelop.Core.Text\TextChangeEventArgs.cs" />
     <Compile Include="MonoDevelop.Core.Text\StringTextSource.cs" />
     <Compile Include="MonoDevelop.Core.Text\TextFileUtility.cs" />
-    <Compile Include="MonoDevelop.Core.Text\ITextSourceVersion.cs" />
-=======
+    <Compile Include="MonoDevelop.Core.Text\ITextSourceVersion.cs" />   
     <Compile Include="MonoDevelop.Core.Execution\IDebugConsole.cs" />
     <Compile Include="MonoDevelop.Projects\IDotNetFileContainer.cs" />
     <Compile Include="MonoDevelop.Projects.Formats.MSBuild\IMSBuildGlobalPropertyProvider.cs" />
     <Compile Include="MonoDevelop.Projects\DotNetProjectImport.cs" />
->>>>>>> 29e49044
   </ItemGroup>
   <ItemGroup>
     <None Include="Makefile.am" />
