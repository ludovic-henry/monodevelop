// PropertyPadTextEditorExtension.cs
//
// Author:
//   Lluis Sanchez Gual
//
// Copyright (c) 2007 Novell, Inc (http://www.novell.com)
//
// Permission is hereby granted, free of charge, to any person obtaining a copy
// of this software and associated documentation files (the "Software"), to deal
// in the Software without restriction, including without limitation the rights
// to use, copy, modify, merge, publish, distribute, sublicense, and/or sell
// copies of the Software, and to permit persons to whom the Software is
// furnished to do so, subject to the following conditions:
//
// The above copyright notice and this permission notice shall be included in
// all copies or substantial portions of the Software.
//
// THE SOFTWARE IS PROVIDED "AS IS", WITHOUT WARRANTY OF ANY KIND, EXPRESS OR
// IMPLIED, INCLUDING BUT NOT LIMITED TO THE WARRANTIES OF MERCHANTABILITY,
// FITNESS FOR A PARTICULAR PURPOSE AND NONINFRINGEMENT. IN NO EVENT SHALL THE
// AUTHORS OR COPYRIGHT HOLDERS BE LIABLE FOR ANY CLAIM, DAMAGES OR OTHER
// LIABILITY, WHETHER IN AN ACTION OF CONTRACT, TORT OR OTHERWISE, ARISING FROM,
// OUT OF OR IN CONNECTION WITH THE SOFTWARE OR THE USE OR OTHER DEALINGS IN
// THE SOFTWARE.
//
//

using MonoDevelop.Ide.Gui;
using MonoDevelop.Ide.Gui.Content;
using MonoDevelop.Ide;
using MonoDevelop.Ide.Editor.Extension;

namespace MonoDevelop.DesignerSupport.Projects
{
	// This class implements a text editor extension which provides an
	// implementation of IPropertyPadProvider. Since text editor extensions
	// are chained in the command route, the designer service will find this
	// IPropertyPadProvider when the text editor has the focus.
	
	public class PropertyPadTextEditorExtension: TextEditorExtension, IPropertyPadProvider
	{
		public object GetActiveComponent ()
		{
			// Return the ProjectFile object of the file being edited
			
			if (DocumentContext.HasProject) {
				string file = DocumentContext.Name;
				return DocumentContext.Project.Files.GetFile (file);
			}
			else
				return null;
		}

		public object GetProvider ()
		{
			return null;
		}

		public void OnEndEditing (object obj)
		{
		}

		public void OnChanged (object obj)
		{
<<<<<<< HEAD
			if (Document.HasProject)
				IdeApp.ProjectOperations.SaveAsync (Document.Project);
=======
			if (DocumentContext.HasProject)
				IdeApp.ProjectOperations.Save (DocumentContext.Project);
>>>>>>> de043d33
		}
	}
}<|MERGE_RESOLUTION|>--- conflicted
+++ resolved
@@ -62,13 +62,8 @@
 
 		public void OnChanged (object obj)
 		{
-<<<<<<< HEAD
-			if (Document.HasProject)
-				IdeApp.ProjectOperations.SaveAsync (Document.Project);
-=======
 			if (DocumentContext.HasProject)
-				IdeApp.ProjectOperations.Save (DocumentContext.Project);
->>>>>>> de043d33
+				IdeApp.ProjectOperations.SaveAsync (DocumentContext.Project);
 		}
 	}
 }