--- conflicted
+++ resolved
@@ -1,4 +1,4 @@
-﻿//
+//
 // DotNetCoreSdkPaths.cs
 //
 // Author:
@@ -55,19 +55,10 @@
 				return;
 
 			MSBuildSDKsPath = Path.Combine (SdksParentDirectory, "Sdks");
-<<<<<<< HEAD
-
-			// HACK: Set MSBuildSDKsPath environment variable so MSBuild will find the
-			// SDK files when building and running targets.
-			Environment.SetEnvironmentVariable ("MSBuildSDKsPath", MSBuildSDKsPath + Path.DirectorySeparatorChar);
-		}
-
-=======
 
 			MSBuildProjectService.RegisterProjectImportSearchPath ("MSBuildSDKsPath", MSBuildSDKsPath);
 		}
 
->>>>>>> fb5a23b0
 		public void FindSdkPaths (string sdk)
 		{
 			FindMSBuildSDKsPath ();
