﻿//
// CenteringSpace.cs
//
// Author:
//       Marius Ungureanu <marius.ungureanu@xamarin.com>
//
// Copyright (c) 2015 Xamarin, Inc (http://www.xamarin.com)
//
// Permission is hereby granted, free of charge, to any person obtaining a copy
// of this software and associated documentation files (the "Software"), to deal
// in the Software without restriction, including without limitation the rights
// to use, copy, modify, merge, publish, distribute, sublicense, and/or sell
// copies of the Software, and to permit persons to whom the Software is
// furnished to do so, subject to the following conditions:
//
// The above copyright notice and this permission notice shall be included in
// all copies or substantial portions of the Software.
//
// THE SOFTWARE IS PROVIDED "AS IS", WITHOUT WARRANTY OF ANY KIND, EXPRESS OR
// IMPLIED, INCLUDING BUT NOT LIMITED TO THE WARRANTIES OF MERCHANTABILITY,
// FITNESS FOR A PARTICULAR PURPOSE AND NONINFRINGEMENT. IN NO EVENT SHALL THE
// AUTHORS OR COPYRIGHT HOLDERS BE LIABLE FOR ANY CLAIM, DAMAGES OR OTHER
// LIABILITY, WHETHER IN AN ACTION OF CONTRACT, TORT OR OTHERWISE, ARISING FROM,
// OUT OF OR IN CONNECTION WITH THE SOFTWARE OR THE USE OR OTHER DEALINGS IN
// THE SOFTWARE.
using System;
using AppKit;
using CoreGraphics;
using Foundation;
using MonoDevelop.Ide;

namespace MonoDevelop.MacIntegration.MainToolbar
{
	[Register]
	class CenteringSpaceView : NSView
	{
		internal CenteringSpaceToolbarItem toolbarItem;
		public override bool AcceptsFirstMouse (NSEvent theEvent)
		{
			return false;
		}

		public override void ViewDidMoveToWindow ()
		{
			NSNotificationCenter.DefaultCenter.AddObserver (NSWindow.DidResizeNotification, notif =>
				DispatchService.GuiDispatch (toolbarItem.UpdateWidth));
<<<<<<< HEAD
=======
			NSNotificationCenter.DefaultCenter.AddObserver (NSWindow.WillEnterFullScreenNotification, notif =>
				CenteringSpaceToolbarItem.WindowFullscreening = true);
			NSNotificationCenter.DefaultCenter.AddObserver (NSWindow.DidEnterFullScreenNotification, notif => {
				CenteringSpaceToolbarItem.WindowFullscreening = false;
				DispatchService.GuiDispatch (toolbarItem.UpdateWidth);
			});
>>>>>>> 10f22d68
			base.ViewDidMoveToWindow ();
		}
	}

	[Register]
	class CenteringSpaceToolbarItem : NSToolbarItem
	{
		internal static bool WindowFullscreening;
		public CenteringSpaceToolbarItem ()
		{
			Initialize ();
		}

		public CenteringSpaceToolbarItem (IntPtr handle) : base (handle)
		{
			Initialize ();
		}

		public CenteringSpaceToolbarItem (string itemIdentifier) : base (itemIdentifier)
		{
			Initialize ();
		}

		void Initialize ()
		{
			Label = "";
			View = new CenteringSpaceView {
				toolbarItem = this,
				Frame = new CGRect (0, 0, 1, 1),
			};
		}

		public override CGSize MinSize {
			get {
				// Do NOT let this calculate any values while the window is fullscreening.
				// Everything changes, and the size might end up with bogus values and cause a native crash
				// that is totally unrelated. See BXC 29261.
				if (WindowFullscreening)
					return base.MinSize;

				NSToolbarItem[] items = Toolbar.Items;
				int index = Array.IndexOf (items, this);

				if (index != -1 && View.Superview != null) {
					CGRect frame = View.Superview.Frame;
					if (frame.Left > 0) {
						nfloat space = 0;
						// There is a next item.
						if (items.Length > index + 1) {
							NSView nextItem = items [index + 1].View.Superview;
							if (nextItem != null) {
								CGRect nextFrame = nextItem.Frame;
								CGRect toolbarFrame = nextItem.Superview.Frame;

								// nextFrame is in center of the toolbar.
								// so Left + space = toolbarFrame / 2 - nextFrame.Width / 2.
								space = (toolbarFrame.Width - nextFrame.Width) / 2 - frame.Left;
								if (space < 0)
									space = 0;
							}
						}

						base.MinSize = new CGSize (space, base.MinSize.Height);
						base.MaxSize = new CGSize (space, base.MaxSize.Height);
					}
				}
				return base.MinSize;
			}
			set { base.MinSize = value; }
		}

		internal void UpdateWidth ()
		{
			// Trigger updates.
			MinSize = MinSize;
		}
	}
}
<|MERGE_RESOLUTION|>--- conflicted
+++ resolved
@@ -44,15 +44,13 @@
 		{
 			NSNotificationCenter.DefaultCenter.AddObserver (NSWindow.DidResizeNotification, notif =>
 				DispatchService.GuiDispatch (toolbarItem.UpdateWidth));
-<<<<<<< HEAD
-=======
 			NSNotificationCenter.DefaultCenter.AddObserver (NSWindow.WillEnterFullScreenNotification, notif =>
 				CenteringSpaceToolbarItem.WindowFullscreening = true);
 			NSNotificationCenter.DefaultCenter.AddObserver (NSWindow.DidEnterFullScreenNotification, notif => {
 				CenteringSpaceToolbarItem.WindowFullscreening = false;
 				DispatchService.GuiDispatch (toolbarItem.UpdateWidth);
 			});
->>>>>>> 10f22d68
+
 			base.ViewDidMoveToWindow ();
 		}
 	}
