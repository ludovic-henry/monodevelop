--- conflicted
+++ resolved
@@ -6,27 +6,16 @@
        url         = "http://www.monodevelop.com/"
        description = "Git support for the Version Control Add-in"
        category    = "Version Control"
-<<<<<<< HEAD
        version     = "4.0">
  
-=======
-       version     = "3.0.5">
-
->>>>>>> 215df589
 	<Runtime>
 		<Import assembly="MonoDevelop.VersionControl.Git.dll"/>
 	</Runtime>
 
 	<Dependencies>
-<<<<<<< HEAD
 	    <Addin id="Core" version="4.0"/>
 	    <Addin id="Ide" version="4.0"/>
 	    <Addin id="VersionControl" version="4.0"/>
-=======
-	    <Addin id="Core" version="3.0.5"/>
-	    <Addin id="Ide" version="3.0.5"/>
-	    <Addin id="VersionControl" version="3.0.5"/>
->>>>>>> 215df589
 	</Dependencies>
 
 	<Extension path="/MonoDevelop/VersionControl/VersionControlSystems">
