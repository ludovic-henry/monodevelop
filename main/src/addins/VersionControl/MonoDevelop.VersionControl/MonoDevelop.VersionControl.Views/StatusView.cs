--- conflicted
+++ resolved
@@ -469,7 +469,6 @@
 			if (statuses.Count > 0) {
 				try {
 					filelist.FreezeChildNotify ();
-<<<<<<< HEAD
 					
 					foreach (VersionInfo n in statuses) {
 						if (firstLoad)
@@ -484,14 +483,6 @@
 						// The new way can also only be used locally.
 						localDiff.Add (new DiffData (vc, filepath, n, false));
 						remoteDiff.Add (new DiffData (vc, filepath, n, true));
-=======
-					foreach (VersionInfo n in statuses) {
-						if (FileVisible (n)) {
-							if (firstLoad)
-								changeSet.AddFile (n);
-							AppendFileInfo (n);
-						}
->>>>>>> 1f68e48d
 					}
 				} finally {
 					filelist.ThawChildNotify ();
