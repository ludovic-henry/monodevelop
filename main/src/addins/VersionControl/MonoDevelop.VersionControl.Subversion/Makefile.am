--- conflicted
+++ resolved
@@ -14,14 +14,9 @@
 	$(GLIB_SHARP_LIBS) \
 	$(GTK_SHARP_LIBS) \
 	-r:Mono.Posix \
-<<<<<<< HEAD
-	-r:System
-
-=======
 	-r:System \
 	-r:System.Core
-
->>>>>>> 561a3548
+
 FILES =  \
 	AssemblyInfo.cs \
 	gtk-gui/generated.cs \
