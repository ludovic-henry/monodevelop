// 
// ImplementAbstractMembers.cs
//  
// Author:
//       Mike Krüger <mkrueger@novell.com>
// 
// Copyright (c) 2010 Novell, Inc (http://www.novell.com)
// 
// Permission is hereby granted, free of charge, to any person obtaining a copy
// of this software and associated documentation files (the "Software"), to deal
// in the Software without restriction, including without limitation the rights
// to use, copy, modify, merge, publish, distribute, sublicense, and/or sell
// copies of the Software, and to permit persons to whom the Software is
// furnished to do so, subject to the following conditions:
// 
// The above copyright notice and this permission notice shall be included in
// all copies or substantial portions of the Software.
// 
// THE SOFTWARE IS PROVIDED "AS IS", WITHOUT WARRANTY OF ANY KIND, EXPRESS OR
// IMPLIED, INCLUDING BUT NOT LIMITED TO THE WARRANTIES OF MERCHANTABILITY,
// FITNESS FOR A PARTICULAR PURPOSE AND NONINFRINGEMENT. IN NO EVENT SHALL THE
// AUTHORS OR COPYRIGHT HOLDERS BE LIABLE FOR ANY CLAIM, DAMAGES OR OTHER
// LIABILITY, WHETHER IN AN ACTION OF CONTRACT, TORT OR OTHERWISE, ARISING FROM,
// OUT OF OR IN CONNECTION WITH THE SOFTWARE OR THE USE OR OTHER DEALINGS IN
// THE SOFTWARE.

using System.Linq;
using System.Collections.Generic;

using MonoDevelop.Core;
using Mono.TextEditor;
using MonoDevelop.Ide;
using Mono.TextEditor.PopupWindow;
using System.Text;
using ICSharpCode.NRefactory.TypeSystem;
using ICSharpCode.NRefactory.CSharp;
using MonoDevelop.TypeSystem;

namespace MonoDevelop.Refactoring.ImplementInterface
{
	public class ImplementAbstractMembers : RefactoringOperation
	{
		public override string GetMenuDescription (RefactoringOptions options)
		{
			return GettextCatalog.GetString ("_Implement abstract members");
		}
		
		public override bool IsValid (RefactoringOptions options)
		{
			var unit = options.Document.ParsedDocument.GetAst<CompilationUnit> ();
			if (unit == null)
				return false;
			var generator = options.CreateCodeGenerator ();
			if (generator == null) 
				return false;
			
			var loc = options.Document.Editor.Caret.Location;
			var declaration = unit.GetNodeAt<TypeDeclaration> (loc.Line, loc.Column);
			if (declaration == null)
				return false;
			if (options.ResolveResult == null)
				return false;
			var type = options.ResolveResult.Type;
			var def = type.GetDefinition ();
			if (def == null || type.Kind == TypeKind.Interface)
				return false;
			if (!CurrentRefactoryOperationsHandler.ContainsAbstractMembers (type))
				return false;
			var declaringType = options.Document.ParsedDocument.GetInnermostTypeDefinition (loc);
			var missingAbstractMembers = def.Members.Where (member => member.IsAbstract && !declaringType.Members.Any (m => member.Name == m.Name));
			return missingAbstractMembers.Any ();
		}
		
		public static void Implement (RefactoringOptions options, IType abstractType)
		{
			var document = options.Document;
			TextEditor editor = document.Editor.Parent;
			
			var loc = document.Editor.Caret.Location;
			var declaringType = document.ParsedDocument.GetInnermostTypeDefinition (loc);
			var type = options.ResolveResult.Type;
			
			InsertionCursorEditMode mode = new InsertionCursorEditMode (editor, CodeGenerationService.GetInsertionPoints (document, declaringType));
			ModeHelpWindow helpWindow = new ModeHelpWindow ();
			helpWindow.TransientFor = IdeApp.Workbench.RootWindow;
			helpWindow.TitleText = GettextCatalog.GetString ("<b>Implement abstract members -- Targeting</b>");
			helpWindow.Items.Add (new KeyValuePair<string, string> (GettextCatalog.GetString ("<b>Key</b>"), GettextCatalog.GetString ("<b>Behavior</b>")));
			helpWindow.Items.Add (new KeyValuePair<string, string> (GettextCatalog.GetString ("<b>Up</b>"), GettextCatalog.GetString ("Move to <b>previous</b> target point.")));
			helpWindow.Items.Add (new KeyValuePair<string, string> (GettextCatalog.GetString ("<b>Down</b>"), GettextCatalog.GetString ("Move to <b>next</b> target point.")));
			helpWindow.Items.Add (new KeyValuePair<string, string> (GettextCatalog.GetString ("<b>Enter</b>"), GettextCatalog.GetString ("<b>Declare interface implementation</b> at target point.")));
			helpWindow.Items.Add (new KeyValuePair<string, string> (GettextCatalog.GetString ("<b>Esc</b>"), GettextCatalog.GetString ("<b>Cancel</b> this refactoring.")));
			mode.HelpWindow = helpWindow;
			mode.CurIndex = mode.InsertionPoints.Count - 1;
			mode.StartMode ();
			mode.Exited += delegate(object s, InsertionCursorEventArgs args) {
				if (args.Success) {
					var generator = options.CreateCodeGenerator ();
					if (generator == null) 
						return;
					
					var def = type.GetDefinition ();
					var missingAbstractMembers = def.Members.Where (member => member.IsAbstract && !declaringType.Members.Any (m => member.Name == m.Name));
					StringBuilder sb = new StringBuilder ();
					foreach (var member in missingAbstractMembers) {
						if (sb.Length > 0) {
							sb.Append (editor.EolMarker);
							sb.Append (editor.EolMarker);
						}
<<<<<<< HEAD
						var resolvedType = declaringType.Resolve (options.Document.ParsedDocument.GetTypeResolveContext (options.Document.Compilation, loc)).GetDefinition ();
						sb.Append (generator.CreateMemberImplementation (resolvedType, declaringType, member, false).Code);
=======
						var impl = generator.CreateMemberImplementation (declaringType, member, false);
						if (impl != null)
							sb.Append (impl.Code);
>>>>>>> a4f9daf0
					}
					args.InsertionPoint.Insert (document.Editor, generator.WrapInRegions ("implemented abstract members of " + abstractType.FullName, sb.ToString ()));
				}
			};
		}
		
		public override void Run (RefactoringOptions options)
		{
			Implement (options, options.ResolveResult.Type);
		}
	}
}
<|MERGE_RESOLUTION|>--- conflicted
+++ resolved
@@ -106,14 +106,10 @@
 							sb.Append (editor.EolMarker);
 							sb.Append (editor.EolMarker);
 						}
-<<<<<<< HEAD
 						var resolvedType = declaringType.Resolve (options.Document.ParsedDocument.GetTypeResolveContext (options.Document.Compilation, loc)).GetDefinition ();
-						sb.Append (generator.CreateMemberImplementation (resolvedType, declaringType, member, false).Code);
-=======
-						var impl = generator.CreateMemberImplementation (declaringType, member, false);
+						var impl = generator.CreateMemberImplementation (resolvedType, declaringType, member, false);
 						if (impl != null)
 							sb.Append (impl.Code);
->>>>>>> a4f9daf0
 					}
 					args.InsertionPoint.Insert (document.Editor, generator.WrapInRegions ("implemented abstract members of " + abstractType.FullName, sb.ToString ()));
 				}
