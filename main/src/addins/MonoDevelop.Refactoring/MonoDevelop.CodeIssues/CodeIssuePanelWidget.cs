// 
// InspectionPanelWidget.cs
//  
// Author:
//       Mike Krüger <mkrueger@novell.com>
// 
// Copyright (c) 2011 Novell, Inc (http://www.novell.com)
// 
// Permission is hereby granted, free of charge, to any person obtaining a copy
// of this software and associated documentation files (the "Software"), to deal
// in the Software without restriction, including without limitation the rights
// to use, copy, modify, merge, publish, distribute, sublicense, and/or sell
// copies of the Software, and to permit persons to whom the Software is
// furnished to do so, subject to the following conditions:
// 
// The above copyright notice and this permission notice shall be included in
// all copies or substantial portions of the Software.
// 
// THE SOFTWARE IS PROVIDED "AS IS", WITHOUT WARRANTY OF ANY KIND, EXPRESS OR
// IMPLIED, INCLUDING BUT NOT LIMITED TO THE WARRANTIES OF MERCHANTABILITY,
// FITNESS FOR A PARTICULAR PURPOSE AND NONINFRINGEMENT. IN NO EVENT SHALL THE
// AUTHORS OR COPYRIGHT HOLDERS BE LIABLE FOR ANY CLAIM, DAMAGES OR OTHER
// LIABILITY, WHETHER IN AN ACTION OF CONTRACT, TORT OR OTHERWISE, ARISING FROM,
// OUT OF OR IN CONNECTION WITH THE SOFTWARE OR THE USE OR OTHER DEALINGS IN
// THE SOFTWARE.
using System;
using MonoDevelop.Ide.Gui.Dialogs;
using Gtk;
using MonoDevelop.Core;
using System.Linq;
using MonoDevelop.Refactoring;
using System.Collections.Generic;
using ICSharpCode.NRefactory.Refactoring;
using GLib;
using MonoDevelop.Components;
using Gdk;
<<<<<<< HEAD
using MonoDevelop.Ide.Editor;
=======
using MonoDevelop.SourceEditor.QuickTasks;
>>>>>>> 29e49044

namespace MonoDevelop.CodeIssues
{
	class CodeIssuePanel : OptionsPanel
	{
		CodeIssuePanelWidget widget;

		public CodeIssuePanelWidget Widget {
			get {
				EnsureWidget ();
				return widget;
			}
		}

		void EnsureWidget ()
		{
			if (widget != null)
				return;
			widget = new CodeIssuePanelWidget ("text/x-csharp");
		}
		
		public override Widget CreatePanelWidget ()
		{
			EnsureWidget ();
			return widget;
		}
		
		public override void ApplyChanges ()
		{
			widget.ApplyChanges ();
		}
	}
	
	partial class CodeIssuePanelWidget : Bin
	{
		readonly string mimeType;
		readonly TreeStore treeStore = new TreeStore (typeof(string), typeof(BaseCodeIssueProvider), typeof (string));
		readonly Dictionary<BaseCodeIssueProvider, Severity> severities = new Dictionary<BaseCodeIssueProvider, Severity> ();
		readonly Dictionary<BaseCodeIssueProvider, bool> enableState = new Dictionary<BaseCodeIssueProvider, bool> ();

		void GetAllSeverities ()
		{
			foreach (var node in RefactoringService.GetInspectors (mimeType)) {
				severities [node] = node.GetSeverity ();
				enableState [node] = node.GetIsEnabled ();
				if (node.HasSubIssues) {
					foreach (var subIssue in node.SubIssues) {
						severities [subIssue] = subIssue.GetSeverity ();
						enableState [subIssue] = subIssue.GetIsEnabled ();
					}
				}
			}
		}

		public void SelectCodeIssue (string idString)
		{
			TreeIter iter;
			if (!treeStore.GetIterFirst (out iter))
				return;
			SelectCodeIssue (idString, iter);
		}

		bool SelectCodeIssue (string idString, TreeIter iter)
		{
			do {
				var provider = treeStore.GetValue (iter, 1) as BaseCodeIssueProvider; 
				if (provider != null && provider.IdString == idString) {
					treeviewInspections.ExpandToPath (treeStore.GetPath (iter));
					treeviewInspections.Selection.SelectIter (iter);
					return true;
				}

				TreeIter childIterator;
				if (treeStore.IterChildren (out childIterator, iter)) {
					do {
						if (SelectCodeIssue (idString, childIterator))
							return true;
					} while (treeStore.IterNext (ref childIterator));
				}
			} while (treeStore.IterNext (ref iter));
			return false;
		}

		static string GetDescription (Severity severity)
		{
			switch (severity) {
			case Severity.None:
				return GettextCatalog.GetString ("Do not show");
			case Severity.Error:
				return GettextCatalog.GetString ("Error");
			case Severity.Warning:
				return GettextCatalog.GetString ("Warning");
			case Severity.Hint:
				return GettextCatalog.GetString ("Hint");
			case Severity.Suggestion:
				return GettextCatalog.GetString ("Suggestion");
			default:
				throw new ArgumentOutOfRangeException ();
			}
		}

		Xwt.Drawing.Image GetIcon (Severity severity)
		{
			switch (severity) {
			case Severity.Error:
<<<<<<< HEAD
				return (HslColor)DefaultSourceEditorOptions.Instance.GetColorStyle ().UnderlineError.Color;
			case Severity.Warning:
				return (HslColor)DefaultSourceEditorOptions.Instance.GetColorStyle ().UnderlineWarning.Color;
			case Severity.Hint:
				return (HslColor)DefaultSourceEditorOptions.Instance.GetColorStyle ().UnderlineHint.Color;
			case Severity.Suggestion:
				return (HslColor)DefaultSourceEditorOptions.Instance.GetColorStyle ().UnderlineSuggestion.Color;
=======
				return QuickTaskOverviewMode.ErrorImage;
			case Severity.Warning:
				return QuickTaskOverviewMode.WarningImage;
			case Severity.Hint:
			case Severity.Suggestion:
				return QuickTaskOverviewMode.SuggestionImage;
>>>>>>> 29e49044
			default:
				return QuickTaskOverviewMode.OkImage;
			}
		}

		public void FillInspectors (string filter)
		{
			categories.Clear ();
			treeStore.Clear ();

			var grouped = severities.Keys.OfType<CodeIssueProvider> ()
				.Where (node => string.IsNullOrEmpty (filter) || node.Title.IndexOf (filter, StringComparison.OrdinalIgnoreCase) > 0)
				.GroupBy (node => node.Category)
				.OrderBy (g => g.Key, StringComparer.Ordinal);

			foreach (var g in grouped) {
				TreeIter categoryIter = treeStore.AppendValues ("<b>" + g.Key + "</b>", null, null);
				categories [g.Key] = categoryIter;

				foreach (var node in g.OrderBy (n => n.Title, StringComparer.Ordinal)) {
					var title = node.Title;
					MarkupSearchResult (filter, ref title);
					var nodeIter = treeStore.AppendValues (categoryIter, title, node, node.Description);
					if (node.HasSubIssues) {
						foreach (var subIssue in node.SubIssues) {
							title = subIssue.Title;
							MarkupSearchResult (filter, ref title);
							treeStore.AppendValues (nodeIter, title, subIssue, subIssue.Description);
						}
					}
				}
			}
			treeviewInspections.ExpandAll ();
		}

		public static void MarkupSearchResult (string filter, ref string title)
		{
			if (!string.IsNullOrEmpty (filter)) {
				var idx = title.IndexOf (filter, StringComparison.OrdinalIgnoreCase);
				if (idx >= 0) {
					title =
						Markup.EscapeText (title.Substring (0, idx)) +
						"<span bgcolor=\"yellow\">" +
						Markup.EscapeText (title.Substring (idx, filter.Length)) +
						"</span>" +
						Markup.EscapeText (title.Substring (idx + filter.Length));
					return;
				}
			}
			title = Markup.EscapeText (title);
		}


		class CustomCellRenderer : CellRendererCombo
		{
			public Xwt.Drawing.Image Icon {
				get;
				set;
			}

			protected override void Render (Gdk.Drawable window, Widget widget, Gdk.Rectangle background_area, Gdk.Rectangle cell_area, Gdk.Rectangle expose_area, CellRendererState flags)
			{
				int w = 10;
				var newCellArea = new Gdk.Rectangle (cell_area.X + w, cell_area.Y, cell_area.Width - w, cell_area.Height);
				using (var ctx = CairoHelper.Create (window)) {
<<<<<<< HEAD
					var r = 4;
					ctx.Arc (
						cell_area.X + r, 
						cell_area.Y + cell_area.Height / 2 + 1,
						r,
						0,
						Math.PI * 2); 
					ctx.SetSourceColor ((HslColor)Color); 
					ctx.Fill ();
=======
					ctx.DrawImage (widget, Icon, cell_area.X - 4, cell_area.Y + Math.Round ((cell_area.Height - Icon.Height) / 2));
>>>>>>> 29e49044
				}

				base.Render (window, widget, background_area, newCellArea, expose_area, flags);
			}
		}

		public CodeIssuePanelWidget (string mimeType)
		{
			this.mimeType = mimeType;
			// ReSharper disable once DoNotCallOverridableMethodsInConstructor
			Build ();

			// ensure selected row remains visible
			treeviewInspections.SizeAllocated += (o, args) => {
				TreeIter iter;
				if (treeviewInspections.Selection.GetSelected (out iter)) {
					var path = treeviewInspections.Model.GetPath (iter);
					treeviewInspections.ScrollToCell (path, treeviewInspections.Columns[0], false, 0f, 0f);
				}
			};
			treeviewInspections.TooltipColumn = 2;
			treeviewInspections.HasTooltip = true;

			var toggleRenderer = new CellRendererToggle ();
			toggleRenderer.Toggled += delegate(object o, ToggledArgs args) {
				TreeIter iter;
				if (treeStore.GetIterFromString (out iter, args.Path)) {
					var provider = (BaseCodeIssueProvider)treeStore.GetValue (iter, 1);
					enableState[provider] = !enableState[provider];
				}
			};

			var titleCol = new TreeViewColumn ();
			treeviewInspections.AppendColumn (titleCol);
			titleCol.PackStart (toggleRenderer, false);
			titleCol.Sizing = TreeViewColumnSizing.Autosize;
			titleCol.SetCellDataFunc (toggleRenderer, delegate (TreeViewColumn treeColumn, CellRenderer cell, TreeModel model, TreeIter iter) {
				var provider = (BaseCodeIssueProvider)model.GetValue (iter, 1);
				if (provider == null) {
					toggleRenderer.Visible = false;
					return;
				}
				toggleRenderer.Visible = true;
				toggleRenderer.Active = enableState[provider];
			});


			var cellRendererText = new CellRendererText {
				Ellipsize = Pango.EllipsizeMode.End
			};
			titleCol.PackStart (cellRendererText, true);
			titleCol.AddAttribute (cellRendererText, "markup", 0);
			titleCol.Expand = true;

			searchentryFilter.ForceFilterButtonVisible = true;
			searchentryFilter.RoundedShape = true;
			searchentryFilter.HasFrame = true;
			searchentryFilter.Ready = true;
			searchentryFilter.Visible = true;
			searchentryFilter.Entry.Changed += ApplyFilter;


			var comboRenderer = new CustomCellRenderer {
				Alignment = Pango.Alignment.Center
			};
			var col = treeviewInspections.AppendColumn ("Severity", comboRenderer);
			col.Sizing = TreeViewColumnSizing.GrowOnly;
			col.MinWidth = 100;
			col.Expand = false;

			var comboBoxStore = new ListStore (typeof(string), typeof(Severity));
//			comboBoxStore.AppendValues (GetDescription (Severity.None), Severity.None);
			comboBoxStore.AppendValues (GetDescription (Severity.Error), Severity.Error);
			comboBoxStore.AppendValues (GetDescription (Severity.Warning), Severity.Warning);
			comboBoxStore.AppendValues (GetDescription (Severity.Hint), Severity.Hint);
			comboBoxStore.AppendValues (GetDescription (Severity.Suggestion), Severity.Suggestion);
			comboRenderer.Model = comboBoxStore;
			comboRenderer.Mode = CellRendererMode.Activatable;
			comboRenderer.TextColumn = 0;

			comboRenderer.Editable = true;
			comboRenderer.HasEntry = false;
			
			comboRenderer.Edited += delegate(object o, EditedArgs args) {
				TreeIter iter;
				if (!treeStore.GetIterFromString (out iter, args.Path))
					return;

				TreeIter storeIter;
				if (!comboBoxStore.GetIterFirst (out storeIter))
					return;
				do {
					if ((string)comboBoxStore.GetValue (storeIter, 0) == args.NewText) {
						var provider = (BaseCodeIssueProvider)treeStore.GetValue (iter, 1);
						var severity = (Severity)comboBoxStore.GetValue (storeIter, 1);
						severities[provider] = severity;
						return;
					}
				} while (comboBoxStore.IterNext (ref storeIter));
			};
			
			col.SetCellDataFunc (comboRenderer, delegate (TreeViewColumn treeColumn, CellRenderer cell, TreeModel model, TreeIter iter) {
				var provider = (BaseCodeIssueProvider)model.GetValue (iter, 1);
				if (provider == null) {
					comboRenderer.Visible = false;
					return;
				}
				var severity = severities[provider];
				comboRenderer.Visible = true;
				comboRenderer.Text = GetDescription (severity);
				comboRenderer.Icon = GetIcon (severity);
			});
			treeviewInspections.HeadersVisible = false;
			treeviewInspections.Model = treeStore;
			GetAllSeverities ();
			FillInspectors (null);
		}

		void ApplyFilter (object sender, EventArgs e)
		{
			FillInspectors (searchentryFilter.Entry.Text.Trim ());
		}

		readonly Dictionary<string, TreeIter> categories = new Dictionary<string, TreeIter> ();


		public void ApplyChanges ()
		{
			foreach (var kv in severities)
				kv.Key.SetSeverity (kv.Value);
			foreach (var kv in enableState)
				kv.Key.SetIsEnabled (kv.Value);
		}
	}
}<|MERGE_RESOLUTION|>--- conflicted
+++ resolved
@@ -34,11 +34,7 @@
 using GLib;
 using MonoDevelop.Components;
 using Gdk;
-<<<<<<< HEAD
 using MonoDevelop.Ide.Editor;
-=======
-using MonoDevelop.SourceEditor.QuickTasks;
->>>>>>> 29e49044
 
 namespace MonoDevelop.CodeIssues
 {
@@ -144,22 +140,12 @@
 		{
 			switch (severity) {
 			case Severity.Error:
-<<<<<<< HEAD
-				return (HslColor)DefaultSourceEditorOptions.Instance.GetColorStyle ().UnderlineError.Color;
-			case Severity.Warning:
-				return (HslColor)DefaultSourceEditorOptions.Instance.GetColorStyle ().UnderlineWarning.Color;
-			case Severity.Hint:
-				return (HslColor)DefaultSourceEditorOptions.Instance.GetColorStyle ().UnderlineHint.Color;
-			case Severity.Suggestion:
-				return (HslColor)DefaultSourceEditorOptions.Instance.GetColorStyle ().UnderlineSuggestion.Color;
-=======
 				return QuickTaskOverviewMode.ErrorImage;
 			case Severity.Warning:
 				return QuickTaskOverviewMode.WarningImage;
 			case Severity.Hint:
 			case Severity.Suggestion:
 				return QuickTaskOverviewMode.SuggestionImage;
->>>>>>> 29e49044
 			default:
 				return QuickTaskOverviewMode.OkImage;
 			}
@@ -225,19 +211,7 @@
 				int w = 10;
 				var newCellArea = new Gdk.Rectangle (cell_area.X + w, cell_area.Y, cell_area.Width - w, cell_area.Height);
 				using (var ctx = CairoHelper.Create (window)) {
-<<<<<<< HEAD
-					var r = 4;
-					ctx.Arc (
-						cell_area.X + r, 
-						cell_area.Y + cell_area.Height / 2 + 1,
-						r,
-						0,
-						Math.PI * 2); 
-					ctx.SetSourceColor ((HslColor)Color); 
-					ctx.Fill ();
-=======
 					ctx.DrawImage (widget, Icon, cell_area.X - 4, cell_area.Y + Math.Round ((cell_area.Height - Icon.Height) / 2));
->>>>>>> 29e49044
 				}
 
 				base.Render (window, widget, background_area, newCellArea, expose_area, flags);
