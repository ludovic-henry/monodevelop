--- conflicted
+++ resolved
@@ -12,15 +12,11 @@
 	{
 		protected override bool SupportsObject (WorkspaceObject item)
 		{
-<<<<<<< HEAD
-			return base.SupportsObject (item) && IdeApp.IsInitialized;
-=======
-			if (!IdeApp.IsInitialized)
+			if (!base.SupportsObject (item) || !IdeApp.IsInitialized)
 				return false;
 			
 			DotNetProject project = item as DotNetProject;
 			return project != null && project.References.Count != 0 && GtkDesignInfo.HasDesignedObjects (project);
->>>>>>> fb917669
 		}
 
 		protected override void OnExtensionChainCreated ()
