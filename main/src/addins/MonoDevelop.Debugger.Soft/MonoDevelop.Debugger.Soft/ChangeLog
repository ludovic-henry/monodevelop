<<<<<<< HEAD
=======
2009-12-15  Lluis Sanchez Gual  <lluis@novell.com>

	* SoftDebuggerAdaptor.cs: Fixed ToString call for structs.
	  Improve casting between primitive types and enums. Add some
	  missing null checks.

	* FieldValueReference.cs: Allow getting struct and primitive
	  value fields.

	* VariableValueReference.cs: Return correct origin flag.

2009-12-14  Michael Hutchinson  <mhutchinson@novell.com>

	* SoftDebuggerSession.cs: Flag 'external' assemblies as such
	  in the log.

2009-12-14  Michael Hutchinson  <mhutchinson@novell.com>

	* SoftDebuggerSession.cs: Ignore VMDisconnectedException when
	  exiting/disposing. Log errors instead of console.writeline.

2009-12-14  Michael Hutchinson  <mhutchinson@novell.com>

	* SoftDebuggerSession.cs: Add an environment variable for
	  enabling sdb logging.

2009-12-14  Michael Hutchinson  <mhutchinson@novell.com>

	* SoftDebuggerEngine.cs:
	* SoftDebuggerSession.cs:
	* RemoteSoftDebuggerSession.cs: Pass the message along to the
	  debugger log output about missing user assemblies or errors
	  getting assembly name.

2009-12-11  Lluis Sanchez Gual  <lluis@novell.com>

	* SoftDebuggerAdaptor.cs: Implement TryConvert.

>>>>>>> de9bd740
2009-12-10  Geoff Norton  <gnorton@novell.com>

	* RemoteSoftDebuggerSession.cs: Only redirect the output when
	asked to do so.

2009-12-09  Lluis Sanchez Gual  <lluis@novell.com>

	* SoftDebuggerAdaptor.cs: Hide abstract properties. There is
	  nothing we can do with them.

2009-12-09  Lluis Sanchez Gual  <lluis@novell.com>

	* SoftDebuggerAdaptor.cs: Convert StructMirrors of type IntPtr
	  to real IntPtr objects.

2009-12-09  Lluis Sanchez Gual  <lluis@novell.com>

	* SoftDebuggerSession.cs: Add support for external console.

2009-12-07  Michael Hutchinson  <mhutchinson@novell.com>

	* Mono.Debugger.Soft.dll:
	* Mono.Debugger.Soft.dll.mdb: Updated.

2009-12-07  Michael Hutchinson  <mhutchinson@novell.com>

	* SoftDebuggerSession.cs:
	* RemoteSoftDebuggerSession.cs: Add an OnConnected virtual
	  method that subclasses can use to hook into when the app is
	  successfully started.

2009-12-07  Michael Hutchinson  <mhutchinson@novell.com>

	* SoftDebuggerSession.cs: Pass isError to OnTargetOutput.

2009-12-07  Michael Hutchinson  <mhutchinson@novell.com>

	* SoftDebuggerSession.cs:
	* RemoteSoftDebuggerSession.cs: Add a fallback to try to kill
	  hung debugger processes.

2009-12-04  Michael Hutchinson  <mhutchinson@novell.com>

	* SoftDebuggerSession.cs: When pausing and picking a frame to
	  display, pick one with user code.

2009-12-03  Michael Hutchinson  <mhutchinson@novell.com>

	* Mono.Debugger.Soft.dll:
	* Mono.Debugger.Soft.dll.mdb: Updated.

2009-12-03  Lluis Sanchez Gual  <lluis@novell.com>

	* FieldValueReference.cs:
	* SoftDebuggerAdaptor.cs:
	* PropertyValueReference.cs: Allow modifying field values on
	  structs. Track api changes.

2009-12-02  Michael Hutchinson  <mhutchinson@novell.com>

	* Mono.Debugger.Soft.dll: Updated, fixes debugger keeping 
	  socket open after cancellation.
	* Mono.Debugger.Soft.dll.mdb:
	* Makefile.am: Include the debugger mdb file.

2009-12-02  Michael Hutchinson  <mhutchinson@novell.com>

	* SoftDebuggerSession.cs: Name threads to make debugging
	  easier.

2009-12-02  Michael Hutchinson  <mhutchinson@novell.com>

	* SoftDebuggerSession.cs: Avoid NREs disposing session that
	  never connected.

2009-12-03  Lluis Sanchez Gual  <lluis@novell.com>

	* FieldValueReference.cs:
	* PropertyValueReference.cs: Don't allow setting field or
	  property values on structs. It is not supported for now.

2009-12-03  Lluis Sanchez Gual  <lluis@novell.com>

	* SoftDebuggerAdaptor.cs: Properly handle boxed primitive
	  values.

2009-12-02  Michael Hutchinson  <mhutchinson@novell.com>

	* RemoteSoftDebuggerSession.cs: Revert the previous change, as
	  it's no longer necessary after making the base
	  DebuggerSession terminate the session if Run throws.

2009-12-02  Michael Hutchinson  <mhutchinson@novell.com>

	* RemoteSoftDebuggerSession.cs: If we get an exception while
	  connecting, kill the session, or it doesn't exit and the
	  thread pads start throwing NREs on a null vm.

2009-12-03  Lluis Sanchez Gual  <lluis@novell.com>

	* SoftDebuggerSession.cs: Run CancelAsyncOperations in a
	  background thread, since it can block and cause a deadlock
	  with the main session lock. Fixes bug #558273.

2009-12-02  Michael Hutchinson  <mhutchinson@novell.com>

	* SoftDebuggerSession.cs: Don't show the socket exception
	  that's caused by cancelling the session.

2009-12-02  Lluis Sanchez Gual  <lluis@novell.com>

	* SoftDebuggerAdaptor.cs:
	* SoftDebuggerSession.cs: Implemented IsExternalType.

2009-12-02  Lluis Sanchez Gual  <lluis@novell.com>

	* SoftDebuggerAdaptor.cs: Implement GetBaseType. Hide members
	  that have the CompilerGenerated attribute.

	* FieldValueReference.cs:
	* PropertyValueReference.cs: Implement DeclaringType. Set the
	  correct flags for fields and properties.

2009-12-02  Lluis Sanchez Gual  <lluis@novell.com>

	* SoftDebuggerAdaptor.cs: Properly handle properties with
	  private accessors.

	* PropertyValueReference.cs: Set the ReadOnly flag if the
	  property is read-only.

2009-11-30  Michael Hutchinson  <mhutchinson@novell.com>

	* PropertyValueReference.cs: Allow getting and setting
	  nonpublic properties.

2009-11-30  Michael Hutchinson  <mhutchinson@novell.com>

	* SoftDebuggerAdaptor.cs: Don't NRE in
	  MethodCall.WaitForCompleted if it was never invoked, or if
	  there was an exception in Invoke.

2009-11-30  Lluis Sanchez Gual  <lluis@novell.com>

	* SoftDebuggerAdaptor.cs: Don't call ToString when it doesn't
	  have been overriden.

2009-11-25  Michael Hutchinson  <mhutchinson@novell.com>

	* SoftDebuggerSession.cs: Fix picking a default thread 
	  to position to when pausing. The current_thread value 
	  had been nulled on resume to fix BP queuing, so 
	  introduce a new recent_thread field. Also, make
	  a better attempt to find a non-ended thread if the 
	  recent_thread has ended.

2009-11-25  Michael Hutchinson  <mhutchinson@novell.com>

	* SoftDebuggerSession.cs: When disabling or removing 
	  breakpoints or catchpoints, flush any queued occurrences of 
	  them on other threads.

2009-11-25  Lluis Sanchez Gual  <lluis@novell.com>

	* SoftDebuggerSession.cs: Fix potential null ref.

2009-11-24  Michael Hutchinson  <mhutchinson@novell.com>

	* SoftDebuggerSession.cs:
	* SoftDebuggerBacktrace.cs: Mark frames that are external
	  code.

2009-11-24  Lluis Sanchez Gual  <lluis@novell.com>

	* SoftDebuggerBacktrace.cs: Include the type name in the
	  method name. Fixes bug #556941.

2009-11-24  Lluis Sanchez Gual  <lluis@novell.com>

	* SoftDebuggerEngine.cs:
	* SoftDebuggerSession.cs: Add support for tracepoints and
	  conditional breakpoints.

2009-11-24  Michael Hutchinson  <mhutchinson@novell.com>

	* SoftDebuggerAdaptor.cs: Track API.
	* Mono.Debugger.Soft.dll: Updated.

2009-11-24  Lluis Sanchez Gual  <lluis@novell.com>

	* SoftDebuggerSession.cs: The stepping request should always
	  be disabled when stopping for whatever reason.

2009-11-23  Michael Hutchinson  <mhutchinson@novell.com>

	* Manifest.addin.xml: Declare dep on Mono.Debugger.Soft.dll.

2009-11-20  Michael Hutchinson  <mhutchinson@novell.com>

	* Mono.Debugger.Soft.dll: Updated.

	* Makefile.am:
	* MonoDevelop.Debugger.Soft.csproj: Ref Cecil.

	* SoftDebuggerEngine.cs:
	* SoftDebuggerSession.cs:
	* RemoteSoftDebuggerSession.cs: Implement support for assembly
	  filters.

2009-11-20  Lluis Sanchez Gual  <lluis@novell.com>

	* SoftDebuggerEngine.cs: Implement ID member.

2009-11-19  Lluis Sanchez Gual  <lluis@novell.com>

	* SoftDebuggerAdaptor.cs: In GetMember, look for members in
	  parent types.

2009-11-19  Lluis Sanchez Gual  <lluis@novell.com>

	* SoftDebuggerSession.cs: Fix disposing code.

2009-11-19  Lluis Sanchez Gual  <lluis@novell.com>

	* SoftDebuggerAdaptor.cs: Properly implement
	  MethodCall.Shutdown.

2009-11-19  Lluis Sanchez Gual  <lluis@novell.com>

	* SoftDebuggerAdaptor.cs:
	* SoftDebuggerSession.cs:
	* SoftEvaluationContext.cs:
	* SoftDebuggerBacktrace.cs: Track api changes. Moved some code
	  to Mono.Debugging.

2009-11-19  Michael Hutchinson  <mhutchinson@novell.com>

	* SoftDebuggerAdaptor.cs: Fix race in async eval. We didn't
	  actually need a callback, since we're just wrapping one
	  async API in another.

2009-11-19  Michael Hutchinson  <mhutchinson@novell.com>

	* SoftDebuggerAdaptor.cs: Make MethodCall class more readable.

2009-11-19  Michael Hutchinson  <mhutchinson@novell.com>

	* SoftDebuggerAdaptor.cs: Use the async eval API instead of
	  creating a thread.

2009-11-19  Michael Hutchinson  <mhutchinson@novell.com>

	* SoftDebuggerAdaptor.cs: Fix invocation options.

2009-11-19  Lluis Sanchez Gual  <lluis@novell.com>

	* SoftEvaluationContext.cs: Minor fix.

2009-11-18  Lluis Sanchez Gual  <lluis@novell.com>

	* SoftDebuggerAdaptor.cs:
	* SoftEvaluationContext.cs:
	* SoftDebuggerBacktrace.cs:
	* PropertyValueReference.cs: Track api changes. Call
	  ToString() to convert objects to values, when that option is
	  enabled.

2009-11-17  Michael Hutchinson  <mhutchinson@novell.com>

	* SoftDebuggerEngine.cs:
	* SoftDebuggerSession.cs:
	* RemoteSoftDebuggerSession.cs: Use the user modules as
	  assembly filters for stepping, if the startinfo has them (it
	  doesn't yet).

2009-11-17  Michael Hutchinson  <mhutchinson@novell.com>

	* SoftDebuggerSession.cs: Fix the active thread object.

2009-11-17  Michael Hutchinson  <mhutchinson@novell.com>

	* SoftDebuggerAdaptor.cs: Make invokes single-threaded and
	  ignoring breakpoints.

2009-11-17  Michael Hutchinson  <mhutchinson@novell.com>

	* SoftDebuggerSession.cs:
	* RemoteSoftDebuggerSession.cs: Empty the process info cache
	  when we resume, so that the process and thread lists get
	  updated.

2009-11-17  Lluis Sanchez Gual  <lluis@novell.com>

	* SoftEvaluationContext.cs:
	* SoftDebuggerBacktrace.cs: Use the new options object.

	* SoftDebuggerSession.cs: Propagate busy state changes.
	  Dispose the vm in a background thread, to avoid unnecessary
	  waits. Cancel evaluation operations before continuing
	  execution.

	* SoftDebuggerAdaptor.cs: Improve support for
	  AllowTargetInvoke flag. Don't try to abort target invokes.
	  That's not yet supported.

2009-11-17  Michael Hutchinson  <mhutchinson@novell.com>

	* Mono.Debugger.Soft.dll: Updated.

	* SoftDebuggerSession.cs: Queue stop events when more than one
	  come in at once, and dequeue them when resuming.

2009-11-13  Michael Hutchinson  <mhutchinson@novell.com>

	* RemoteSoftDebuggerSession.cs: Unify the AppName handling for
	  remote sessions.

2009-11-13  Michael Hutchinson  <mhutchinson@novell.com>

	* SoftDebuggerSession.cs: Refactor to tidy up the main event
	  handler.

2009-11-13  Lluis Sanchez Gual  <lluis@novell.com>

	* SoftDebuggerSession.cs:
	* SoftEvaluationContext.cs: After an evaluation in the target,
	  the current frame may be invalidated, so it has to be
	  queried again.

	* SoftDebuggerAdaptor.cs: Misc value conversion fixes.

	* VariableValueReference.cs: Implement local variable
	  assignment.

2009-11-13  Lluis Sanchez Gual  <lluis@novell.com>

	* SoftDebuggerSession.cs: Add missing call to base dispose.

	* RemoteSoftDebuggerSession.cs: Fix warning.

2009-11-13  Lluis Sanchez Gual  <lluis@novell.com>

	* SoftDebuggerSession.cs: Avoid IDE crash when an exception is
	  thrown in the event handler.

2009-11-12  Geoff Norton  <gnorton@novell.com>

	* RemoteSoftDebuggerSession.cs: Not all Listen() events redirect
	the console as well.

2009-11-12  Michael Hutchinson  <mhutchinson@novell.com>

	* SoftDebuggerSession.cs: Catch exceptions when getting
	  process name. Works around Mono bug with symlinked runtimes.

2009-11-11  Michael Hutchinson  <mhutchinson@novell.com>

	* SoftDebuggerSession.cs: Fix bad state check.

2009-11-11  Michael Hutchinson  <mhutchinson@novell.com>

	* SoftDebuggerEngine.cs:
	* SoftDebuggerSession.cs:
	* Mono.Debugger.Soft.dll:
	* RemoteSoftDebuggerSession.cs: Use new async launch/listen
	  APIs. Add proper support for parallel runtimes.

2009-11-11  Michael Hutchinson  <mhutchinson@novell.com>

	* Makefile.am: Fixed bad copy.

2009-11-10  Michael Hutchinson  <mhutchinson@novell.com>

	* SoftDebuggerEngine.cs: Don't try to parse version number.
	  Instead check for presence of Mono.Debugger.Soft.dll.

2009-11-10  Michael Hutchinson  <mhutchinson@novell.com>

	* RemoteSoftDebuggerSession.cs: Make GetListenMessage virtual
	  instead of abstract.

2009-11-09  Geoff Norton  <gnorton@novell.com>

	* SoftDebuggerSession.cs: Don't handle disconnects or 
	VMDeath, as we will (erroneously) try to resume a dead
	vm

2009-11-09  Michael Hutchinson  <mhutchinson@novell.com>

	* MonoDevelop.Debugger.Soft.csproj: Add makefiles to project
	  files.

	* Makefile.am: Install the Mono.Debugger.Soft assembly.

2009-11-09  Michael Hutchinson  <mhutchinson@novell.com>

	* MonoDevelop.Debugger.Soft.csproj: Don't local-copy project
	  refs.

2009-11-09  Michael Hutchinson  <mhutchinson@novell.com>

	* Makefile.am:
	* MonoDevelop.Debugger.Soft.csproj: Wire the soft debug addin
	  into the build.

2009-11-09  Michael Hutchinson  <mhutchinson@novell.com>

	* MonoDevelop.Debugger.Soft.csproj: Moved soft debug addin
	  from extras.

2009-11-09  Lluis Sanchez Gual  <lluis@novell.com>

	* SoftDebuggerSession.cs: Redirect errors. Improve handling of
	  vm disconnection.

2009-11-09  Michael Hutchinson  <mhutchinson@novell.com>

	* MonoDevelop.Debugger.Soft.csproj: Added refs to GTK.

	* SoftDebuggerSession.cs: Remove unneeded option.

	* RemoteSoftDebuggerSession.cs: Abstracted out listening code
	from the iPhone debugger session.

2009-11-07  Michael Hutchinson  <mhutchinson@novell.com>

	* SoftDebuggerEngine.cs: Stub out support for targetting
	different Mono runtimes. Expose a static CanDebugRuntime
	method.

2009-11-03  Michael Hutchinson  <mhutchinson@novell.com>

	* SoftDebuggerSession.cs: Better handling of the sim process
	  exiting while listen dialog is open.

2009-11-03  Michael Hutchinson  <mhutchinson@novell.com>

	* SoftDebuggerSession.cs: Fix the dispatch dervice deadlock in
	  the debugger start.

2009-11-02  Michael Hutchinson  <mhutchinson@novell.com>

	* SoftDebuggerSession.cs: In progress.

2009-11-02  Michael Hutchinson  <mhutchinson@novell.com>

	* SoftDebuggerEngine.cs: Disable for runtime < 2.8

2009-10-30  Lluis Sanchez Gual  <lluis@novell.com>

	* AssemblyInfo.cs:
	* Manifest.addin.xml: Bump MD version.

2009-10-26  Michael Hutchinson  <mhutchinson@novell.com>

	* SoftDebuggerEngine.cs: Disable sdb for Mono 2.4/2.5/2.6.

2009-10-23  Geoff Norton  <gnorton@novell.com>

	* SoftDebuggerSession.cs: Add a ConnectOutput call that is
	protected for other consumers.
	* Mono.Debugger.dll: Updated

2009-10-23  Michael Hutchinson  <mhutchinson@novell.com>

	* SoftDebuggerSession.cs: Make exiting more robust.

2009-10-23  Michael Hutchinson  <mhutchinson@novell.com>

	* SoftDebuggerEngine.cs:
	* SoftDebuggerSession.cs: Add preliminary support for
	  catchpoints.

2009-10-22  Michael Hutchinson  <mhutchinson@novell.com>

	* Mono.Debugger.dll: Updated.

	* SoftDebuggerSession.cs: Stop at most recent thread when
	  stopping.

2009-10-21  Geoff Norton  <gnorton@novell.com>

	* SoftDebuggerSession.cs: Fix the formatting in the output pad.
	Dont call .Enable() directly as this could result in duplicate
	entries in the target.

2009-10-16  Michael Hutchinson  <mhutchinson@novell.com>

	* SoftDebuggerSession.cs: Expose some API for subclasses to
	  override.

2009-10-16  Michael Hutchinson  <mhutchinson@novell.com>

	* MonoDevelop.Debugger.Soft.csproj: Don't require specific
	  versions of refs.

2009-10-16  Michael Hutchinson  <mhutchinson@novell.com>

	* SoftDebuggerEngine.cs: Fix spelling of
	  GetAttachableProcesses API.

2009-10-14  Michael Hutchinson  <mhutchinson@novell.com>

	* AssemblyInfo.cs:
	* Manifest.addin.xml: Fixed description.

	* MonoDevelop.Debugger.Soft.csproj: Patch into the extras
	  configure system.

2009-10-05  Lluis Sanchez Gual  <lluis@novell.com>

	* ArrayAdaptor.cs:
	* Mono.Debugger.dll:
	* SoftDebuggerAdaptor.cs:
	* SoftDebuggerSession.cs: Ongoing work.

2009-09-30  Lluis Sanchez Gual  <lluis@novell.com>

	* ArrayAdaptor.cs:
	* SoftDebuggerSession.cs:
	* SoftDebuggerAdaptor.cs: Ongoing work.
<|MERGE_RESOLUTION|>--- conflicted
+++ resolved
@@ -1,5 +1,3 @@
-<<<<<<< HEAD
-=======
 2009-12-15  Lluis Sanchez Gual  <lluis@novell.com>
 
 	* SoftDebuggerAdaptor.cs: Fixed ToString call for structs.
@@ -38,7 +36,6 @@
 
 	* SoftDebuggerAdaptor.cs: Implement TryConvert.
 
->>>>>>> de9bd740
 2009-12-10  Geoff Norton  <gnorton@novell.com>
 
 	* RemoteSoftDebuggerSession.cs: Only redirect the output when
