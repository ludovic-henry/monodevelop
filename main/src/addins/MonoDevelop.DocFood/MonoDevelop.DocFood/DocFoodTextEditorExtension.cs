// 
// TextEditorExtension.cs
//  
// Author:
//       Mike Krüger <mkrueger@novell.com>
// 
// Copyright (c) 2010 Novell, Inc (http://www.novell.com)
// 
// Permission is hereby granted, free of charge, to any person obtaining a copy
// of this software and associated documentation files (the "Software"), to deal
// in the Software without restriction, including without limitation the rights
// to use, copy, modify, merge, publish, distribute, sublicense, and/or sell
// copies of the Software, and to permit persons to whom the Software is
// furnished to do so, subject to the following conditions:
// 
// The above copyright notice and this permission notice shall be included in
// all copies or substantial portions of the Software.
// 
// THE SOFTWARE IS PROVIDED "AS IS", WITHOUT WARRANTY OF ANY KIND, EXPRESS OR
// IMPLIED, INCLUDING BUT NOT LIMITED TO THE WARRANTIES OF MERCHANTABILITY,
// FITNESS FOR A PARTICULAR PURPOSE AND NONINFRINGEMENT. IN NO EVENT SHALL THE
// AUTHORS OR COPYRIGHT HOLDERS BE LIABLE FOR ANY CLAIM, DAMAGES OR OTHER
// LIABILITY, WHETHER IN AN ACTION OF CONTRACT, TORT OR OTHERWISE, ARISING FROM,
// OUT OF OR IN CONNECTION WITH THE SOFTWARE OR THE USE OR OTHER DEALINGS IN
// THE SOFTWARE.
using System;
using MonoDevelop.Ide.Gui.Content;
using System.Text;
using ICSharpCode.NRefactory.TypeSystem;
using MonoDevelop.Ide.TypeSystem;
using ICSharpCode.NRefactory.CSharp;
using ICSharpCode.NRefactory;
using ICSharpCode.NRefactory.CSharp.TypeSystem;
<<<<<<< HEAD
using MonoDevelop.Ide.Editor;
using MonoDevelop.Ide.Editor.Extension;
=======
using System.Linq;
>>>>>>> 29e49044

namespace MonoDevelop.DocFood
{
	class DocFoodTextEditorExtension : AbstractEditorExtension
	{
		TextEditor textEditorData {
			get {
				return Document.Editor;
			}
		}
		
		string GenerateDocumentation (IEntity member, string indent)
		{
			string doc = DocumentBufferHandler.GenerateDocumentation (textEditorData, member, indent);
			int trimStart = (Math.Min (doc.Length - 1, indent.Length + "//".Length));
			return doc.Substring (trimStart).TrimEnd ('\n', '\r');
		}
		
		string GenerateEmptyDocumentation (IEntity member, string indent)
		{
			string doc = DocumentBufferHandler.GenerateEmptyDocumentation (textEditorData, member, indent);
			int trimStart = (Math.Min (doc.Length - 1, indent.Length + "//".Length));
			return doc.Substring (trimStart).TrimEnd ('\n', '\r');
		}

		public override bool KeyPress (Gdk.Key key, char keyChar, Gdk.ModifierType modifier)
		{
			if (keyChar != '/')
				return base.KeyPress (key, keyChar, modifier);
			
			var line = textEditorData.GetLine (textEditorData.CaretLine);
			string text = textEditorData.GetTextAt (line.Offset, line.Length);
			
			if (!text.EndsWith ("//", StringComparison.Ordinal))
				return base.KeyPress (key, keyChar, modifier);

			// check if there is doc comment above or below.
			var l = line.PreviousLine;
			while (l != null && l.Length == 0)
				l = l.PreviousLine;
			if (l != null && textEditorData.GetTextAt (l).TrimStart ().StartsWith ("///", StringComparison.Ordinal))
				return base.KeyPress (key, keyChar, modifier);

			l = line.NextLine;
			while (l != null && l.Length == 0)
				l = l.NextLine;
			if (l != null && textEditorData.GetTextAt (l).TrimStart ().StartsWith ("///", StringComparison.Ordinal))
				return base.KeyPress (key, keyChar, modifier);

			var member = GetMemberToDocument ();
			if (member == null)
				return base.KeyPress (key, keyChar, modifier);
			
			string documentation = GenerateDocumentation (member, textEditorData.GetLineIndent (line));
			if (string.IsNullOrEmpty (documentation))
				return base.KeyPress (key, keyChar, modifier);
			
			string documentationEmpty = GenerateEmptyDocumentation (member, textEditorData.GetLineIndent (line));
			
			int offset = textEditorData.CaretOffset;
			
			int insertedLength;
			
			// Insert key (3rd undo step)
			textEditorData.Insert (offset, "/");
			
			using (var undo = textEditorData.OpenUndoGroup ()) {
				insertedLength = documentationEmpty.Length;
				textEditorData.Replace (offset, 1, documentationEmpty);
				// important to set the caret position here for the undo step
				textEditorData.CaretOffset = offset + insertedLength;
			}
			
			using (var undo = textEditorData.OpenUndoGroup ()) {
				insertedLength = documentation.Length;
				textEditorData.Replace (offset, insertedLength, documentation);
				if (SelectSummary (offset, insertedLength, documentation) == false)
					textEditorData.CaretOffset = offset + insertedLength;
			}
			return false;
		}

		/// <summary>
		/// Make the summary content selected
		/// </summary>
		/// <returns>
		/// <c>true</c>, if summary was selected, <c>false</c> if summary was not found.
		/// </returns>
		/// <param name='offset'>
		/// Offset in document where the documentation is inserted
		/// </param>
		/// <param name='insertedLength'>
		/// the length of the summary content.
		/// </param>
		/// <param name='documentation'>
		/// Documentation containing the summary
		/// </param>
		bool SelectSummary (int offset, int insertedLength, string documentation)
		{
			//Adjust the line endings to what the document uses to assure correct offset within the documentation
			if (insertedLength > documentation.Length)
				documentation = documentation.Replace ("\n", "\r\n");

			const string summaryStart = "<summary>";
			const string summaryEnd = "</summary>";
			int start = documentation.IndexOf (summaryStart, StringComparison.Ordinal);
			int end = documentation.IndexOf (summaryEnd, StringComparison.Ordinal);
			if (start < 0 || end < 0)
				return false;
			start += summaryStart.Length;
			string summaryText = documentation.Substring (start, end - start).Trim (new char[] {' ', '\t', '\r', '\n', '/'});
			start = documentation.IndexOf (summaryText, start, StringComparison.Ordinal);
			if (start < 0)
				return false;
			textEditorData.CaretOffset = offset + start;
			textEditorData.SetSelection (offset + start, offset + start + summaryText.Length);
			return true;
		}

		bool IsEmptyBetweenLines (int start, int end)
		{
			for (int i = start + 1; i < end - 1; i++) {
				var lineSegment = textEditorData.GetLine (i);
				if (lineSegment == null)
					break;
				if (lineSegment.Length != textEditorData.GetLineIndent (lineSegment).Length)
					return false;
				
			}
			return true;
		}	
		
		IEntity GetMemberToDocument ()
		{
			var parsedDocument = Document.UpdateParseDocument ();
			
			var type = parsedDocument.GetInnermostTypeDefinition (textEditorData.CaretLocation);
			if (type == null) {
				foreach (var t in parsedDocument.TopLevelTypeDefinitions) {
					if (t.Region.BeginLine > textEditorData.CaretLine) {
						var ctx = (parsedDocument.ParsedFile as CSharpUnresolvedFile).GetTypeResolveContext (Document.Compilation, t.Region.Begin);
						return t.Resolve (ctx).GetDefinition ();
					}
				}
				return null;
			}
			
			IEntity result = null;
			foreach (var member in type.Members) {
				if (member.Region.Begin > new TextLocation (textEditorData.CaretLine, textEditorData.CaretColumn) && (result == null || member.Region.Begin < result.Region.Begin) && IsEmptyBetweenLines (textEditorData.CaretLine, member.Region.BeginLine)) {
					var ctx = (parsedDocument.ParsedFile as CSharpUnresolvedFile).GetTypeResolveContext (Document.Compilation, member.Region.Begin);
					result = member.CreateResolved (ctx);
				}
			}

			foreach (var member in type.NestedTypes) {
				if (member.Region.Begin > new TextLocation (textEditorData.Caret.Line, textEditorData.Caret.Column) && (result == null || member.Region.Begin < result.Region.Begin) && IsEmptyBetweenLines (textEditorData.Caret.Line, member.Region.BeginLine)) {
					var ctx = (parsedDocument.ParsedFile as CSharpUnresolvedFile).GetTypeResolveContext (Document.Compilation, member.Region.Begin);
					result = member.Resolve (ctx).GetDefinition ();
				}
			}
			return result;
		}
	}
}
<|MERGE_RESOLUTION|>--- conflicted
+++ resolved
@@ -1,6 +1,6 @@
 // 
 // TextEditorExtension.cs
-//  
+//  =
 // Author:
 //       Mike Krüger <mkrueger@novell.com>
 // 
@@ -31,12 +31,9 @@
 using ICSharpCode.NRefactory.CSharp;
 using ICSharpCode.NRefactory;
 using ICSharpCode.NRefactory.CSharp.TypeSystem;
-<<<<<<< HEAD
 using MonoDevelop.Ide.Editor;
 using MonoDevelop.Ide.Editor.Extension;
-=======
 using System.Linq;
->>>>>>> 29e49044
 
 namespace MonoDevelop.DocFood
 {
