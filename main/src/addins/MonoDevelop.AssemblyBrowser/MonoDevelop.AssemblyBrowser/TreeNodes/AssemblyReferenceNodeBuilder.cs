--- conflicted
+++ resolved
@@ -1,4 +1,3 @@
-<<<<<<< HEAD
 // 
 // AssemblyReferenceNodeBuilder.cs
 //  
@@ -61,122 +60,12 @@
 			return reference.Name;
 		}
 		
-		public override void BuildNode (ITreeBuilder treeBuilder, object dataObject, NodeInfo nodeInfo)
-		{
-			var reference = (AssemblyNameReference)dataObject;
-			nodeInfo.Label = reference.Name;
-			nodeInfo.Icon = Context.GetIcon (Stock.Reference);
-		}
-		
-		public override int CompareObjects (ITreeNavigator thisNode, ITreeNavigator otherNode)
-		{
-			try {
-				if (thisNode == null || otherNode == null)
-					return -1;
-				var e1 = thisNode.DataItem as AssemblyNameReference;
-				var e2 = otherNode.DataItem as AssemblyNameReference;
-				
-				if (e1 == null && e2 == null)
-					return 0;
-				if (e1 == null)
-					return 1;
-				if (e2 == null)
-					return -1;
-				
-				return e1.Name.CompareTo (e2.Name);
-			} catch (Exception e) {
-				LoggingService.LogError ("Exception in assembly browser sort function.", e);
-				return -1;
-			}
-		}
-	}
-	
-	public class ReferenceNodeCommandHandler : NodeCommandHandler
-	{
-		public override void ActivateItem ()
-		{
-			var reference = (AssemblyNameReference)CurrentNode.DataItem;
-			if (reference == null)
-				return;
-			var loader = (AssemblyLoader)CurrentNode.GetParentDataItem (typeof(AssemblyLoader), false);
-			string fileName = loader.LookupAssembly (reference.FullName);
-			if (fileName == null)
-				return;
-			var builder = (AssemblyReferenceNodeBuilder)this.CurrentNode.TypeNodeBuilder;
-			builder.Widget.AddReferenceByFileName (fileName, true);
-		}
-	}
-
-}
-=======
-// 
-// AssemblyReferenceNodeBuilder.cs
-//  
-// Author:
-//       Mike Krüger <mkrueger@xamarin.com>
-// 
-// Copyright (c) 2012 Xamarin <http://xamarin.com>
-// 
-// Permission is hereby granted, free of charge, to any person obtaining a copy
-// of this software and associated documentation files (the "Software"), to deal
-// in the Software without restriction, including without limitation the rights
-// to use, copy, modify, merge, publish, distribute, sublicense, and/or sell
-// copies of the Software, and to permit persons to whom the Software is
-// furnished to do so, subject to the following conditions:
-// 
-// The above copyright notice and this permission notice shall be included in
-// all copies or substantial portions of the Software.
-// 
-// THE SOFTWARE IS PROVIDED "AS IS", WITHOUT WARRANTY OF ANY KIND, EXPRESS OR
-// IMPLIED, INCLUDING BUT NOT LIMITED TO THE WARRANTIES OF MERCHANTABILITY,
-// FITNESS FOR A PARTICULAR PURPOSE AND NONINFRINGEMENT. IN NO EVENT SHALL THE
-// AUTHORS OR COPYRIGHT HOLDERS BE LIABLE FOR ANY CLAIM, DAMAGES OR OTHER
-// LIABILITY, WHETHER IN AN ACTION OF CONTRACT, TORT OR OTHERWISE, ARISING FROM,
-// OUT OF OR IN CONNECTION WITH THE SOFTWARE OR THE USE OR OTHER DEALINGS IN
-// THE SOFTWARE.
-
-using System;
-using Mono.Cecil;
-
-using MonoDevelop.Ide.Gui.Components;
-using MonoDevelop.Ide.Gui;
-using MonoDevelop.Core;
-
-namespace MonoDevelop.AssemblyBrowser
-{
-	class AssemblyReferenceNodeBuilder : TypeNodeBuilder
-	{
-		internal AssemblyBrowserWidget Widget {
-			get; 
-			private set; 
-		}
-		
-		public override Type NodeDataType {
-			get { return typeof(AssemblyNameReference); }
-		}
-		
-		public override Type CommandHandlerType {
-			get { return typeof(ReferenceNodeCommandHandler); }
-		}
-		
-		public AssemblyReferenceNodeBuilder (AssemblyBrowserWidget assemblyBrowserWidget)
-		{
-			this.Widget = assemblyBrowserWidget;
-		}
-		
-		
-		public override string GetNodeName (ITreeNavigator thisNode, object dataObject)
-		{
-			var reference = (AssemblyNameReference)dataObject;
-			return reference.Name;
-		}
-		
-		public override void BuildNode (ITreeBuilder treeBuilder, object dataObject, ref string label, ref Gdk.Pixbuf icon, ref Gdk.Pixbuf closedIcon)
-		{
-			var reference = (AssemblyNameReference)dataObject;
-			label = reference.Name;
-			icon = Context.GetIcon (Stock.Reference);
-		}
+		public override void BuildNode (ITreeBuilder treeBuilder, object dataObject, NodeInfo nodeInfo)
+		{
+			var reference = (AssemblyNameReference)dataObject;
+			nodeInfo.Label = reference.Name;
+			nodeInfo.Icon = Context.GetIcon (Stock.Reference);
+		}
 		
 		public override int CompareObjects (ITreeNavigator thisNode, ITreeNavigator otherNode)
 		{
@@ -217,5 +106,4 @@
 		}
 	}
 
-}
->>>>>>> 68e6216b
+}