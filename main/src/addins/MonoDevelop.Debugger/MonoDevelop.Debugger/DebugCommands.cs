--- conflicted
+++ resolved
@@ -428,29 +428,7 @@
 					!DebuggingService.Breakpoints.IsReadOnly;
 		}
 	}
-	
-<<<<<<< HEAD
-	class AddTracepointHandler: CommandHandler
-	{
-		protected override void Run ()
-		{
-			DebuggingService.ShowAddTracepointDialog (
-			    IdeApp.Workbench.ActiveDocument.FileName,
-			    IdeApp.Workbench.ActiveDocument.Editor.CaretLine);
-		}
-		
-		protected override void Update (CommandInfo info)
-		{
-			info.Visible = DebuggingService.IsFeatureSupported (DebuggerFeatures.Tracepoints);
-			info.Enabled = IdeApp.Workbench.ActiveDocument != null && 
-					IdeApp.Workbench.ActiveDocument.Editor != null &&
-					IdeApp.Workbench.ActiveDocument.FileName != FilePath.Null &&
-					!DebuggingService.Breakpoints.IsReadOnly;
-		}
-	}
-	
-=======
->>>>>>> 9637324a
+
 	class EnableDisableBreakpointHandler: CommandHandler
 	{
 		protected override void Run ()
@@ -562,40 +540,8 @@
 	{
 		protected override void Run ()
 		{
-<<<<<<< HEAD
-			Breakpoint bp = new Breakpoint (IdeApp.Workbench.ActiveDocument.FileName, IdeApp.Workbench.ActiveDocument.Editor.CaretLine, IdeApp.Workbench.ActiveDocument.Editor.CaretColumn);
-			if (DebuggingService.ShowBreakpointProperties (bp, true)) {
-				var breakpoints = DebuggingService.Breakpoints;
-
-				lock (breakpoints)
-					breakpoints.Add (bp);
-			}
-		}
-		
-		protected override void Update (CommandInfo info)
-		{
-			info.Visible = DebuggingService.IsFeatureSupported (DebuggerFeatures.Breakpoints);
-			if (IdeApp.Workbench.ActiveDocument != null && 
-					IdeApp.Workbench.ActiveDocument.Editor != null &&
-					IdeApp.Workbench.ActiveDocument.FileName != FilePath.Null &&
-			        !DebuggingService.Breakpoints.IsReadOnly) {
-				info.Enabled = true;
-			} else {
-				info.Enabled = false;
-			}
-		}
-	}
-	
-	class NewFunctionBreakpointHandler: CommandHandler
-	{
-		protected override void Run ()
-		{
-			FunctionBreakpoint bp = new FunctionBreakpoint ("", "C#");
-			if (DebuggingService.ShowBreakpointProperties (bp, true)) {
-=======
 			BreakEvent bp = null;
 			if (DebuggingService.ShowBreakpointProperties (ref bp)) {
->>>>>>> 9637324a
 				var breakpoints = DebuggingService.Breakpoints;
 
 				lock (breakpoints)
