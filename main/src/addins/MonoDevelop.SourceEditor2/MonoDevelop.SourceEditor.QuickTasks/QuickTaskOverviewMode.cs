// 
// QuickTaskMapMode.cs
//  
// Author:
//       Mike Krüger <mkrueger@xamarin.com>
// 
// Copyright (c) 2012 Xamarin Inc. (http://xamarin.com)
// 
// Permission is hereby granted, free of charge, to any person obtaining a copy
// of this software and associated documentation files (the "Software"), to deal
// in the Software without restriction, including without limitation the rights
// to use, copy, modify, merge, publish, distribute, sublicense, and/or sell
// copies of the Software, and to permit persons to whom the Software is
// furnished to do so, subject to the following conditions:
// 
// The above copyright notice and this permission notice shall be included in
// all copies or substantial portions of the Software.
// 
// THE SOFTWARE IS PROVIDED "AS IS", WITHOUT WARRANTY OF ANY KIND, EXPRESS OR
// IMPLIED, INCLUDING BUT NOT LIMITED TO THE WARRANTIES OF MERCHANTABILITY,
// FITNESS FOR A PARTICULAR PURPOSE AND NONINFRINGEMENT. IN NO EVENT SHALL THE
// AUTHORS OR COPYRIGHT HOLDERS BE LIABLE FOR ANY CLAIM, DAMAGES OR OTHER
// LIABILITY, WHETHER IN AN ACTION OF CONTRACT, TORT OR OTHERWISE, ARISING FROM,
// OUT OF OR IN CONNECTION WITH THE SOFTWARE OR THE USE OR OTHER DEALINGS IN
// THE SOFTWARE.

using System;
using Gtk;
using System.Collections.Generic;
using Gdk;
using MonoDevelop.Core;
using MonoDevelop.Ide;
using System.Linq;
using MonoDevelop.Components;
using Mono.TextEditor.Theatrics;
using MonoDevelop.Ide.Editor;
using Xwt.Drawing;
using MonoDevelop.Ide.Editor.Extension;
using Microsoft.CodeAnalysis;
using Mono.TextEditor;
using System.Threading.Tasks;
using System.Threading;
using MonoDevelop.Components.AtkCocoaHelper;
using MonoDevelop.Core.Text;
using MonoDevelop.Ide.Editor.Highlighting;

namespace MonoDevelop.SourceEditor.QuickTasks
{
	class QuickTaskOverviewMode : DrawingArea, IMapMode
	{
		static Xwt.Drawing.Image searchImage = Xwt.Drawing.Image.FromResource ("issues-busy-16.png");
		static Xwt.Drawing.Image okImage = Xwt.Drawing.Image.FromResource ("issues-ok-16.png");
		static Xwt.Drawing.Image warningImage = Xwt.Drawing.Image.FromResource ("issues-warning-16.png");
		static Xwt.Drawing.Image errorImage = Xwt.Drawing.Image.FromResource ("issues-error-16.png");
		static Xwt.Drawing.Image suggestionImage = Xwt.Drawing.Image.FromResource ("issues-suggestion-16.png");

		public static Xwt.Drawing.Image SuggestionImage {
			get {
				return suggestionImage;
			}
		}

		public static Xwt.Drawing.Image ErrorImage {
			get {
				return errorImage;
			}
		}

		public static Xwt.Drawing.Image WarningImage {
			get {
				return warningImage;
			}
		}

		public static Xwt.Drawing.Image OkImage {
			get {
				return okImage;
			}
		}

		Cairo.Color win81Slider;
		Cairo.Color win81SliderPrelight;
		int win81ScrollbarWidth;

		protected override void OnStyleSet (Style previous_style)
		{
			base.OnStyleSet (previous_style);
			if (Core.Platform.IsWindows) {
				using (var scrollstyle = Rc.GetStyleByPaths (Settings, null, null, VScrollbar.GType)) {
					var scrl = new VScrollbar (null);
					scrl.Style = scrollstyle;
					win81Slider = scrollstyle.Background (StateType.Normal).ToCairoColor ();
					win81SliderPrelight = scrollstyle.Background (StateType.Prelight).ToCairoColor ();
					win81ScrollbarWidth = (int)scrl.StyleGetProperty ("slider-width");
					scrl.Destroy ();
				}
			}
		}

		readonly int barPadding = MonoDevelop.Core.Platform.IsWindows ? 1 : 3;

		readonly QuickTaskStrip parentStrip;
		protected readonly Adjustment vadjustment;
		TextViewMargin textViewMargin;
		int caretLine = -1;

		public Mono.TextEditor.MonoTextEditor TextEditor {
			get;
			private set;
		}

		public IEnumerable<QuickTask> AllTasks {
			get {
				return parentStrip.AllTasks;
			}
		}

		public IEnumerable<Usage> AllUsages {
			get {
				return parentStrip.AllUsages;
			}
		}

		public QuickTaskOverviewMode (QuickTaskStrip parent)
		{
			this.parentStrip = parent;
			Events |= EventMask.ButtonPressMask | EventMask.ButtonReleaseMask | EventMask.ButtonMotionMask |
				EventMask.PointerMotionMask | EventMask.LeaveNotifyMask | EventMask.EnterNotifyMask;
			vadjustment = this.parentStrip.VAdjustment;

			vadjustment.ValueChanged += RedrawOnVAdjustmentChange;
			vadjustment.Changed += RedrawOnVAdjustmentChange;
			parentStrip.TaskProviderUpdated += RedrawOnUpdate;
			TextEditor = parent.TextEditor;
			caret = TextEditor.Caret;
			//			caret.PositionChanged += CaretPositionChanged;
			TextEditor.HighlightSearchPatternChanged += RedrawOnUpdate;
			textViewMargin = TextEditor.TextViewMargin;
			textViewMargin.SearchRegionsUpdated += RedrawOnUpdate;
			textViewMargin.MainSearchResultChanged += RedrawOnUpdate;
			heightTree = TextEditor.GetTextEditorData ().HeightTree;
			heightTree.LineUpdateFrom += HandleLineUpdateFrom;
			TextEditor.HighlightSearchPatternChanged += HandleHighlightSearchPatternChanged;
			HasTooltip = true;

			fadeInStage.ActorStep += delegate (Actor<QuickTaskOverviewMode> actor) {
				barColorValue = actor.Percent;
				return true;
			};
			fadeInStage.Iteration += (sender, e) => QueueDraw ();

			fadeOutStage.ActorStep += delegate (Actor<QuickTaskOverviewMode> actor) {
				barColorValue = 1 - actor.Percent;
				return true;
			};
			fadeOutStage.Iteration += (sender, e) => QueueDraw ();

			fadeInStage.UpdateFrequency = fadeOutStage.UpdateFrequency = 10;
		}

		void HandleHighlightSearchPatternChanged (object sender, EventArgs e)
		{
			yPositionCache.Clear ();
		}

		void HandleLineUpdateFrom (object sender, Mono.TextEditor.HeightTree.HeightChangedEventArgs e)
		{
			yPositionCache.Clear ();
		}

		void CaretPositionChanged (object sender, EventArgs e)
		{
			var line = caret.Line;
			if (caretLine != line) {
				caretLine = line;
				QueueDraw ();
			}
		}

		protected override void OnDestroyed ()
		{
			DestroyBackgroundSurface ();
			RemoveIndicatorIdleHandler ();
			DestroyIndicatorSwapSurface ();
			DestroyIndicatorSurface ();
			CancelFadeInTimeout ();
			RemovePreviewPopupTimeout ();
			DestroyPreviewWindow ();
			if (caret != null) {
				caret.PositionChanged -= CaretPositionChanged;
				caret = null;
			}
			TextEditor.HighlightSearchPatternChanged -= HandleHighlightSearchPatternChanged;
			if (heightTree != null) {
				heightTree.LineUpdateFrom -= HandleLineUpdateFrom;
				heightTree = null;
			}
			TextEditor.HighlightSearchPatternChanged -= RedrawOnUpdate;
			textViewMargin.SearchRegionsUpdated -= RedrawOnUpdate;
			textViewMargin.MainSearchResultChanged -= RedrawOnUpdate;
			textViewMargin = null;
			parentStrip.TaskProviderUpdated -= RedrawOnUpdate;

			vadjustment.ValueChanged -= RedrawOnVAdjustmentChange;
			vadjustment.Changed -= RedrawOnVAdjustmentChange;
			base.OnDestroyed ();
		}

		void DestroyBackgroundSurface ()
		{
			if (backgroundSurface != null) {
				backgroundSurface.Dispose ();
				backgroundSurface = null;
			}
		}

		void DestroyIndicatorSurface ()
		{
			if (indicatorSurface != null) {
				indicatorSurface.Dispose ();
				indicatorSurface = null;
			}
		}

		void DestroyIndicatorSwapSurface ()
		{
			if (swapIndicatorSurface != null) {
				swapIndicatorSurface.Dispose ();
				swapIndicatorSurface = null;
			}
		}

		void RedrawOnUpdate (object sender, EventArgs e)
		{
			DrawIndicatorSurface ();
		}

		void RedrawOnVAdjustmentChange (object sender, EventArgs e)
		{
			if (!QuickTaskStrip.MergeScrollBarAndQuickTasks)
				return;
			QueueDraw ();
		}

		bool IsOverIndicator (double y)
		{
			return y < IndicatorHeight;
		}

		internal Mono.TextEditor.CodeSegmentPreviewWindow previewWindow;

		protected override bool OnMotionNotifyEvent (EventMotion evnt)
		{
			RemovePreviewPopupTimeout ();

			if (IsInGrab ()) {
				var yDelta = evnt.Y - grabY;
				MovePosition (grabCenter + yDelta);
			} else {
				UpdatePrelightState (evnt.X, evnt.Y);
			}

			const ModifierType buttonMask = ModifierType.Button1Mask | ModifierType.Button2Mask |
				ModifierType.Button3Mask | ModifierType.Button4Mask | ModifierType.Button5Mask;
			if ((evnt.State & ModifierType.ShiftMask) == ModifierType.ShiftMask) {
				int line = YToLine (evnt.Y);

				line = Math.Max (1, line - 2);
				int lastLine = Math.Min (TextEditor.LineCount, line + 5);
				var start = TextEditor.GetLine (line);
				var end = TextEditor.GetLine (lastLine);
				if (start == null || end == null) {
					return base.OnMotionNotifyEvent (evnt);
				}
				var showSegment = new TextSegment (start.Offset, end.Offset + end.Length - start.Offset);

				if (previewWindow != null) {
					previewWindow.SetSegment (showSegment, false);
					PositionPreviewWindow ((int)evnt.Y);
				} else {
					var popup = new PreviewPopup (this, showSegment, TextEditor.Allocation.Width * 4 / 7, (int)evnt.Y);
					previewPopupTimeout = GLib.Timeout.Add (450, new GLib.TimeoutHandler (popup.Run));
				}
			} else {
				RemovePreviewPopupTimeout ();
				DestroyPreviewWindow ();
			}
			return base.OnMotionNotifyEvent (evnt);
		}

		bool IsInGrab ()
		{
			return grabY >= 0;
		}
		const uint FadeDuration = 90;
		Stage<QuickTaskOverviewMode> fadeInStage = new Stage<QuickTaskOverviewMode> ();
		Stage<QuickTaskOverviewMode> fadeOutStage = new Stage<QuickTaskOverviewMode> ();

		void UpdatePrelightState (double x, double y)
		{
			var newState = StateType.Normal;
			if (IsInsideBar (x, y))
				newState = StateType.Prelight;
			UpdateState (newState);
		}

		bool IsInsideBar (double x, double y)
		{
			double barX, barY, barW, barH;
			GetBarDimensions (out barX, out barY, out barW, out barH);
			var isInsideBar = x >= barX && x <= barX + barW && y >= barY && y <= barY + barH;
			return isInsideBar;
		}

		internal void GetIndicatorStrings (out string label, out string description)
		{
			if (TextEditor.HighlightSearchPattern) {
				var matches = TextEditor.TextViewMargin.SearchResultMatchCount;
				label = GettextCatalog.GetPluralString ("{0} match", "{0} matches", matches, matches);
				description = null;
				return;
			}

			int errors, warnings, hints, suggestions;
			CountTasks (out errors, out warnings, out hints, out suggestions);

			if (errors == 0 && warnings == 0) {
				label = GettextCatalog.GetString ("No errors or warnings");
			} else if (errors == 0) {
				label = GettextCatalog.GetPluralString ("{0} warning", "{0} warnings", warnings, warnings);
			} else if (warnings == 0) {
				label = GettextCatalog.GetPluralString ("{0} error", "{0} errors", errors, errors);
			} else {
				label = GettextCatalog.GetString ("{0} errors and {1} warnings", errors, warnings);
			}

			if (errors > 0) {
				description = GettextCatalog.GetString ("Click to navigate to the next error");
			} else if (warnings > 0) {
				description = GettextCatalog.GetString ("Click to navigate to the next warning");
			} else if (warnings + hints > 0) {
				description = GettextCatalog.GetString ("Click to navigate to the next message");
			} else {
				description = null;
			}
		}

		protected override bool OnQueryTooltip (int x, int y, bool keyboard_tooltip, Tooltip tooltip)
		{
			if (IsOverIndicator (y)) {
				string label, description, text;
				GetIndicatorStrings (out label, out description);
				if (!string.IsNullOrEmpty (description)) {
					text = label + Environment.NewLine + description;
				} else {
					text = label;
				}
				tooltip.Text = text;
				return true;
			}

			if (TextEditor.HighlightSearchPattern) {
				return false;
			}

			var hoverTask = GetHoverTask (y);
			if (hoverTask != null) {
				tooltip.Text = hoverTask.Description;
				return true;
			}

			return false;
		}

		void CountTasks (out int errors, out int warnings, out int infos, out int hidden)
		{
			errors = warnings = infos = hidden = 0;
			foreach (var task in AllTasks) {
				switch (task.Severity) {
				case DiagnosticSeverity.Error:
					errors++;
					break;
				case DiagnosticSeverity.Warning:
					warnings++;
					break;
				case DiagnosticSeverity.Info:
					infos++;
					break;
				case DiagnosticSeverity.Hidden:
					hidden++;
					break;
				}
			}
		}

		QuickTask GetHoverTask (double y)
		{
			QuickTask hoverTask = null;
			foreach (var task in AllTasks) {
				double ty = GetYPosition (TextEditor.OffsetToLineNumber (task.Location));
				if (Math.Abs (ty - y) < 3) {
					hoverTask = task;
				}
			}
			return hoverTask;
		}

		void UpdateState (StateType state)
		{
			if (State != state) {
				State = state;
				QueueDraw ();
			}
		}

		class PreviewPopup
		{

			QuickTaskOverviewMode strip;
			ISegment segment;
			int w, y;

			public PreviewPopup (QuickTaskOverviewMode strip, ISegment segment, int w, int y)
			{
				this.strip = strip;
				this.segment = segment;
				this.w = w;
				this.y = y;
			}

			public bool Run ()
			{
				strip.previewWindow = new Mono.TextEditor.CodeSegmentPreviewWindow (strip.TextEditor, true, segment, w, -1, false);
				strip.previewWindow.WidthRequest = w;
				strip.previewWindow.Show ();
				strip.PositionPreviewWindow (y);
				return false;
			}

		}

		uint previewPopupTimeout = 0;

		void PositionPreviewWindow (int my)
		{
			int ox, oy;
			GdkWindow.GetOrigin (out ox, out oy);

			Gdk.Rectangle geometry = Screen.GetMonitorGeometry (Screen.GetMonitorAtPoint (ox, oy));

			var alloc = previewWindow.Allocation;
			int x = ox - 4 - alloc.Width;
			if (x < geometry.Left)
				x = ox + parentStrip.Allocation.Width + 4;

			int y = oy + my - alloc.Height / 2;
			y = Math.Max (geometry.Top, Math.Min (y, geometry.Bottom));

			previewWindow.Move (x, y);
		}

		void RemovePreviewPopupTimeout ()
		{
			if (previewPopupTimeout != 0) {
				GLib.Source.Remove (previewPopupTimeout);
				previewPopupTimeout = 0;
			}
		}

		void DestroyPreviewWindow ()
		{
			if (previewWindow != null) {
				previewWindow.Destroy ();
				previewWindow = null;
			}
		}

		bool isPointerInside;
		uint fadeTimeOutHandler;

		void CancelFadeInTimeout ()
		{
			if (fadeTimeOutHandler == 0)
				return;
			GLib.Source.Remove (fadeTimeOutHandler);
			fadeTimeOutHandler = 0;
		}

		protected override bool OnEnterNotifyEvent (EventCrossing evnt)
		{
			isPointerInside = true;
			if (!IsInGrab ()) {
				CancelFadeInTimeout ();
				fadeTimeOutHandler = GLib.Timeout.Add (250, delegate {
					StartFadeInAnimation ();
					fadeTimeOutHandler = 0;
					return false;
				});
			}
			return base.OnEnterNotifyEvent (evnt);
		}

		void StartFadeInAnimation ()
		{
			fadeOutStage.Pause ();
			fadeInStage.AddOrReset (this, FadeDuration);
			fadeInStage.Play ();
		}

		void StartFadeOutAnimation ()
		{
			CancelFadeInTimeout ();
			UpdateState (StateType.Normal);
			if (this.barColorValue == 0.0)
				return;
			fadeInStage.Pause ();
			fadeOutStage.AddOrReset (this, FadeDuration);
			fadeOutStage.Play ();
		}

		protected override bool OnLeaveNotifyEvent (EventCrossing evnt)
		{
			isPointerInside = false;
			if (!IsInGrab ())
				StartFadeOutAnimation ();
			RemovePreviewPopupTimeout ();
			DestroyPreviewWindow ();

			return base.OnLeaveNotifyEvent (evnt);
		}

		Cairo.Color GetBarColor (DiagnosticSeverity severity)
		{
			var style = this.TextEditor.EditorTheme;
			if (style == null)
				return new Cairo.Color (0, 0, 0);
			switch (severity) {
			case DiagnosticSeverity.Error:
				return SyntaxHighlightingService.GetColor (style, EditorThemeColors.UnderlineError);
			case DiagnosticSeverity.Warning:
				return SyntaxHighlightingService.GetColor (style, EditorThemeColors.UnderlineWarning);
			case DiagnosticSeverity.Info:
				return SyntaxHighlightingService.GetColor (style, EditorThemeColors.UnderlineSuggestion);
			case DiagnosticSeverity.Hidden:
				return SyntaxHighlightingService.GetColor (style, EditorThemeColors.Background);
			default:
				throw new ArgumentOutOfRangeException ();
			}
		}

		internal virtual double IndicatorHeight {
			get {
				return MonoDevelop.Core.Platform.IsWindows ? Allocation.Width : 3 + 8 + 3;
			}
		}

		protected virtual void MovePosition (double y)
		{
			double position = ((y - IndicatorHeight) / (Allocation.Height - IndicatorHeight)) * vadjustment.Upper - vadjustment.PageSize / 2;
			position = Math.Max (vadjustment.Lower, Math.Min (position, vadjustment.Upper - vadjustment.PageSize));
			vadjustment.Value = position;
		}

		double GetSliderCenter ()
		{
			var height = Allocation.Height - IndicatorHeight;
			var fraction = (vadjustment.Value + vadjustment.PageSize / 2) / (vadjustment.Upper - vadjustment.Lower);
			return IndicatorHeight + height * fraction;
		}

		double grabY = -1, grabCenter;

		protected override bool OnButtonPressEvent (EventButton evnt)
		{
			if (evnt.Button != 1 || evnt.IsContextMenuButton ())
				return base.OnButtonPressEvent (evnt);

			if (IsOverIndicator (evnt.Y)) {
				parentStrip.GotoTask (parentStrip.SearchNextTask (GetHoverMode ()));
				return base.OnButtonPressEvent (evnt);
			}

			var hoverTask = GetHoverTask (evnt.Y);
			if (hoverTask != null)
				MoveToTask (hoverTask);

			if (IsInsideBar (evnt.X, evnt.Y)) {
				Grab.Add (this);
				grabCenter = GetSliderCenter ();
				grabY = evnt.Y;
			} else {
				MovePosition (evnt.Y);
			}

			return base.OnButtonPressEvent (evnt);
		}

		void ClearGrab ()
		{
			if (IsInGrab ()) {
				Grab.Remove (this);
				grabY = -1;
			}
		}

		protected override bool OnButtonReleaseEvent (EventButton evnt)
		{
			ClearGrab ();
			if (!isPointerInside)
				StartFadeOutAnimation ();
			return base.OnButtonReleaseEvent (evnt);
		}

		protected override bool OnGrabBrokenEvent (EventGrabBroken evnt)
		{
			ClearGrab ();
			return base.OnGrabBrokenEvent (evnt);
		}

		void MoveToTask (QuickTask task)
		{
			//			var loc = new DocumentLocation (
			//				Math.Max (DocumentLocation.MinLine, task.Location.Line),
			//				Math.Max (DocumentLocation.MinColumn, task.Location.Column)
			//			);
			caret.Offset = task.Location;
			TextEditor.CenterToCaret ();
			TextEditor.StartCaretPulseAnimation ();
			TextEditor.GrabFocus ();
		}

		QuickTaskStrip.HoverMode GetHoverMode ()
		{
			int errors, warnings, hints, suggestions;
			CountTasks (out errors, out warnings, out hints, out suggestions);
			if (errors > 0)
				return QuickTaskStrip.HoverMode.NextError;
			if (warnings > 0)
				return QuickTaskStrip.HoverMode.NextWarning;
			return QuickTaskStrip.HoverMode.NextMessage;
		}

		protected void DrawIndicator (Cairo.Context cr, DiagnosticSeverity severity)
		{
			Xwt.Drawing.Image image;
			switch (severity) {
			case DiagnosticSeverity.Error:
				image = errorImage;
				break;
			case DiagnosticSeverity.Warning:
				image = warningImage;
				break;
			case DiagnosticSeverity.Info:
				image = suggestionImage;
				break;
			default:
				image = okImage;
				break;
			}

			DrawIndicator (cr, image);
		}

		protected void DrawSearchIndicator (Cairo.Context cr)
		{
			DrawIndicator (cr, searchImage);
		}

		void DrawIndicator (Cairo.Context cr, Xwt.Drawing.Image img)
		{
			cr.DrawImage (this, img, Math.Round ((Allocation.Width - img.Width) / 2), -1);
		}

		protected override void OnSizeRequested (ref Requisition requisition)
		{
			base.OnSizeRequested (ref requisition);
			requisition.Width = MonoDevelop.Core.Platform.IsWindows ? win81ScrollbarWidth : 15;
		}

		double LineToY (int logicalLine)
		{
			var h = Allocation.Height - IndicatorHeight;
			var p = TextEditor.LocationToPoint (logicalLine, 1, true).Y;
			var q = Math.Max (TextEditor.GetTextEditorData ().TotalHeight, TextEditor.Allocation.Height)
				+ TextEditor.Allocation.Height
				- TextEditor.LineHeight;

			return IndicatorHeight + h * p / q;
		}

		int YToLine (double y)
		{
			var line = 0.5 + (y - IndicatorHeight) / (Allocation.Height - IndicatorHeight) * (double)(TextEditor.GetTextEditorData ().VisibleLineCount);
			return TextEditor.GetTextEditorData ().VisualToLogicalLine ((int)line);
		}

		protected void DrawCaret (Cairo.Context cr)
		{
			if (TextEditor.EditorTheme == null || caretLine < 0)
				return;
			double y = GetYPosition (caretLine);
			cr.MoveTo (0, y - 4);
			cr.LineTo (7, y);
			cr.LineTo (0, y + 4);
			cr.ClosePath ();
			cr.SetSourceColor (SyntaxHighlightingService.GetColor (TextEditor.EditorTheme, EditorThemeColors.Foreground));
			cr.Fill ();
		}

		Dictionary<int, double> yPositionCache = new Dictionary<int, double> ();

		internal double GetYPosition (int logicalLine)
		{
			double y;
			if (!yPositionCache.TryGetValue (logicalLine, out y))
				yPositionCache [logicalLine] = y = LineToY (logicalLine);
			return y;
		}

		protected void DrawQuickTasks (Cairo.Context cr, IEnumerator<Usage> allUsages, IEnumerator<QuickTask> allTasks, ref bool nextStep, ref DiagnosticSeverity severity, List<HashSet<int>> lineCache)
		{
			if (allUsages.MoveNext ()) {
				var usage = allUsages.Current;
				int y = (int)GetYPosition (TextEditor.OffsetToLineNumber (usage.Offset));
				if (lineCache [0].Contains (y))
					return;
				lineCache[0].Add (y);
				var usageColor = (Cairo.Color)SyntaxHighlightingService.GetColor (TextEditor.EditorTheme, EditorThemeColors.Foreground);
				usageColor.A = 0.4;
				HslColor color;
				if ((usage.UsageType & MonoDevelop.Ide.FindInFiles.ReferenceUsageType.Declariton) != 0) {
					color = SyntaxHighlightingService.GetColor (TextEditor.EditorTheme, EditorThemeColors.ChangingUsagesRectangle);
					if (color.Alpha == 0.0)
						color = SyntaxHighlightingService.GetColor (TextEditor.EditorTheme, EditorThemeColors.UsagesRectangle);
				} else if ((usage.UsageType & MonoDevelop.Ide.FindInFiles.ReferenceUsageType.Write) != 0) {
					color = SyntaxHighlightingService.GetColor (TextEditor.EditorTheme, EditorThemeColors.ChangingUsagesRectangle);
					if (color.Alpha == 0.0)
						color = SyntaxHighlightingService.GetColor (TextEditor.EditorTheme, EditorThemeColors.UsagesRectangle);
				} else if ((usage.UsageType & MonoDevelop.Ide.FindInFiles.ReferenceUsageType.Read) != 0 || (usage.UsageType & MonoDevelop.Ide.FindInFiles.ReferenceUsageType.Keyword) != 0) {
					color = SyntaxHighlightingService.GetColor (TextEditor.EditorTheme, EditorThemeColors.UsagesRectangle);
				} else {
					color = usageColor;
				}
				color.L = 0.5;
				cr.SetSourceColor (color);
				cr.MoveTo (0, y - 3);
				cr.LineTo (5, y);
				cr.LineTo (0, y + 3);
				cr.LineTo (0, y - 3);
				cr.ClosePath ();
				cr.Fill ();
			} else if (allTasks.MoveNext ()) {
				var task = allTasks.Current;
				int y = (int)GetYPosition (TextEditor.OffsetToLineNumber (task.Location));
<<<<<<< HEAD
				if (!lineCache [1].Contains (y)) {
					lineCache [1].Add (y);
=======
				if (!lineCache[1].Contains (y) && task.Severity != DiagnosticSeverity.Hidden) {
					lineCache[1].Add (y);
>>>>>>> 84efb9ea
					cr.SetSourceColor (GetBarColor (task.Severity));
					cr.Rectangle (1, y - 1, Allocation.Width - 1, 2);
					cr.Fill ();
				}
				if (task.Severity == DiagnosticSeverity.Error)
					severity = DiagnosticSeverity.Error;
				else if (task.Severity == DiagnosticSeverity.Warning && severity != DiagnosticSeverity.Error)
					severity = DiagnosticSeverity.Warning;
			} else {
				nextStep = true;
			}
		}

		protected void DrawLeftBorder (Cairo.Context cr)
		{
			cr.MoveTo (0.5, 0);
			cr.LineTo (0.5, Allocation.Height);
			if (TextEditor.EditorTheme != null) {
				var col = (Xwt.Drawing.Color)SyntaxHighlightingService.GetColor (TextEditor.EditorTheme, EditorThemeColors.Background);
				if (!MonoDevelop.Core.Platform.IsWindows) {
					col.Light *= 0.95;
				}
				cr.SetSourceColor (col.ToCairoColor ());
			}
			cr.Stroke ();
		}

		protected override void OnSizeAllocated (Rectangle allocation)
		{
			yPositionCache.Clear ();
			base.OnSizeAllocated (allocation);
			DrawIndicatorSurface (0);
		}

		void GetBarDimensions (out double x, out double y, out double w, out double h)
		{
			var alloc = Allocation;

			x = MonoDevelop.Core.Platform.IsWindows ? 0 : 1 + barPadding;
			var adjUpper = vadjustment.Upper;
			var allocH = alloc.Height - (int)IndicatorHeight;
			y = IndicatorHeight + Math.Round (allocH * vadjustment.Value / adjUpper);
			w = MonoDevelop.Core.Platform.IsWindows ? alloc.Width : 8;
			const int minBarHeight = 16;
			h = Math.Max (minBarHeight, Math.Round (allocH * (vadjustment.PageSize / adjUpper)) - barPadding - barPadding);
		}
		double barColorValue = 0.0;
		const double barAlphaMax = 0.5;
		const double barAlphaMin = 0.22;
		Caret caret;
		HeightTree heightTree;

		protected virtual void DrawBar (Cairo.Context cr)
		{
			if (vadjustment == null || vadjustment.Upper <= vadjustment.PageSize)
				return;

			double x, y, w, h;
			GetBarDimensions (out x, out y, out w, out h);

			if (MonoDevelop.Core.Platform.IsWindows) {
				cr.Rectangle (x, y, w, h);
			} else {
				MonoDevelop.Components.CairoExtensions.RoundedRectangle (cr, x, y, w, h, 4);
			}

			bool prelight = State == StateType.Prelight;

			Cairo.Color c;
			if (MonoDevelop.Core.Platform.IsWindows) {
				c = prelight ? win81SliderPrelight : win81Slider;
				//compute new color such that it will produce same color when blended with bg
				c = AddAlpha (SyntaxHighlightingService.GetColor (TextEditor.EditorTheme, EditorThemeColors.Background), c, 0.5d);
			} else {
				var brightness = HslColor.Brightness (SyntaxHighlightingService.GetColor (TextEditor.EditorTheme, EditorThemeColors.Background));
				c = new Cairo.Color (1 - brightness, 1 - brightness, 1 - brightness, barColorValue * (barAlphaMax - barAlphaMin) + barAlphaMin);
			}
			cr.SetSourceColor (c);
			cr.Fill ();
		}

		static Cairo.Color AddAlpha (Cairo.Color bg, Cairo.Color final, double alpha)
		{
			return new Cairo.Color (
				ReverseAlpha (final.R, final.A, bg.R, bg.A, alpha),
				ReverseAlpha (final.G, final.A, bg.G, bg.A, alpha),
				ReverseAlpha (final.B, final.A, bg.B, bg.A, alpha),
				alpha
			);
		}

		static double ReverseAlpha (double c0, double a0, double cb, double ab, double aa)
		{
			return (c0 * a0 - cb * ab * (1 - aa)) / aa;
		}


		protected void DrawSearchResults (Cairo.Context cr, IEnumerator<ISegment> searchResults, ref bool nextStep)
		{
			if (!searchResults.MoveNext ()) {
				nextStep = true;
				return;
			}
			var region = searchResults.Current;
			int line = TextEditor.OffsetToLineNumber (region.Offset);
			double y = GetYPosition (line);
			bool isMainSelection = false;
			if (!TextEditor.TextViewMargin.MainSearchResult.IsInvalid ())
				isMainSelection = region.Offset == TextEditor.TextViewMargin.MainSearchResult.Offset;
			var color = SyntaxHighlightingService.GetColor (TextEditor.EditorTheme, EditorThemeColors.FindHighlight);
			if (isMainSelection) {
				// TODO: EditorTheme does that look ok ?
				if (HslColor.Brightness (color) < 0.5) {
					color = color.AddLight (0.1);
				} else {
					color = color.AddLight (-0.1);
				}
			}
			cr.SetSourceColor (color);
			cr.Rectangle (barPadding, Math.Round (y) - 1, Allocation.Width - barPadding * 2, 2);
			cr.Fill ();
		}

		SurfaceWrapper backgroundSurface, indicatorSurface, swapIndicatorSurface;
		protected override bool OnExposeEvent (Gdk.EventExpose e)
		{
			if (TextEditor == null)
				return true;

			using (Cairo.Context cr = Gdk.CairoHelper.Create (e.Window)) {
				var allocation = Allocation;
				var displayScale = Core.Platform.IsMac ? GtkWorkarounds.GetScaleFactor (this) : 1.0;
				cr.Scale (1 / displayScale, 1 / displayScale);
				if (indicatorSurface != null) {
					cr.SetSourceSurface (indicatorSurface.Surface, 0, 0);
					cr.Paint ();
				} else {
					CachedDraw (cr,
					            ref backgroundSurface,
					            allocation,
					            draw: (c, o) => DrawBackground (c, allocation), forceScale: displayScale);
				}
				if (TextEditor == null)
					return true;

				DrawCaret (cr);

				if (QuickTaskStrip.MergeScrollBarAndQuickTasks)
					DrawBar (cr);
			}

			return true;
		}

		CancellationTokenSource src;

		class IdleUpdater
		{
			readonly QuickTaskOverviewMode mode;
			readonly CancellationToken token;
			SurfaceWrapper surface;
			Cairo.Context cr;
			Gdk.Rectangle allocation;

			public IdleUpdater (QuickTaskOverviewMode mode, System.Threading.CancellationToken token)
			{
				this.mode = mode;
				this.token = token;
			}

			public void Start ()
			{
				allocation = mode.Allocation;
				var swapSurface = mode.swapIndicatorSurface;
				if (swapSurface != null) {
					if (swapSurface.Width == allocation.Width && swapSurface.Height == allocation.Height) {
						surface = swapSurface;
					} else {
						mode.DestroyIndicatorSwapSurface ();
					}
				}

				var displayScale = Core.Platform.IsMac ? GtkWorkarounds.GetScaleFactor (mode) : 1.0;
				if (surface == null) {
					using (var similiar = CairoHelper.Create (IdeApp.Workbench.RootWindow.GdkWindow))
						surface = new SurfaceWrapper (similiar, (int)(allocation.Width * displayScale), (int)(allocation.Height * displayScale));
				}

				searchResults = mode.TextEditor.TextViewMargin.SearchResults.ToList ().GetEnumerator ();
				allUsages = mode.AllUsages.GetEnumerator ();
				allTasks = mode.AllTasks.GetEnumerator ();
				cr = new Cairo.Context (surface.Surface);
				cr.Scale (displayScale, displayScale);
				GLib.Idle.Add (RunHandler);
			}

			int drawingStep;
			DiagnosticSeverity severity = DiagnosticSeverity.Hidden;
			IEnumerator<ISegment> searchResults;
			IEnumerator<Usage> allUsages;
			IEnumerator<QuickTask> allTasks;

			bool RunHandler ()
			{
			tokenExit:
				if (token.IsCancellationRequested || mode.TextEditor.GetTextEditorData () == null) {
					cr.Dispose ();
					// if the surface was newly created dispose it otherwise it'll leak.
					if (surface != mode.swapIndicatorSurface)
						surface.Dispose ();
					return false;
				}
				var lineCache = new List<HashSet<int>> ();
				lineCache.Add (new HashSet<int> ());
				lineCache.Add (new HashSet<int> ());
				bool nextStep = false;
				switch (drawingStep) {
				case 0:
					var displayScale = Core.Platform.IsMac ? GtkWorkarounds.GetScaleFactor (mode) : 1.0;
					mode.DrawBackground (cr, allocation);
					drawingStep++;
					return true;
				case 1:
					for (int i = 0; i < 10 && !nextStep; i++) {
						if (token.IsCancellationRequested)
							goto tokenExit;
						if (mode.TextEditor.HighlightSearchPattern) {
							mode.DrawSearchResults (cr, searchResults, ref nextStep);
						} else {
							if (!Debugger.DebuggingService.IsDebugging) {
								mode.DrawQuickTasks (cr, allUsages, allTasks, ref nextStep, ref severity, lineCache);
							} else {
								nextStep = true;
							}
						}
					}
					if (nextStep)
						drawingStep++;
					return true;
				case 2:
					if (mode.TextEditor.HighlightSearchPattern) {
						mode.DrawSearchIndicator (cr);
					} else {
						if (!Debugger.DebuggingService.IsDebugging) {
							mode.DrawIndicator (cr, severity);
						}
					}
					drawingStep++;
					return true;
				default:
					cr.Dispose ();
					var tmp = mode.indicatorSurface;
					mode.indicatorSurface = surface;
					mode.swapIndicatorSurface = tmp;
					mode.QueueDraw ();

					return false;
				}
			}
		}

		uint indicatorIdleTimout;
		void DrawIndicatorSurface (uint timeout = 250)
		{
			RemoveIndicatorIdleHandler ();
			if (timeout == 0) {
				IndicatorSurfaceTimeoutHandler ();
			} else {
				indicatorIdleTimout = GLib.Timeout.Add (timeout, IndicatorSurfaceTimeoutHandler);
			}
		}

		bool IndicatorSurfaceTimeoutHandler ()
		{
			indicatorIdleTimout = 0;
			if (!IsRealized)
				return false;
			var allocation = Allocation;
			src?.Cancel ();
			src = new CancellationTokenSource ();
			new IdleUpdater (this, src.Token).Start ();
			return false;
		}

		void RemoveIndicatorIdleHandler ()
		{
			if (indicatorIdleTimout > 0) {
				src?.Cancel ();
				GLib.Source.Remove (indicatorIdleTimout);
				indicatorIdleTimout = 0;
			}
		}

		/// TODO: CairoExtensions.CachedDraw seems not to work correctly for me.
		public static void CachedDraw (Cairo.Context self, ref SurfaceWrapper surface, Gdk.Rectangle region, object parameters = null, float opacity = 1.0f, Action<Cairo.Context, float> draw = null, double? forceScale = null)
		{
			double displayScale = forceScale.HasValue ? forceScale.Value : QuartzSurface.GetRetinaScale (self);
			int targetWidth = (int)(region.Width * displayScale);
			int targetHeight = (int)(region.Height * displayScale);

			bool redraw = false;
			if (surface == null || surface.Width != targetWidth || surface.Height != targetHeight) {
				if (surface != null)
					surface.Dispose ();
				surface = new SurfaceWrapper (self, targetWidth, targetHeight);
				redraw = true;
			} else if ((surface.Data == null && parameters != null) || (surface.Data != null && !surface.Data.Equals (parameters))) {
				redraw = true;
			}


			if (redraw) {
				surface.Data = parameters;
				using (var context = new Cairo.Context (surface.Surface)) {
					context.Operator = Cairo.Operator.Clear;
					context.Paint ();
					context.Operator = Cairo.Operator.Over;
					context.Save ();
					context.Scale (displayScale, displayScale);
					draw (context, 1.0f);
					context.Restore ();
				}
			}

			self.Save ();
			self.Translate (region.X, region.Y);
			self.Scale (1 / displayScale, 1 / displayScale);
			self.SetSourceSurface (surface.Surface, 0, 0);
			self.PaintWithAlpha (opacity);
			self.Restore ();
		}

		void DrawBackground (Cairo.Context cr, Gdk.Rectangle allocation)
		{
			cr.LineWidth = 1;
			cr.Rectangle (0, 0, allocation.Width, allocation.Height);

			if (TextEditor.EditorTheme != null) {
				var bgColor = SyntaxHighlightingService.GetColor (TextEditor.EditorTheme, EditorThemeColors.Background);
				if (MonoDevelop.Core.Platform.IsWindows) {
					using (var pattern = new Cairo.SolidPattern (bgColor)) {
						cr.SetSource (pattern);
						cr.Fill ();
					}
				} else {
					cr.SetSourceColor (bgColor);
					cr.Fill ();
				}
			}
			DrawLeftBorder (cr);
		}

		public void ForceDraw ()
		{
			DestroyBackgroundSurface ();
			DestroyIndicatorSwapSurface ();
			DestroyIndicatorSurface ();

			DrawIndicatorSurface (0);
		}

#region Accessibility
		public AccessibilityElementProxy[] UpdateAccessibility ()
		{
			List<AccessibilityElementProxy> allyChildren = new List<AccessibilityElementProxy> ();
			allyChildren.Add (new QuickTaskOverviewAccessible (parentStrip, this).Accessible);

			foreach (var t in AllTasks) {
				allyChildren.Add (new QuickTaskAccessible (parentStrip, this, t).Accessible);
			}

			foreach (var u in AllUsages) {
				allyChildren.Add (new QuickTaskAccessible (parentStrip, this, u).Accessible);
			}

			return allyChildren.ToArray ();
		}


		class QuickTaskOverviewAccessible 
		{
			public AccessibilityElementProxy Accessible { get; private set; }

			QuickTaskStrip strip;
			QuickTaskOverviewMode mode;

			public QuickTaskOverviewAccessible (QuickTaskStrip parentStrip, QuickTaskOverviewMode parentMode)
			{
				Accessible = AccessibilityElementProxy.ButtonElementProxy ();

				// Set the accessibility parent as the strip to make the A11y tree easier.
				strip = parentStrip;
				Accessible.GtkParent = parentStrip;

				mode = parentMode;

				var frameInParent = new Gdk.Rectangle (0, 0, strip.Allocation.Width, (int)mode.IndicatorHeight);
				Accessible.FrameInGtkParent = frameInParent;
				Accessible.FrameInParent = new Gdk.Rectangle (0, strip.Allocation.Height - (int)mode.IndicatorHeight, strip.Allocation.Width, (int)mode.IndicatorHeight);

				Accessible.Identifier = "MainWindow.QuickTaskStrip.Indicator";
				UpdateAccessibilityDetails ();

				Accessible.PerformPress += PerformPress;
			}

			public void PerformPress (object sender, EventArgs args)
			{
				strip.GotoTask (strip.SearchNextTask (mode.GetHoverMode ()));
			}

			internal void UpdateAccessibilityDetails ()
			{
				string label, description;

				mode.GetIndicatorStrings (out label, out description);
				if (!string.IsNullOrEmpty (label)) {
					Accessible.Label = label;
				}

				if (!string.IsNullOrEmpty (description)) {
					Accessible.Help = description;
				}
			}
		}

		class QuickTaskAccessible 
		{
			public AccessibilityElementProxy Accessible { get; private set; }
			QuickTaskStrip strip;
			QuickTaskOverviewMode mode;
			QuickTask task;
			Usage usage;

			QuickTaskAccessible (QuickTaskStrip parent, QuickTaskOverviewMode parentMode)
			{
				Accessible = AccessibilityElementProxy.ButtonElementProxy ();
				strip = parent;
				Accessible.GtkParent = parent;

				mode = parentMode;

				Accessible.PerformPress += PerformPress;
			}

			public QuickTaskAccessible (QuickTaskStrip parent, QuickTaskOverviewMode parentMode, QuickTask t) : this (parent, parentMode)
			{
				task = t;
				usage = null;

				Accessible.Title = t.Description;
				Accessible.Help = string.Format (GettextCatalog.GetString ("Jump to line {0}"), strip.TextEditor.OffsetToLineNumber (t.Location));

				var line = mode.TextEditor.OffsetToLineNumber (t.Location);
				var y = mode.LineToY (line);
				var frameInParent = new Gdk.Rectangle (0, (int)y, mode.Allocation.Width, 2);
				Accessible.FrameInGtkParent = frameInParent;

				int halfParentHeight = strip.Allocation.Height / 2;
				float dy = (float)y - halfParentHeight;

				y = (int)(halfParentHeight - dy);
				Accessible.FrameInParent = new Gdk.Rectangle (0, (int)y, mode.Allocation.Width, 2);
			}

			public QuickTaskAccessible (QuickTaskStrip parent, QuickTaskOverviewMode parentMode, Usage u) : this (parent, parentMode)
			{
				usage = u;
				task = null;

				Accessible.Title = u.UsageType.ToString ();
				Accessible.Help = string.Format (GettextCatalog.GetString ("Jump to line {0}"), strip.TextEditor.OffsetToLineNumber (u.Offset));

				var line = mode.TextEditor.OffsetToLineNumber (u.Offset);
				var y = mode.LineToY (line) - 3.0;
				var frameInParent = new Gdk.Rectangle (0, (int)y, 5, 6);
				Accessible.FrameInGtkParent = frameInParent;

				int halfParentHeight = strip.Allocation.Height / 2;
				float dy = (float)y - halfParentHeight;

				y = (int)(halfParentHeight - dy);
				Accessible.FrameInParent = new Gdk.Rectangle (0, (int)y, mode.Allocation.Width, 6);

			}

			public void PerformPress (object sender, EventArgs args)
			{
				if (task != null) {
					strip.GotoTask (task);
				} else {
					strip.GotoUsage (usage);
				}
			}
		}
#endregion
	}
}<|MERGE_RESOLUTION|>--- conflicted
+++ resolved
@@ -76,14 +76,14 @@
 			get {
 				return okImage;
 			}
-		}
-
-		Cairo.Color win81Slider;
+		}
+
+		Cairo.Color win81Slider;
 		Cairo.Color win81SliderPrelight;
 		int win81ScrollbarWidth;
 
-		protected override void OnStyleSet (Style previous_style)
-		{
+		protected override void OnStyleSet (Style previous_style)
+		{
 			base.OnStyleSet (previous_style);
 			if (Core.Platform.IsWindows) {
 				using (var scrollstyle = Rc.GetStyleByPaths (Settings, null, null, VScrollbar.GType)) {
@@ -207,7 +207,7 @@
 		}
 
 		void DestroyBackgroundSurface ()
-		{
+		{
 			if (backgroundSurface != null) {
 				backgroundSurface.Dispose ();
 				backgroundSurface = null;
@@ -752,13 +752,8 @@
 			} else if (allTasks.MoveNext ()) {
 				var task = allTasks.Current;
 				int y = (int)GetYPosition (TextEditor.OffsetToLineNumber (task.Location));
-<<<<<<< HEAD
-				if (!lineCache [1].Contains (y)) {
-					lineCache [1].Add (y);
-=======
 				if (!lineCache[1].Contains (y) && task.Severity != DiagnosticSeverity.Hidden) {
 					lineCache[1].Add (y);
->>>>>>> 84efb9ea
 					cr.SetSourceColor (GetBarColor (task.Severity));
 					cr.Rectangle (1, y - 1, Allocation.Width - 1, 2);
 					cr.Fill ();
@@ -1032,14 +1027,14 @@
 		}
 
 		bool IndicatorSurfaceTimeoutHandler ()
-		{
-			indicatorIdleTimout = 0;
-			if (!IsRealized)
-				return false;
-			var allocation = Allocation;
-			src?.Cancel ();
-			src = new CancellationTokenSource ();
-			new IdleUpdater (this, src.Token).Start ();
+		{
+			indicatorIdleTimout = 0;
+			if (!IsRealized)
+				return false;
+			var allocation = Allocation;
+			src?.Cancel ();
+			src = new CancellationTokenSource ();
+			new IdleUpdater (this, src.Token).Start ();
 			return false;
 		}
 
