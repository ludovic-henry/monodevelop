--- conflicted
+++ resolved
@@ -213,11 +213,7 @@
 			
 			buttonRun = new Button ();
 			buttonRun.Label = GettextCatalog.GetString ("Rerun Tests");
-<<<<<<< HEAD
-			buttonRun.Image = new ImageView (Gtk.Stock.Execute, IconSize.Menu);
-=======
-			buttonRun.Image = new ImageView (ImageService.GetIcon ("nunit-run", IconSize.Menu));
->>>>>>> 14311694
+			buttonRun.Image = new ImageView ("nunit-run", IconSize.Menu);
 			buttonRun.Image.Show ();
 			buttonRun.Sensitive = false;
 			toolbar.Add (buttonRun);
