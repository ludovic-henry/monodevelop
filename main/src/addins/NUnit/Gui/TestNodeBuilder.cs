--- conflicted
+++ resolved
@@ -91,13 +91,9 @@
 
 				UnitTestResult res = test.GetLastResult ();
 				if (res == null)
-<<<<<<< HEAD
 					nodeInfo.Icon = CircleImage.None;
-=======
-					icon = CircleImage.None;
 				else if (res.Status == ResultStatus.Ignored)
-					icon = CircleImage.NotRun;
->>>>>>> 7a159de8
+					nodeInfo.Icon = CircleImage.NotRun;
 				else if (res.ErrorsAndFailures > 0 && res.Passed > 0)
 					nodeInfo.Icon = test.IsHistoricResult ? CircleImage.OldSuccessAndFailure : CircleImage.SuccessAndFailure;
 				else if (res.IsInconclusive)
@@ -105,15 +101,9 @@
 				else if (res.IsFailure)
 					nodeInfo.Icon = test.IsHistoricResult ? CircleImage.OldFailure : CircleImage.Failure;
 				else if (res.IsSuccess)
-<<<<<<< HEAD
 					nodeInfo.Icon = test.IsHistoricResult ? CircleImage.OldSuccess : CircleImage.Success;
-				else if (res.IsNotRun)
+				else if (res.IsNotRun || res.Ignored > 0)
 					nodeInfo.Icon = CircleImage.NotRun;
-=======
-					icon = test.IsHistoricResult ? CircleImage.OldSuccess : CircleImage.Success;
-				else if (res.IsNotRun || res.Ignored > 0)
-					icon = CircleImage.NotRun;
->>>>>>> 7a159de8
 				else
 					nodeInfo.Icon = CircleImage.None;
 
