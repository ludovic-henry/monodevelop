--- conflicted
+++ resolved
@@ -52,24 +52,13 @@
 using ICSharpCode.NRefactory.CSharp.Resolver;
 using ICSharpCode.NRefactory.CSharp.Completion;
 using ICSharpCode.NRefactory.CSharp.TypeSystem;
-<<<<<<< HEAD
-using MonoDevelop.Components.Commands;
-using MonoDevelop.CodeGeneration;
-using MonoDevelop.CSharp.Refactoring.CodeActions;
-using System.Threading;
-using System.Threading.Tasks;
-using MonoDevelop.Ide.Editor;
-using Mono.TextEditor;
-using MonoDevelop.CSharp.NRefactoryWrapper;
-using MonoDevelop.Ide.Editor.Extension;
-=======
 using ICSharpCode.NRefactory.CSharp.Refactoring;
 
 using MonoDevelop.CSharp.Project;
 using MonoDevelop.CSharp.Formatting;
 using MonoDevelop.CSharp.Refactoring.CodeActions;
 using MonoDevelop.Refactoring;
->>>>>>> 29e49044
+using MonoDevelop.Ide.Editor.Extension;
 
 namespace MonoDevelop.CSharp.Completion
 {
@@ -189,23 +178,13 @@
 		void HandlePositionChanged (object sender, EventArgs e)
 		{
 			StopPositionChangedTask ();
-<<<<<<< HEAD
-			Task.Factory.StartNew (delegate {
-				var doc = Document;
-				if (doc == null || doc.Editor == null)
-					return;
-				var ctx = MDRefactoringContext.Create (doc, doc.Editor.CaretLocation, src.Token);
-				if (ctx != null)
-					MDRefactoringCtx = ctx;
-			});
-=======
+
 			var doc = Document;
 			if (doc == null || doc.Editor == null)
 				return;
-			MDRefactoringContext.Create (doc, doc.Editor.Caret.Location, src.Token).ContinueWith (t => {
+			MDRefactoringContext.Create (doc, doc.Editor.CaretLocation, src.Token).ContinueWith (t => {
 				MDRefactoringCtx = t.Result;
 			}, TaskContinuationOptions.ExecuteSynchronously);
->>>>>>> 29e49044
 		}
 		
 		[CommandUpdateHandler (CodeGenerationCommands.ShowCodeGenerationWindow)]
@@ -383,11 +362,7 @@
 			var completionDataFactory = new CompletionDataFactory (this, new CSharpResolver (ctx));
 			if (MDRefactoringCtx == null) {
 				src.Cancel ();
-<<<<<<< HEAD
-				MDRefactoringCtx = MDRefactoringContext.Create (Document, Document.Editor.CaretLocation);
-=======
-				MDRefactoringCtx = MDRefactoringContext.Create (Document, Document.Editor.Caret.Location).Result;
->>>>>>> 29e49044
+				MDRefactoringCtx = MDRefactoringContext.Create (Document, Document.Editor.CaretLocation).Result;
 			}
 
 			var engine = new MonoCSharpCompletionEngine (
