<ExtensionModel>

	<!-- Extension Points -->
	<ExtensionPoint path = "/MonoDevelop/CSharp/Completion/ContextHandler">
		<ExtensionNode name="Class"/>
	</ExtensionPoint>

	<!-- Extensions -->

	<Extension path = "/MonoDevelop/Ide/Commands">
		<Category _name = "Edit" id="Edit">
			
		<Command id = "MonoDevelop.CodeGeneration.CodeGenerationCommands.ShowCodeGenerationWindow"
<<<<<<< HEAD
				_label = "Show Code _Generation"
=======
				_label = "_Generate Code..."
>>>>>>> fc118fd3
				shortcut = "Alt|Insert"
				macShortcut = "Meta|I" />
		</Category>

		<Category _name = "Code Navigation" id = "CodeNavigation">
			
		<Command id = "MonoDevelop.CSharp.Refactoring.FindProjectReferenceUsages"
			defaultHandler = "MonoDevelop.CSharp.Refactoring.FindProjectReferenceUsagesHandler"
<<<<<<< HEAD
			_label = "_Find Reference Usages"/>
=======
			_label = "_Find Reference Usages"
			macShortcut = "Meta+F12" />
>>>>>>> fc118fd3
		<Command id = "MonoDevelop.CSharp.Navigation.FindExtensionMethods"
			defaultHandler = "MonoDevelop.CSharp.Navigation.FindExtensionMethodsHandler"
			_label = "Extension Methods"
			_displayName = "Find Extension Methods"/>
		<Command id = "MonoDevelop.Refactoring.Navigation.FindBaseSymbols"
			defaultHandler = "MonoDevelop.CSharp.Navigation.FindBaseSymbolsHandler"
			_label = "Base Symbols"
			_displayName = "Find Base Symbols"/>
		<Command id = "MonoDevelop.Refactoring.Navigation.FindDerivedSymbols"
			defaultHandler = "MonoDevelop.CSharp.Refactoring.FindDerivedSymbolsHandler"
			_label = "Derived Symbols"
			_displayName = "Find Derived Symbols"/>
		<Command id = "MonoDevelop.CSharp.Navigation.FindMemberOverloads"
			defaultHandler = "MonoDevelop.CSharp.Navigation.FindMemberOverloadsHandler"
			_label = "Member Overloads"
			_displayName = "Find Member Overloads"/>
		<Command id = "MonoDevelop.CSharp.Navigation.FindImplementingMembers"
			defaultHandler = "MonoDevelop.CSharp.Navigation.FindImplementingMembersHandler"
			_label = "Implementing Members"
			_displayName = "Find Implementing Members"/>
		</Category>
	</Extension>

	<Extension path = "/MonoDevelop/Ide/Commands/Refactoring">
<!--		<Command id = "MonoDevelop.Refactoring.RefactoryCommands.Resolve"
				defaultHandler = "MonoDevelop.CSharp.Refactoring.ResolveCommandHandler"
				type="array"
				_label = "Resolve"/> -->
		<Command id = "MonoDevelop.CSharp.Refactoring.ExtractMethodCommand"
			defaultHandler = "MonoDevelop.CSharp.Refactoring.ExtractMethodCommandHandler"
			_label = "Extract Method" 
			_description = "Extracts a method"
		/>
		<Command id = "MonoDevelop.Refactoring.RefactoryCommands.CurrentRefactoryOperations"
			defaultHandler = "MonoDevelop.CSharp.Refactoring.CurrentRefactoryOperationsHandler"
			type="array"
			_label = "Refactory Operations" /> 
		<Command id = "MonoDevelop.CSharp.Refactoring.OrganizeImportsCommand"
			defaultHandler = "MonoDevelop.CSharp.Refactoring.OrganizeImportsCommandHandler"
			_label = "_Sort Usings" 
		/>
		<Command id = "MonoDevelop.CSharp.Refactoring.RemoveUnusedImportsCommand"
			defaultHandler = "MonoDevelop.CSharp.Refactoring.RemoveUnusedImportsCommandHandler"
			_label = "_Remove Unused Usings" 
		/>
		<Command id = "MonoDevelop.CSharp.Refactoring.SortAndRemoveImportsCommand"
			defaultHandler = "MonoDevelop.CSharp.Refactoring.SortAndRemoveImportsCommandHandler"
			_label = "R_emove and Sort"
			_displayName = "Remove Unused and Sort (Usings)"
		/>
	</Extension>

	<Extension path = "/MonoDevelop/Ide/Commands/CodeNavigation">
		<Command id = "MonoDevelop.Refactoring.RefactoryCommands.GotoDeclaration"
						_label = "_Go to Declaration" 
						shortcut = "F12"
						macShortcut = "Meta|D F12"/>
	</Extension>
		
	
	<Extension path = "/MonoDevelop/ProjectModel/MSBuildItemTypes">
		<DotNetProjectType
			language="C#"
			extension="csproj"
			guid="{FAE04EC0-301F-11D3-BF4B-00C04F79EFBC}"
			type="MonoDevelop.CSharp.Project.CSharpProject"
			/>
	</Extension>

	<Extension path = "/MonoDevelop/ProjectModel/ProjectModelExtensions">
		<Condition id="MSBuildTargetIsAvailable" target="$(MSBuildExtensionsPath)\Microsoft\Portable\v4.0\Microsoft.Portable.CSharp.targets">
			<ProjectFlavor guid="{786C830F-07A1-408B-BD7F-6EE04809D6DB}" type="MonoDevelop.CSharp.Project.PortableCSharpProjectFlavor" alias="C#PortableLibrary"/>
		</Condition>
	</Extension>

	<Extension path = "/MonoDevelop/Ide/FileTemplates">
		<FileTemplate id = "CSharpEmptyFile" resource = "EmptyCSharpFile.xft.xml"/>
		<FileTemplate id = "CSharpAssemblyInfo" resource = "AssemblyInfo.xft.xml"/>
	</Extension>

	<Extension path = "/MonoDevelop/Ide/ProjectTemplates">
		<ProjectTemplate id = "MonoDevelop.CSharp.ConsoleProject" resource = "ConsoleProject.xpt.xml"/>
		<ProjectTemplate id = "MonoDevelop.CSharp.EmptyProject" resource = "EmptyProject.xpt.xml"/>
		<ProjectTemplate id = "MonoDevelop.CSharp.GtkSharp2Project" resource = "GtkSharp2Project.xpt.xml"/>
		<ProjectTemplate id = "MonoDevelop.CSharp.Library" resource = "Library.xpt.xml"/>
		<ProjectTemplate id = "MonoDevelop.CSharp.SharedProject" resource = "SharedAssetsProject.xpt.xml"/>
		<Condition id="MSBuildTargetIsAvailable" target="$(MSBuildExtensionsPath)\Microsoft\Portable\v4.0\Microsoft.Portable.CSharp.targets">
			<ProjectTemplate id = "MonoDevelop.CSharp.PortableLibrary" resource = "PortableLibrary.xpt.xml" />
		</Condition>
	</Extension>

	<Extension path = "/MonoDevelop/Ide/FileFilters">
		<FileFilter id = "CSharp"
		            insertbefore = "Assemblies"
		            _label = "C# Files"
		            extensions = "*.cs"/>
	</Extension>

	<Extension path = "/MonoDevelop/ProjectModel/Gui/ItemOptionPanels/Build/General">
		<Condition id="ProjectTypeId" value="C#">
			<Panel id = "CSharpCompilerOptionsPanel"
			             _label = "C#"
			             class = "MonoDevelop.CSharp.Project.CompilerOptionsPanel"/>
		</Condition>
	</Extension>

	<Extension path = "/MonoDevelop/ProjectModel/Gui/ItemOptionPanels/Build/Compiler">
		<Condition id="ProjectTypeId" value="C#">
			<Panel id = "CSharpCodeGenerationPanel"
			             _label = "Compiler"
			             class = "MonoDevelop.CSharp.Project.CodeGenerationPanel"/>
		</Condition>
	</Extension>

	<Extension path = "/MonoDevelop/ProjectModel/LanguageBindings">
		<LanguageBinding id = "C#"
		                 extensions = ".cs"
		                 singleLineCommentTag = "//"
		                 blockCommentStartTag = "/*"
		                 blockCommentEndTag = "*/" 
		                 codeDomType = "MonoDevelop.CSharp.CSharpEnhancedCodeProvider" />
	</Extension>

	<Extension path = "/MonoDevelop/Ide/ReferenceFinder">
		<ReferenceFinder supportedmimetypes = "text/x-csharp"
		                 class = "MonoDevelop.CSharp.Refactoring.CSharpReferenceFinder" />
	</Extension>

	<Extension path = "/MonoDevelop/Ide/TextEditorExtensions">
		<!-- indent engine must be before the completion text editor engine,
		otherwise stuff like

		int Foo {
		         get;private set';'

		will end up as

		int Foo {
		         get;
		         privaet;

		-->
		<Class fileExtensions = ".cs" class = "MonoDevelop.CSharp.Formatting.CSharpTextEditorIndentation" />
		<Class fileExtensions = ".cs" class = "MonoDevelop.CSharp.Completion.CSharpCompletionTextEditorExtension" />
		<Class fileExtensions = ".cs" class = "MonoDevelop.CSharp.Highlighting.HighlightUsagesExtension" />
		<Class fileExtensions = ".cs" class = "MonoDevelop.CSharp.PathedDocumentTextEditorExtension" />
		<Class fileExtensions = ".cs" class = "MonoDevelop.CSharp.UnitTestTextEditorExtension" />
		<Class fileExtensions = ".cs" class = "MonoDevelop.CSharp.ClassOutline.CSharpOutlineTextEditorExtension" />
		<Class fileExtensions = ".cs" class = "MonoDevelop.CSharp.CSharpNavigationTextEditorExtension" />
		<Class fileExtensions = ".json" class = "MonoDevelop.JSon.JSonTextEditorExtension" />
		<Class class = "MonoDevelop.CSharp.Refactoring.CSharpFeaturesTextEditorExtension" />
	</Extension>

	<Extension path = "/MonoDevelop/Core/StockIcons">
		<StockIcon stockid = "md-csharp-file" icon = "md-file-source" size="Menu" />
		<StockIcon stockid = "md-csharp-project" icon = "md-project" size="Menu"/>
	</Extension>

	<Extension path = "/MonoDevelop/Core/MimeTypes">
		<MimeType id="text/x-csharp" _description="C# source code" icon="md-csharp-file" isText="true">
			<File pattern="*.cs" />
		</MimeType>
		<MimeType id="application/x-csproject" _description="C# project file" baseType="application/x-msbuild">
			<File pattern="*.csproj" />
		</MimeType>
	</Extension>

	<Extension path = "/MonoDevelop/Ide/CodeFormatters">
		<Formatter mimeType="text/x-csharp" class="MonoDevelop.CSharp.Formatting.CSharpFormatter" />
	</Extension>

	<Extension path = "/MonoDevelop/TypeSystem/AmbienceTooltipProviders">
		<Provider mimeType="text/x-csharp" class = "MonoDevelop.CSharp.CSharpAmbience" />
	</Extension>

	<Extension path = "/MonoDevelop/TypeSystem/Parser">
		<Parser class="MonoDevelop.CSharp.Parser.TypeSystemParser" mimeType = "text/x-csharp" />
	</Extension>

	<Extension path = "/MonoDevelop/TypeSystem/FoldingParser">
		<Parser class = "MonoDevelop.CSharp.Parser.CSharpFoldingParser" mimeType="text/x-csharp" />
	</Extension>

	<Extension path = "/MonoDevelop/TypeSystem/CodeGenerators">
		<Generator class="MonoDevelop.CSharp.Refactoring.CSharpCodeGenerator" mimeType = "text/x-csharp" />
	</Extension>
	
	<Extension path = "/MonoDevelop/ProjectModel/PolicySets/Mono" >
		<Policies resource="MonoCSharpPolicy.xml" />
		<Policies resource="MonoNameConventionPolicy.xml" />
	</Extension>

	<Extension path = "/MonoDevelop/ProjectModel/PolicySets" >
		<PolicySet id="KR" _name="K&amp;R style" allowDiffSerialize="false">
			<Policies resource="KRCSharpPolicy.xml" />
			<Policies resource="InvariantTextStylePolicy.xml" />
		</PolicySet>
	</Extension>

	<Extension path = "/MonoDevelop/ProjectModel/PolicySets" >
		<PolicySet id="1TBS" _name="SharpDevelop style (1TBS)" allowDiffSerialize="false">
			<Policies resource="KRCSharpPolicy.xml" />
			<Policies resource="InvariantTextStylePolicy.xml" />
		</PolicySet>
	</Extension>

	<Extension path = "/MonoDevelop/ProjectModel/PolicySets/VisualStudio" >
		<Policies resource="AllmanCSharpPolicy.xml" />
	</Extension>

	<Extension path = "/MonoDevelop/ProjectModel/Gui/MimeTypePolicyPanels">
		<Panel id = "CSharpFormatting" _label = "C# Format" mimeType="text/x-csharp" class = "MonoDevelop.CSharp.Formatting.CSharpFormattingPolicyPanel" />
	</Extension>

<!--	
	<Extension path = "/MonoDevelop/Refactoring/CodeActions">
		<Action mimeType="text/x-csharp"
			_title = "Move type to another file"
			_description = "Moves current type to another file that matches the name of the type."
			class = "MonoDevelop.CSharp.Refactoring.CodeActions.MoveTypeToFile" />
		<Action mimeType="text/x-csharp"
			_title = "Convert to enum"
			_description = "Converts constant fields to enumeration"
			class = "MonoDevelop.CSharp.Refactoring.CodeActions.ConvertToEnumAction" />
	</Extension>

	<Extension path = "/MonoDevelop/Refactoring/CodeIssues">
		<CodeIssue mimeType="text/x-csharp" severity = "Error" class="MonoDevelop.CSharp.Refactoring.CodeIssues.MonoTODOIssue"/>
	</Extension> -->
	
	<Extension path = "/MonoDevelop/Ide/TextEditorResolver">
		<Resolver class = "MonoDevelop.CSharp.Resolver.TextEditorResolverProvider" mimeType="text/x-csharp" />
	</Extension>

	<Extension path = "/MonoDevelop/Ide/Commands/TextEditor">
		<Command id = "MonoDevelop.CSharp.Highlighting.MoveToUsagesCommand.PrevUsage"
		         defaultHandler = "MonoDevelop.CSharp.Highlighting.MoveToPrevUsageHandler"
		         shortcut = "Ctrl|Shift|Up"
		         macShortcut = "Control+Alt+Meta+Up"
		         _label = "_Move to prev usage"/>
		<Command id = "MonoDevelop.CSharp.Highlighting.MoveToUsagesCommand.NextUsage"
		         defaultHandler = "MonoDevelop.CSharp.Highlighting.MoveToNextUsageHandler"
		         shortcut = "Ctrl|Shift|Down"
		         macShortcut = "Control+Alt+Meta+Down"
		         _label = "_Move to next usage"/>
	</Extension>

	<Extension path = "/MonoDevelop/Refactoring/CodeGenerators">

		<Class class = "MonoDevelop.CodeGeneration.CreateConstructorGenerator" />
		<Class class = "MonoDevelop.CodeGeneration.ReadonlyPropertyGenerator" />
		<Class class = "MonoDevelop.CodeGeneration.PropertyGenerator" />
<!--	<Class class = "MonoDevelop.CodeGeneration.ImplementInterfaceMembersGenerator" /> -->
		<Class class = "MonoDevelop.CodeGeneration.RequiredProtocolMemberGenerator" />
		<Class class = "MonoDevelop.CodeGeneration.OptionalProtocolMemberGenerator" />
		<Class class = "MonoDevelop.CodeGeneration.PartialGenerator" />
		<Class class = "MonoDevelop.CodeGeneration.OverrideMembersGenerator" />
		<Class class = "MonoDevelop.CodeGeneration.ToStringGenerator" />
		<Class class = "MonoDevelop.CodeGeneration.RaiseEventMethodGenerator" />
<!--		<Class class = "MonoDevelop.CodeGeneration.EqualityMembersGenerator" /> -->
		<Class class = "MonoDevelop.CodeGeneration.WriteLineGenerator" />
	</Extension>

	<Extension path = "/MonoDevelop/ProjectModel/Gui/DefaultPolicyPanels/SourceCode">
		<Section id="NameConventions" _label="Name Conventions" fill = "true" class="MonoDevelop.CSharp.Diagnostics.InconsistentNaming.NameConventionPanel" icon="md-prefs-name-conventions" />
	</Extension>
	<Extension path = "/MonoDevelop/ProjectModel/Gui/ItemOptionPanels/SourceCode">
		<Section id="NameConventions" _label="Name Conventions" fill = "true" class="MonoDevelop.CSharp.Diagnostics.InconsistentNaming.NameConventionPanel" icon="md-prefs-name-conventions" />
	</Extension>
	<Extension path = "/MonoDevelop/Ide/GlobalOptionsDialog/SourceCode">
		<Section id="NameConventions" _label="Name Conventions" fill = "true" class="MonoDevelop.CSharp.Diagnostics.InconsistentNaming.NameConventionPanel" icon="md-prefs-name-conventions" />
	</Extension>

	<Extension path = "/MonoDevelop/SourceEditor2/TooltipProviders">
		<Class id="LanguageItem" class="MonoDevelop.SourceEditor.LanguageItemTooltipProvider" />
	</Extension>
	
	<Extension path = "/MonoDevelop/Ide/CompletionCharacters">
		<Complete language="C#" commitOnSpace="True" commitChars="{}[]().,:;+-*/%&amp;|^!~=&lt;&gt;?@#'&quot;\"/>
	</Extension>

	<Extension path = "/MonoDevelop/SourceEditor2/ContextMenu/Editor">
		<Condition id="FileType" mimeTypes="text/x-csharp">
<!--			<CommandItem id = "MonoDevelop.Refactoring.RefactoryCommands.CurrentRefactoryOperations" insertafter="MonoDevelop.SourceEditor.SourceEditorCommands.MarkerOperations" insertbefore="MonoDevelop.Debugger.DebugCommands.ExpressionEvaluator"/> -->
			<CommandItem id = "MonoDevelop.Refactoring.RefactoryCommands.QuickFix"  insertafter="MonoDevelop.SourceEditor.SourceEditorCommands.MarkerOperations" insertbefore="MonoDevelop.Debugger.DebugCommands.ExpressionEvaluator"/>

			<ItemSet id = "Navigate" _label = "Navigate">
				<CommandItem id = "MonoDevelop.Refactoring.RefactoryCommands.FindReferences"/>
				<CommandItem id = "MonoDevelop.Refactoring.RefactoryCommands.FindAllReferences"/>
				<CommandItem id = "MonoDevelop.Refactoring.Navigation.FindBaseSymbols"/>
				<CommandItem id = "MonoDevelop.Refactoring.Navigation.FindDerivedSymbols"/>
				<SeparatorItem id = "Separator1" />
				
				<CommandItem id = "MonoDevelop.CSharp.Navigation.FindExtensionMethods"/>
				<CommandItem id = "MonoDevelop.CSharp.Navigation.FindMemberOverloads"/>
				<CommandItem id = "MonoDevelop.CSharp.Navigation.FindImplementingMembers"/>
			</ItemSet>

				
			<ItemSet id = "Organize Imports" _label = "Organize Usings" insertafter="MonoDevelop.Ide.Commands.TextEditorCommands.ShowCodeTemplateWindow">
				<CommandItem id = "MonoDevelop.CSharp.Refactoring.RemoveUnusedImportsCommand"/>
				<CommandItem id = "MonoDevelop.CSharp.Refactoring.OrganizeImportsCommand"/>
				<CommandItem id = "MonoDevelop.CSharp.Refactoring.SortAndRemoveImportsCommand"/>
			</ItemSet>
		</Condition>
	</Extension>

	<Extension path = "/MonoDevelop/CSharp/Completion/ContextHandler">
		<Class class="MonoDevelop.CSharp.Completion.ProtocolMemberContextHandler" />
	</Extension>
	
	<Extension path = "/MonoDevelop/Ide/BraceMatcher">
		<Class class="MonoDevelop.CSharp.CSharpBraceMatcher" />
	</Extension>
	
	<Extension path = "/MonoDevelop/Ide/ContextMenu/ProjectPad">
		<Condition id="ItemType" value="ProjectReference|Reference">
			<CommandItem id = "MonoDevelop.CSharp.Refactoring.FindProjectReferenceUsages" />
		</Condition>
	</Extension>
	
	<Extension path="/MonoDevelop/Ide/SearchCategories">
		<Class class="MonoDevelop.CSharp.ProjectSearchCategory" />
	</Extension>

	<Extension path = "/MonoDevelop/Refactoring/FindReferencesProvider">
		<Class class="MonoDevelop.CSharp.Refactoring.CSharpFindReferencesProvider" />
	</Extension>

	<Extension path = "/MonoDevelop/Refactoring/JumpToDeclarationHandler">
		<Class class="MonoDevelop.CSharp.Refactoring.CSharpJumpToDeclarationHandler" />
	</Extension>

	<Extension path = "/MonoDevelop/UnitTesting/NUnitSourceCodeLocationFinder">
		<Class class="MonoDevelop.CSharp.UnitTests.CSharpNUnitSourceCodeLocationFinder" />
	</Extension>

	<Extension path = "/MonoDevelop/Ide/AutoInsertBracketHandler">
		<Class class="MonoDevelop.CSharp.Features.AutoInsertBracket.CSharpAutoInsertBracketHandler" insertbefore="Default"/>
	</Extension>
</ExtensionModel><|MERGE_RESOLUTION|>--- conflicted
+++ resolved
@@ -11,11 +11,7 @@
 		<Category _name = "Edit" id="Edit">
 			
 		<Command id = "MonoDevelop.CodeGeneration.CodeGenerationCommands.ShowCodeGenerationWindow"
-<<<<<<< HEAD
 				_label = "Show Code _Generation"
-=======
-				_label = "_Generate Code..."
->>>>>>> fc118fd3
 				shortcut = "Alt|Insert"
 				macShortcut = "Meta|I" />
 		</Category>
@@ -24,12 +20,8 @@
 			
 		<Command id = "MonoDevelop.CSharp.Refactoring.FindProjectReferenceUsages"
 			defaultHandler = "MonoDevelop.CSharp.Refactoring.FindProjectReferenceUsagesHandler"
-<<<<<<< HEAD
-			_label = "_Find Reference Usages"/>
-=======
 			_label = "_Find Reference Usages"
 			macShortcut = "Meta+F12" />
->>>>>>> fc118fd3
 		<Command id = "MonoDevelop.CSharp.Navigation.FindExtensionMethods"
 			defaultHandler = "MonoDevelop.CSharp.Navigation.FindExtensionMethodsHandler"
 			_label = "Extension Methods"
