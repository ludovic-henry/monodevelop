<ExtensionModel>

	<!-- Extension Points -->
	<ExtensionPoint path = "/MonoDevelop/CSharp/Completion/ContextHandler">
		<ExtensionNode name="Class"/>
	</ExtensionPoint>

	<!-- Extensions -->

	<Extension path = "/MonoDevelop/Ide/Commands">
		<Category _name = "Edit" id="Edit">
			
		<Command id = "MonoDevelop.CodeGeneration.CodeGenerationCommands.ShowCodeGenerationWindow"
<<<<<<< HEAD
				_label = "_Generate Code..."
=======
				_label = "Show Code _Generation"
>>>>>>> 26aaa11c
				shortcut = "Alt|Insert"
				macShortcut = "Meta|I" />
		</Category>

		<Category _name = "Code Navigation" id = "CodeNavigation">
			
		<Command id = "MonoDevelop.CSharp.Refactoring.FindProjectReferenceUsages"
			defaultHandler = "MonoDevelop.CSharp.Refactoring.FindProjectReferenceUsagesHandler"
<<<<<<< HEAD
			_label = "_Find Reference Usages"
			macShortcut = "Meta+F12" />
=======
			_label = "_Find Reference Usages"/>
>>>>>>> 26aaa11c
		<Command id = "MonoDevelop.CSharp.Navigation.FindExtensionMethods"
			defaultHandler = "MonoDevelop.CSharp.Navigation.FindExtensionMethodsHandler"
			_label = "Extension Methods"
			_displayName = "Find Extension Methods"/>
		<Command id = "MonoDevelop.Refactoring.Navigation.FindBaseSymbols"
			defaultHandler = "MonoDevelop.CSharp.Navigation.FindBaseSymbolsHandler"
			_label = "Base Symbols"
			_displayName = "Find Base Symbols"/>
		<Command id = "MonoDevelop.Refactoring.Navigation.FindDerivedSymbols"
			defaultHandler = "MonoDevelop.CSharp.Refactoring.FindDerivedSymbolsHandler"
			_label = "Derived Symbols"
			_displayName = "Find Derived Symbols"/>
		<Command id = "MonoDevelop.CSharp.Navigation.FindMemberOverloads"
			defaultHandler = "MonoDevelop.CSharp.Navigation.FindMemberOverloadsHandler"
			_label = "Member Overloads"
			_displayName = "Find Member Overloads"/>
		<Command id = "MonoDevelop.CSharp.Navigation.FindImplementingMembers"
			defaultHandler = "MonoDevelop.CSharp.Navigation.FindImplementingMembersHandler"
			_label = "Implementing Members"
			_displayName = "Find Implementing Members"/>
		</Category>
	</Extension>

	<Extension path = "/MonoDevelop/Ide/Commands/Refactoring">
<!--		<Command id = "MonoDevelop.Refactoring.RefactoryCommands.Resolve"
				defaultHandler = "MonoDevelop.CSharp.Refactoring.ResolveCommandHandler"
				type="array"
				_label = "Resolve"/> -->
		<Command id = "MonoDevelop.CSharp.Refactoring.ExtractMethodCommand"
			defaultHandler = "MonoDevelop.CSharp.Refactoring.ExtractMethodCommandHandler"
			_label = "Extract Method" 
			_description = "Extracts a method"
		/>
		<Command id = "MonoDevelop.Refactoring.RefactoryCommands.CurrentRefactoryOperations"
			defaultHandler = "MonoDevelop.CSharp.Refactoring.CurrentRefactoryOperationsHandler"
			type="array"
			_label = "Refactory Operations" /> 
		<Command id = "MonoDevelop.CSharp.Refactoring.OrganizeImportsCommand"
			defaultHandler = "MonoDevelop.CSharp.Refactoring.OrganizeImportsCommandHandler"
			_label = "_Sort Usings" 
		/>
		<Command id = "MonoDevelop.CSharp.Refactoring.RemoveUnusedImportsCommand"
			defaultHandler = "MonoDevelop.CSharp.Refactoring.RemoveUnusedImportsCommandHandler"
			_label = "_Remove Unused Usings" 
		/>
		<Command id = "MonoDevelop.CSharp.Refactoring.SortAndRemoveImportsCommand"
			defaultHandler = "MonoDevelop.CSharp.Refactoring.SortAndRemoveImportsCommandHandler"
			_label = "R_emove and Sort"
			_displayName = "Remove Unused and Sort (Usings)"
		/>
	</Extension>

	<Extension path = "/MonoDevelop/Ide/Commands/CodeNavigation">
		<Command id = "MonoDevelop.Refactoring.RefactoryCommands.GotoDeclaration"
						_label = "_Go to Declaration" 
						shortcut = "F12"
						macShortcut = "Meta|D F12"/>
	</Extension>
		
	
	<Extension path = "/MonoDevelop/ProjectModel/MSBuildItemTypes">
		<DotNetProjectType
			language="C#"
			extension="csproj"
			guid="{FAE04EC0-301F-11D3-BF4B-00C04F79EFBC}"
			type="MonoDevelop.CSharp.Project.CSharpProject"
			/>
	</Extension>

	<Extension path = "/MonoDevelop/ProjectModel/ProjectModelExtensions">
		<Condition id="MSBuildTargetIsAvailable" target="$(MSBuildExtensionsPath)\Microsoft\Portable\v4.0\Microsoft.Portable.CSharp.targets">
			<ProjectFlavor guid="{786C830F-07A1-408B-BD7F-6EE04809D6DB}" type="MonoDevelop.CSharp.Project.PortableCSharpProjectFlavor" alias="C#PortableLibrary"/>
		</Condition>
	</Extension>

	<Extension path = "/MonoDevelop/Ide/FileTemplates">
		<FileTemplate id = "CSharpEmptyFile" resource = "EmptyCSharpFile.xft.xml"/>
		<FileTemplate id = "CSharpAssemblyInfo" resource = "AssemblyInfo.xft.xml"/>
	</Extension>

	<Extension path = "/MonoDevelop/Ide/ProjectTemplates">
		<ProjectTemplate id = "MonoDevelop.CSharp.ConsoleProject" resource = "ConsoleProject.xpt.xml"/>
		<ProjectTemplate id = "MonoDevelop.CSharp.EmptyProject" resource = "EmptyProject.xpt.xml"/>
		<ProjectTemplate id = "MonoDevelop.CSharp.GtkSharp2Project" resource = "GtkSharp2Project.xpt.xml"/>
		<ProjectTemplate id = "MonoDevelop.CSharp.Library" resource = "Library.xpt.xml"/>
		<ProjectTemplate id = "MonoDevelop.CSharp.SharedProject" resource = "SharedAssetsProject.xpt.xml"/>
		<Condition id="MSBuildTargetIsAvailable" target="$(MSBuildExtensionsPath)\Microsoft\Portable\v4.0\Microsoft.Portable.CSharp.targets">
			<ProjectTemplate id = "MonoDevelop.CSharp.PortableLibrary" resource = "PortableLibrary.xpt.xml" />
		</Condition>
	</Extension>

	<Extension path = "/MonoDevelop/Ide/FileFilters">
		<FileFilter id = "CSharp"
		            insertbefore = "Assemblies"
		            _label = "C# Files"
		            extensions = "*.cs"/>
	</Extension>

	<Extension path = "/MonoDevelop/ProjectModel/Gui/ItemOptionPanels/Build/General">
		<Condition id="ProjectTypeId" value="C#">
			<Panel id = "CSharpCompilerOptionsPanel"
			             _label = "C#"
			             class = "MonoDevelop.CSharp.Project.CompilerOptionsPanel"/>
		</Condition>
	</Extension>

	<Extension path = "/MonoDevelop/ProjectModel/Gui/ItemOptionPanels/Build/Compiler">
		<Condition id="ProjectTypeId" value="C#">
			<Panel id = "CSharpCodeGenerationPanel"
			             _label = "Compiler"
			             class = "MonoDevelop.CSharp.Project.CodeGenerationPanel"/>
		</Condition>
	</Extension>

	<Extension path = "/MonoDevelop/ProjectModel/LanguageBindings">
		<LanguageBinding id = "C#"
		                 extensions = ".cs"
		                 singleLineCommentTag = "//"
		                 blockCommentStartTag = "/*"
		                 blockCommentEndTag = "*/" 
		                 codeDomType = "MonoDevelop.CSharp.CSharpEnhancedCodeProvider" />
	</Extension>

	<Extension path = "/MonoDevelop/Ide/ReferenceFinder">
		<ReferenceFinder supportedmimetypes = "text/x-csharp"
		                 class = "MonoDevelop.CSharp.Refactoring.CSharpReferenceFinder" />
	</Extension>

	<Extension path = "/MonoDevelop/Ide/TextEditorExtensions">
		<!-- indent engine must be before the completion text editor engine,
		otherwise stuff like

		int Foo {
		         get;private set';'

		will end up as

		int Foo {
		         get;
		         privaet;

		-->
		<Class fileExtensions = ".cs" class = "MonoDevelop.CSharp.Formatting.CSharpTextEditorIndentation" />
		<Class fileExtensions = ".cs" class = "MonoDevelop.CSharp.Completion.CSharpCompletionTextEditorExtension" />
		<Class fileExtensions = ".cs" class = "MonoDevelop.CSharp.Highlighting.HighlightUsagesExtension" />
		<Class fileExtensions = ".cs" class = "MonoDevelop.CSharp.PathedDocumentTextEditorExtension" />
		<Class fileExtensions = ".cs" class = "MonoDevelop.CSharp.UnitTestTextEditorExtension" />
		<Class fileExtensions = ".cs" class = "MonoDevelop.CSharp.ClassOutline.CSharpOutlineTextEditorExtension" />
		<Class fileExtensions = ".cs" class = "MonoDevelop.CSharp.CSharpNavigationTextEditorExtension" />
		<Class fileExtensions = ".json" class = "MonoDevelop.JSon.JSonTextEditorExtension" />
		<Class class = "MonoDevelop.CSharp.Refactoring.CSharpFeaturesTextEditorExtension" />
	</Extension>

	<Extension path = "/MonoDevelop/Core/StockIcons">
		<StockIcon stockid = "md-csharp-file" icon = "md-file-source" size="Menu" />
		<StockIcon stockid = "md-csharp-project" icon = "md-project" size="Menu"/>
	</Extension>

	<Extension path = "/MonoDevelop/Core/MimeTypes">
		<MimeType id="text/x-csharp" _description="C# source code" icon="md-csharp-file" isText="true">
			<File pattern="*.cs" />
		</MimeType>
		<MimeType id="application/x-csproject" _description="C# project file" baseType="application/x-msbuild">
			<File pattern="*.csproj" />
		</MimeType>
	</Extension>

	<Extension path = "/MonoDevelop/Ide/CodeFormatters">
		<Formatter mimeType="text/x-csharp" class="MonoDevelop.CSharp.Formatting.CSharpFormatter" />
	</Extension>

	<Extension path = "/MonoDevelop/TypeSystem/AmbienceTooltipProviders">
		<Provider mimeType="text/x-csharp" class = "MonoDevelop.CSharp.CSharpAmbience" />
	</Extension>

	<Extension path = "/MonoDevelop/TypeSystem/Parser">
		<Parser class="MonoDevelop.CSharp.Parser.TypeSystemParser" mimeType = "text/x-csharp" />
	</Extension>

	<Extension path = "/MonoDevelop/TypeSystem/FoldingParser">
		<Parser class = "MonoDevelop.CSharp.Parser.CSharpFoldingParser" mimeType="text/x-csharp" />
	</Extension>

	<Extension path = "/MonoDevelop/TypeSystem/CodeGenerators">
		<Generator class="MonoDevelop.CSharp.Refactoring.CSharpCodeGenerator" mimeType = "text/x-csharp" />
	</Extension>
	
	<Extension path = "/MonoDevelop/ProjectModel/PolicySets/Mono" >
		<Policies resource="MonoCSharpPolicy.xml" />
		<Policies resource="MonoNameConventionPolicy.xml" />
	</Extension>

	<Extension path = "/MonoDevelop/ProjectModel/PolicySets" >
		<PolicySet id="KR" _name="K&amp;R style" allowDiffSerialize="false">
			<Policies resource="KRCSharpPolicy.xml" />
			<Policies resource="InvariantTextStylePolicy.xml" />
		</PolicySet>
	</Extension>

	<Extension path = "/MonoDevelop/ProjectModel/PolicySets" >
		<PolicySet id="1TBS" _name="SharpDevelop style (1TBS)" allowDiffSerialize="false">
			<Policies resource="KRCSharpPolicy.xml" />
			<Policies resource="InvariantTextStylePolicy.xml" />
		</PolicySet>
	</Extension>

	<Extension path = "/MonoDevelop/ProjectModel/PolicySets/VisualStudio" >
		<Policies resource="AllmanCSharpPolicy.xml" />
	</Extension>

	<Extension path = "/MonoDevelop/ProjectModel/Gui/MimeTypePolicyPanels">
		<Panel id = "CSharpFormatting" _label = "C# Format" mimeType="text/x-csharp" class = "MonoDevelop.CSharp.Formatting.CSharpFormattingPolicyPanel" />
	</Extension>

<!--	
	<Extension path = "/MonoDevelop/Refactoring/CodeActions">
		<Action mimeType="text/x-csharp"
			_title = "Move type to another file"
			_description = "Moves current type to another file that matches the name of the type."
			class = "MonoDevelop.CSharp.Refactoring.CodeActions.MoveTypeToFile" />
		<Action mimeType="text/x-csharp"
			_title = "Convert to enum"
			_description = "Converts constant fields to enumeration"
			class = "MonoDevelop.CSharp.Refactoring.CodeActions.ConvertToEnumAction" />
	</Extension>

	<Extension path = "/MonoDevelop/Refactoring/CodeIssues">
		<CodeIssue mimeType="text/x-csharp" severity = "Error" class="MonoDevelop.CSharp.Refactoring.CodeIssues.MonoTODOIssue"/>
	</Extension> -->
	
	<Extension path = "/MonoDevelop/Ide/TextEditorResolver">
		<Resolver class = "MonoDevelop.CSharp.Resolver.TextEditorResolverProvider" mimeType="text/x-csharp" />
	</Extension>

	<Extension path = "/MonoDevelop/Ide/Commands/TextEditor">
		<Command id = "MonoDevelop.CSharp.Highlighting.MoveToUsagesCommand.PrevUsage"
		         defaultHandler = "MonoDevelop.CSharp.Highlighting.MoveToPrevUsageHandler"
		         shortcut = "Ctrl|Shift|Up"
		         macShortcut = "Control+Alt+Meta+Up"
		         _label = "_Move to prev usage"/>
		<Command id = "MonoDevelop.CSharp.Highlighting.MoveToUsagesCommand.NextUsage"
		         defaultHandler = "MonoDevelop.CSharp.Highlighting.MoveToNextUsageHandler"
		         shortcut = "Ctrl|Shift|Down"
		         macShortcut = "Control+Alt+Meta+Down"
		         _label = "_Move to next usage"/>
	</Extension>

	<Extension path = "/MonoDevelop/Refactoring/CodeGenerators">

		<Class class = "MonoDevelop.CodeGeneration.CreateConstructorGenerator" />
		<Class class = "MonoDevelop.CodeGeneration.ReadonlyPropertyGenerator" />
		<Class class = "MonoDevelop.CodeGeneration.PropertyGenerator" />
<!--	<Class class = "MonoDevelop.CodeGeneration.ImplementInterfaceMembersGenerator" /> -->
		<Class class = "MonoDevelop.CodeGeneration.RequiredProtocolMemberGenerator" />
		<Class class = "MonoDevelop.CodeGeneration.OptionalProtocolMemberGenerator" />
		<Class class = "MonoDevelop.CodeGeneration.PartialGenerator" />
		<Class class = "MonoDevelop.CodeGeneration.OverrideMembersGenerator" />
		<Class class = "MonoDevelop.CodeGeneration.ToStringGenerator" />
		<Class class = "MonoDevelop.CodeGeneration.RaiseEventMethodGenerator" />
<!--		<Class class = "MonoDevelop.CodeGeneration.EqualityMembersGenerator" /> -->
		<Class class = "MonoDevelop.CodeGeneration.WriteLineGenerator" />
	</Extension>

	<Extension path = "/MonoDevelop/ProjectModel/Gui/DefaultPolicyPanels/SourceCode">
		<Section id="NameConventions" _label="Name Conventions" fill = "true" class="MonoDevelop.CSharp.Diagnostics.InconsistentNaming.NameConventionPanel" icon="md-prefs-name-conventions" />
	</Extension>
	<Extension path = "/MonoDevelop/ProjectModel/Gui/ItemOptionPanels/SourceCode">
		<Section id="NameConventions" _label="Name Conventions" fill = "true" class="MonoDevelop.CSharp.Diagnostics.InconsistentNaming.NameConventionPanel" icon="md-prefs-name-conventions" />
	</Extension>
	<Extension path = "/MonoDevelop/Ide/GlobalOptionsDialog/SourceCode">
		<Section id="NameConventions" _label="Name Conventions" fill = "true" class="MonoDevelop.CSharp.Diagnostics.InconsistentNaming.NameConventionPanel" icon="md-prefs-name-conventions" />
	</Extension>

	<Extension path = "/MonoDevelop/SourceEditor2/TooltipProviders">
		<Class id="LanguageItem" class="MonoDevelop.SourceEditor.LanguageItemTooltipProvider" />
	</Extension>
	
	<Extension path = "/MonoDevelop/Ide/CompletionCharacters">
		<Complete language="C#" commitOnSpace="True" commitChars="{}[]().,:;+-*/%&amp;|^!~=&lt;&gt;?@#'&quot;\"/>
	</Extension>

	<Extension path = "/MonoDevelop/SourceEditor2/ContextMenu/Editor">
		<Condition id="FileType" mimeTypes="text/x-csharp">
			<CommandItem id = "MonoDevelop.Refactoring.RefactoryCommands.CurrentRefactoryOperations" insertafter="MonoDevelop.SourceEditor.SourceEditorCommands.MarkerOperations" insertbefore="MonoDevelop.Debugger.DebugCommands.ExpressionEvaluator"/>

			<ItemSet id = "Navigate" _label = "Navigate">
				<CommandItem id = "MonoDevelop.Refactoring.RefactoryCommands.FindReferences"/>
				<CommandItem id = "MonoDevelop.Refactoring.RefactoryCommands.FindAllReferences"/>
				<CommandItem id = "MonoDevelop.Refactoring.Navigation.FindBaseSymbols"/>
				<CommandItem id = "MonoDevelop.Refactoring.Navigation.FindDerivedSymbols"/>
				<SeparatorItem id = "Separator1" />
				
				<CommandItem id = "MonoDevelop.CSharp.Navigation.FindExtensionMethods"/>
				<CommandItem id = "MonoDevelop.CSharp.Navigation.FindMemberOverloads"/>
				<CommandItem id = "MonoDevelop.CSharp.Navigation.FindImplementingMembers"/>
			</ItemSet>

				<!--
			<ItemSet id = "Organize Imports" _label = "Organize Usings" insertafter="MonoDevelop.Ide.Commands.TextEditorCommands.ShowCodeTemplateWindow">
				<CommandItem id = "MonoDevelop.CSharp.Refactoring.RemoveUnusedImportsCommand"/>
				<CommandItem id = "MonoDevelop.CSharp.Refactoring.OrganizeImportsCommand"/>
				<CommandItem id = "MonoDevelop.CSharp.Refactoring.SortAndRemoveImportsCommand"/>
			</ItemSet> -->
		</Condition>
	</Extension>

	<Extension path = "/MonoDevelop/CSharp/Completion/ContextHandler">
		<Class class="MonoDevelop.CSharp.Completion.ProtocolMemberContextHandler" />
	</Extension>
	
	<Extension path = "/MonoDevelop/Ide/BraceMatcher">
		<Class class="MonoDevelop.CSharp.CSharpBraceMatcher" />
	</Extension>
	
	<Extension path = "/MonoDevelop/Ide/ContextMenu/ProjectPad">
		<Condition id="ItemType" value="ProjectReference|Reference">
			<CommandItem id = "MonoDevelop.CSharp.Refactoring.FindProjectReferenceUsages" />
		</Condition>
	</Extension>
	
	<Extension path="/MonoDevelop/Ide/SearchCategories">
		<Class class="MonoDevelop.CSharp.ProjectSearchCategory" />
	</Extension>

	<Extension path = "/MonoDevelop/Refactoring/FindReferencesProvider">
		<Class class="MonoDevelop.CSharp.Refactoring.CSharpFindReferencesProvider" />
	</Extension>

	<Extension path = "/MonoDevelop/Refactoring/JumpToDeclarationHandler">
		<Class class="MonoDevelop.CSharp.Refactoring.CSharpJumpToDeclarationHandler" />
	</Extension>

	<Extension path = "/MonoDevelop/UnitTesting/NUnitSourceCodeLocationFinder">
		<Class class="MonoDevelop.CSharp.UnitTests.CSharpNUnitSourceCodeLocationFinder" />
	</Extension>

	<Extension path = "/MonoDevelop/Ide/AutoInsertBracketHandler">
		<Class class="MonoDevelop.CSharp.Features.AutoInsertBracket.CSharpAutoInsertBracketHandler" insertbefore="Default"/>
	</Extension>
</ExtensionModel><|MERGE_RESOLUTION|>--- conflicted
+++ resolved
@@ -11,11 +11,7 @@
 		<Category _name = "Edit" id="Edit">
 			
 		<Command id = "MonoDevelop.CodeGeneration.CodeGenerationCommands.ShowCodeGenerationWindow"
-<<<<<<< HEAD
-				_label = "_Generate Code..."
-=======
 				_label = "Show Code _Generation"
->>>>>>> 26aaa11c
 				shortcut = "Alt|Insert"
 				macShortcut = "Meta|I" />
 		</Category>
@@ -24,12 +20,8 @@
 			
 		<Command id = "MonoDevelop.CSharp.Refactoring.FindProjectReferenceUsages"
 			defaultHandler = "MonoDevelop.CSharp.Refactoring.FindProjectReferenceUsagesHandler"
-<<<<<<< HEAD
 			_label = "_Find Reference Usages"
 			macShortcut = "Meta+F12" />
-=======
-			_label = "_Find Reference Usages"/>
->>>>>>> 26aaa11c
 		<Command id = "MonoDevelop.CSharp.Navigation.FindExtensionMethods"
 			defaultHandler = "MonoDevelop.CSharp.Navigation.FindExtensionMethodsHandler"
 			_label = "Extension Methods"
