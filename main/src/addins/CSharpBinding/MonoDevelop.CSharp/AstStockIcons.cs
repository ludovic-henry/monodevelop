// 
// AstStockIcons.cs
//  
// Author:
//       Mike Krüger <mkrueger@xamarin.com>
// 
// Copyright (c) 2012 Xamarin Inc. (http://xamarin.com)
// 
// Permission is hereby granted, free of charge, to any person obtaining a copy
// of this software and associated documentation files (the "Software"), to deal
// in the Software without restriction, including without limitation the rights
// to use, copy, modify, merge, publish, distribute, sublicense, and/or sell
// copies of the Software, and to permit persons to whom the Software is
// furnished to do so, subject to the following conditions:
// 
// The above copyright notice and this permission notice shall be included in
// all copies or substantial portions of the Software.
// 
// THE SOFTWARE IS PROVIDED "AS IS", WITHOUT WARRANTY OF ANY KIND, EXPRESS OR
// IMPLIED, INCLUDING BUT NOT LIMITED TO THE WARRANTIES OF MERCHANTABILITY,
// FITNESS FOR A PARTICULAR PURPOSE AND NONINFRINGEMENT. IN NO EVENT SHALL THE
// AUTHORS OR COPYRIGHT HOLDERS BE LIABLE FOR ANY CLAIM, DAMAGES OR OTHER
// LIABILITY, WHETHER IN AN ACTION OF CONTRACT, TORT OR OTHERWISE, ARISING FROM,
// OUT OF OR IN CONNECTION WITH THE SOFTWARE OR THE USE OR OTHER DEALINGS IN
// THE SOFTWARE.

using System;
using System.Linq;
using MonoDevelop.Ide.TypeSystem;
using MonoDevelop.Core;
using Microsoft.CodeAnalysis.CSharp.Syntax;
using Microsoft.CodeAnalysis;
using Microsoft.CodeAnalysis.CSharp;

namespace MonoDevelop.CSharp
{
	// Copied from StockIcons.cs and extended for the c# ast (c# AST shouldn't be in Ide)
	static class AstStockIcons
	{
		static readonly IconId Class = "md-class";
		static readonly IconId Enum = "md-enum";
		static readonly IconId Event = "md-event";
		static readonly IconId Field = "md-field";
		static readonly IconId Interface = "md-interface";
		static readonly IconId Method = "md-method";
		static readonly IconId ExtensionMethod = "md-extensionmethod";
		static readonly IconId Property = "md-property";
		static readonly IconId Struct = "md-struct";
		static readonly IconId Delegate = "md-delegate";
		public static readonly IconId Namespace = "md-name-space";

		static readonly IconId InternalClass = "md-internal-class";
		static readonly IconId InternalDelegate = "md-internal-delegate";
		static readonly IconId InternalEnum = "md-internal-enum";
		static readonly IconId InternalEvent = "md-internal-event";
		static readonly IconId InternalField = "md-internal-field";
		static readonly IconId InternalInterface = "md-internal-interface";
		static readonly IconId InternalMethod = "md-internal-method";
		static readonly IconId InternalExtensionMethod = "md-internal-extensionmethod";
		static readonly IconId InternalProperty = "md-internal-property";
		static readonly IconId InternalStruct = "md-internal-struct";

		static readonly IconId InternalAndProtectedClass = "md-InternalAndProtected-class";
		static readonly IconId InternalAndProtectedDelegate = "md-InternalAndProtected-delegate";
		static readonly IconId InternalAndProtectedEnum = "md-InternalAndProtected-enum";
		static readonly IconId InternalAndProtectedEvent = "md-InternalAndProtected-event";
		static readonly IconId InternalAndProtectedField = "md-InternalAndProtected-field";
		static readonly IconId InternalAndProtectedInterface = "md-InternalAndProtected-interface";
		static readonly IconId InternalAndProtectedMethod = "md-InternalAndProtected-method";
		static readonly IconId InternalAndProtectedExtensionMethod = "md-InternalAndProtected-extensionmethod";
		static readonly IconId InternalAndProtectedProperty = "md-InternalAndProtected-property";
		static readonly IconId InternalAndProtectedStruct = "md-InternalAndProtected-struct";

		static readonly IconId PrivateClass = "md-private-class";
		static readonly IconId PrivateDelegate = "md-private-delegate";
		static readonly IconId PrivateEnum = "md-private-enum";
		static readonly IconId PrivateEvent = "md-private-event";
		static readonly IconId PrivateField = "md-private-field";
		static readonly IconId PrivateInterface = "md-private-interface";
		static readonly IconId PrivateMethod = "md-private-method";
		static readonly IconId PrivateExtensionMethod = "md-private-extensionmethod";
		static readonly IconId PrivateProperty = "md-private-property";
		static readonly IconId PrivateStruct = "md-private-struct";

		static readonly IconId ProtectedClass = "md-protected-class";
		static readonly IconId ProtectedDelegate = "md-protected-delegate";
		static readonly IconId ProtectedEnum = "md-protected-enum";
		static readonly IconId ProtectedEvent = "md-protected-event";
		static readonly IconId ProtectedField = "md-protected-field";
		static readonly IconId ProtectedInterface = "md-protected-interface";
		static readonly IconId ProtectedMethod = "md-protected-method";
		static readonly IconId ProtectedExtensionMethod = "md-protected-extensionmethod";
		static readonly IconId ProtectedProperty = "md-protected-property";
		static readonly IconId ProtectedStruct = "md-protected-struct";
		
		static readonly IconId ProtectedOrInternalClass = "md-ProtectedOrInternal-class";
		static readonly IconId ProtectedOrInternalDelegate = "md-ProtectedOrInternal-delegate";
		static readonly IconId ProtectedOrInternalEnum = "md-ProtectedOrInternal-enum";
		static readonly IconId ProtectedOrInternalEvent = "md-ProtectedOrInternal-event";
		static readonly IconId ProtectedOrInternalField = "md-ProtectedOrInternal-field";
		static readonly IconId ProtectedOrInternalInterface = "md-ProtectedOrInternal-interface";
		static readonly IconId ProtectedOrInternalMethod = "md-ProtectedOrInternal-method";
		static readonly IconId ProtectedOrInternalExtensionMethod = "md-ProtectedOrInternal-extensionmethod";
		static readonly IconId ProtectedOrInternalProperty = "md-ProtectedOrInternal-property";
		static readonly IconId ProtectedOrInternalStruct = "md-ProtectedOrInternal-struct";
		
		static IconId[,] typeIconTable = new IconId[,] {
			{Class,     PrivateClass,		Class,		ProtectedClass,     InternalClass,		ProtectedOrInternalClass, 		InternalAndProtectedClass},     // class
			{Enum,      PrivateEnum,		Enum,		ProtectedEnum,      InternalEnum,		ProtectedOrInternalEnum, 		InternalAndProtectedEnum},      // enum
			{Interface, PrivateInterface,	Interface,	ProtectedInterface, InternalInterface,	ProtectedOrInternalInterface,	InternalAndProtectedInterface}, // interface
			{Struct,    PrivateStruct,		Struct,   	ProtectedStruct,    InternalStruct,		ProtectedOrInternalStruct,		InternalAndProtectedStruct},    // struct
			{Delegate,  PrivateDelegate,	Delegate, 	ProtectedDelegate,  InternalDelegate,	ProtectedOrInternalDelegate,	InternalAndProtectedDelegate}   // delegate
		};
		static readonly IconId[] fieldIconTable = {
			AstStockIcons.Field, AstStockIcons.PrivateField, AstStockIcons.Field, AstStockIcons.ProtectedField, AstStockIcons.InternalField, AstStockIcons.ProtectedOrInternalField, AstStockIcons.InternalAndProtectedField
		};
		static readonly IconId[] methodIconTable = {
			AstStockIcons.Method, AstStockIcons.PrivateMethod, AstStockIcons.Method, AstStockIcons.ProtectedMethod, AstStockIcons.InternalMethod, AstStockIcons.ProtectedOrInternalMethod, AstStockIcons.InternalAndProtectedMethod
		};
		static readonly IconId[] extensionMethodIconTable = {
			AstStockIcons.ExtensionMethod, AstStockIcons.PrivateExtensionMethod, AstStockIcons.ExtensionMethod, AstStockIcons.ProtectedExtensionMethod, AstStockIcons.InternalExtensionMethod, AstStockIcons.ProtectedOrInternalExtensionMethod, AstStockIcons.InternalAndProtectedExtensionMethod
		};
		static readonly IconId[] propertyIconTable = {
			AstStockIcons.Property, AstStockIcons.PrivateProperty, AstStockIcons.Property, AstStockIcons.ProtectedProperty, AstStockIcons.InternalProperty, AstStockIcons.ProtectedOrInternalProperty, AstStockIcons.InternalAndProtectedProperty
		};
		static readonly IconId[] eventIconTable = {
			AstStockIcons.Event, AstStockIcons.PrivateEvent, AstStockIcons.Event, AstStockIcons.ProtectedEvent, AstStockIcons.InternalEvent, AstStockIcons.ProtectedOrInternalEvent, AstStockIcons.InternalAndProtectedEvent
		};

		static void AdjustAccessibility (SyntaxTokenList modifiers, ref Accessibility acc, ref bool result)
		{
			if (modifiers.Any (mod => mod.CSharpKind () == Microsoft.CodeAnalysis.CSharp.SyntaxKind.ProtectedKeyword) &&
				modifiers.Any (mod => mod.CSharpKind () == Microsoft.CodeAnalysis.CSharp.SyntaxKind.InternalKeyword)) {
				acc = Accessibility.ProtectedOrInternal;
				result = true;
				return;
			}

			foreach (var mod in modifiers) {
				if (mod.CSharpKind () == Microsoft.CodeAnalysis.CSharp.SyntaxKind.PublicKeyword) {
					acc = Accessibility.Public;
					result = true;
					return;
				}
				if (mod.CSharpKind () == Microsoft.CodeAnalysis.CSharp.SyntaxKind.PrivateKeyword) {
					acc = Accessibility.Private;
					result = true;
					return;
				}
					if (mod.CSharpKind () == Microsoft.CodeAnalysis.CSharp.SyntaxKind.ProtectedKeyword) {
					acc = Accessibility.Protected;
					result = true;
					return;
				}
				if (mod.CSharpKind () == Microsoft.CodeAnalysis.CSharp.SyntaxKind.InternalKeyword) {
					acc = Accessibility.Internal;
					result = true;
					return;
				}
			}
		}

		static bool GetAccessibility (SyntaxNode element, out Accessibility acc)
		{
			if (element.Parent is TypeDeclarationSyntax && element.Parent is InterfaceDeclarationSyntax) {
				acc = Accessibility.Public;
				return true;
			}
			bool result = false;
			acc = Accessibility.Private;
			if (element is TypeDeclarationSyntax && !(element.Parent is TypeDeclarationSyntax))
				acc = Accessibility.Internal;

			if (element is TypeDeclarationSyntax)
				AdjustAccessibility (((TypeDeclarationSyntax)element).Modifiers, ref acc, ref result);
			if (element is BaseFieldDeclarationSyntax)
				AdjustAccessibility (((BaseFieldDeclarationSyntax)element).Modifiers, ref acc, ref result);
			if (element is BasePropertyDeclarationSyntax)
				AdjustAccessibility (((BasePropertyDeclarationSyntax)element).Modifiers, ref acc, ref result);
			if (element is BaseMethodDeclarationSyntax)
				AdjustAccessibility (((BaseMethodDeclarationSyntax)element).Modifiers, ref acc, ref result);
			return result;
		}
		
<<<<<<< HEAD
		public static string GetStockIcon (this SyntaxNode element, bool showAccessibility = true)
=======
		
		public static string GetStockIcon (this EntityDeclaration element)
>>>>>>> a85fca73
		{
			Accessibility acc = Accessibility.Public;

			if (element is NamespaceDeclarationSyntax)
				return Namespace;
			
<<<<<<< HEAD
			if (element is AccessorDeclarationSyntax) {
				if (showAccessibility) {
					if (!GetAccessibility ((MemberDeclarationSyntax)element, out acc))
						GetAccessibility (element.Parent as MemberDeclarationSyntax, out acc);
				}
=======
			if (element is Accessor) {
				if (!GetAccessibility (element, out acc))
					GetAccessibility (element.Parent as EntityDeclaration, out acc);
>>>>>>> a85fca73

				return methodIconTable [(int) (acc)];
			}

			GetAccessibility (element, out acc);

<<<<<<< HEAD
			if (element is TypeDeclarationSyntax) {
				var type = element as TypeDeclarationSyntax;
				switch (type.Keyword.CSharpKind ()) {
				case SyntaxKind.ClassKeyword:
=======
			if (element is TypeDeclaration) {
				var type = element as TypeDeclaration;
				
				switch (type.ClassType) {
				case ClassType.Class:
>>>>>>> a85fca73
					return typeIconTable [0, (int) (acc)];
				case SyntaxKind.StructKeyword:
					return typeIconTable [3, (int) (acc)];
				case SyntaxKind.InterfaceKeyword:
					return typeIconTable [2, (int) (acc)];
				case SyntaxKind.EnumKeyword:
					return typeIconTable [1, (int) (acc)];
				default:
					throw new ArgumentOutOfRangeException ();
				}
			}
			if (element is DelegateDeclarationSyntax)
				return typeIconTable [4, (int) (acc)];

			// member accessibility
			GetAccessibility (element, out acc);

			if (element is BaseMethodDeclarationSyntax) {
				var method = element as MethodDeclarationSyntax;
				// TODO!
				//				if (method.ParameterList.Parameters.First ())
				//	return extensionMethodIconTable [(int) (acc)];
				return methodIconTable [(int) (acc)];
			}

<<<<<<< HEAD
			if (element is PropertyDeclarationSyntax || element is IndexerDeclarationSyntax)
=======
			if (element is PropertyDeclaration ||  element is IndexerDeclaration)
>>>>>>> a85fca73
				return propertyIconTable [(int) (acc)];
			if (element is EventDeclarationSyntax || element is EventFieldDeclarationSyntax)
				return eventIconTable [(int) (acc)];
			if (element.Parent is EnumDeclarationSyntax)
				acc = Accessibility.Public;
			return fieldIconTable [(int) (acc)];
		}
	}

}<|MERGE_RESOLUTION|>--- conflicted
+++ resolved
@@ -182,47 +182,26 @@
 			return result;
 		}
 		
-<<<<<<< HEAD
-		public static string GetStockIcon (this SyntaxNode element, bool showAccessibility = true)
-=======
-		
-		public static string GetStockIcon (this EntityDeclaration element)
->>>>>>> a85fca73
+		public static string GetStockIcon (this SyntaxNode element)
 		{
 			Accessibility acc = Accessibility.Public;
 
 			if (element is NamespaceDeclarationSyntax)
 				return Namespace;
 			
-<<<<<<< HEAD
 			if (element is AccessorDeclarationSyntax) {
-				if (showAccessibility) {
-					if (!GetAccessibility ((MemberDeclarationSyntax)element, out acc))
-						GetAccessibility (element.Parent as MemberDeclarationSyntax, out acc);
-				}
-=======
-			if (element is Accessor) {
-				if (!GetAccessibility (element, out acc))
-					GetAccessibility (element.Parent as EntityDeclaration, out acc);
->>>>>>> a85fca73
+				if (!GetAccessibility ((MemberDeclarationSyntax)element, out acc))
+					GetAccessibility (element.Parent as MemberDeclarationSyntax, out acc);
 
 				return methodIconTable [(int) (acc)];
 			}
 
 			GetAccessibility (element, out acc);
 
-<<<<<<< HEAD
 			if (element is TypeDeclarationSyntax) {
 				var type = element as TypeDeclarationSyntax;
 				switch (type.Keyword.CSharpKind ()) {
 				case SyntaxKind.ClassKeyword:
-=======
-			if (element is TypeDeclaration) {
-				var type = element as TypeDeclaration;
-				
-				switch (type.ClassType) {
-				case ClassType.Class:
->>>>>>> a85fca73
 					return typeIconTable [0, (int) (acc)];
 				case SyntaxKind.StructKeyword:
 					return typeIconTable [3, (int) (acc)];
@@ -248,11 +227,7 @@
 				return methodIconTable [(int) (acc)];
 			}
 
-<<<<<<< HEAD
 			if (element is PropertyDeclarationSyntax || element is IndexerDeclarationSyntax)
-=======
-			if (element is PropertyDeclaration ||  element is IndexerDeclaration)
->>>>>>> a85fca73
 				return propertyIconTable [(int) (acc)];
 			if (element is EventDeclarationSyntax || element is EventFieldDeclarationSyntax)
 				return eventIconTable [(int) (acc)];
