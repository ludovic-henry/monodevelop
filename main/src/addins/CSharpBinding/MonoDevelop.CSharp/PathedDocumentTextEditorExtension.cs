--- conflicted
+++ resolved
@@ -53,18 +53,12 @@
 			IdeApp.Workspace.FileAddedToProject -= HandleProjectChanged;
 			IdeApp.Workspace.FileRemovedFromProject -= HandleProjectChanged;
 
-<<<<<<< HEAD
-			if (caret != null) {
-				caret.PositionChanged -= UpdatePath;
-				caret = null;
-			}
-			Document.DocumentParsed -= HandleTypeSegmentTreeUpdated;
-=======
+
 			if (ext != null) {
 				ext.TypeSegmentTreeUpdated -= HandleTypeSegmentTreeUpdated;
 				ext = null;
 			}
->>>>>>> 22dfba59
+
 			currentPath = null;
 			lastType = null;
 			lastMember = null;
@@ -81,16 +75,11 @@
 			isPathSet = false;
 			UpdateOwnerProjects ();
 			UpdatePath (null, null);
-<<<<<<< HEAD
-			caret = Document.Editor.Caret;
-			caret.PositionChanged += UpdatePath;
-
-			Document.DocumentParsed += HandleTypeSegmentTreeUpdated;
-=======
+
 			Editor.CaretPositionChanged += UpdatePath;
 			ext = DocumentContext.GetContent<CSharpCompletionTextEditorExtension> ();
 			ext.TypeSegmentTreeUpdated += HandleTypeSegmentTreeUpdated;
->>>>>>> 22dfba59
+
 			IdeApp.Workspace.FileAddedToProject += HandleProjectChanged;
 			IdeApp.Workspace.FileRemovedFromProject += HandleProjectChanged;
 		}
@@ -320,11 +309,7 @@
 					ext.DocumentContext.AttachToProject (ext.ownerProjects [n]);
 				} else {
 					var node = memberList [n];
-<<<<<<< HEAD
-					var extEditor = ext.Document.Editor;
-=======
 					var extEditor = ext.DocumentContext.GetContent<TextEditor> ();
->>>>>>> 22dfba59
 					if (extEditor != null) {
 						int offset;
 						if (node is OperatorDeclarationSyntax) { 
@@ -334,11 +319,7 @@
 						} else {
 							offset = node.SpanStart;
 						}
-<<<<<<< HEAD
-						extEditor.Caret.Offset = offset;
-=======
 						extEditor.SetCaretLocation (line, col, true);
->>>>>>> 22dfba59
 					}
 				}
 			}
@@ -358,22 +339,14 @@
 
 		class CompilationUnitDataProvider : DropDownBoxListWindow.IListDataProvider
 		{
-<<<<<<< HEAD
-			MonoDevelop.Ide.Gui.Document Document {
-=======
 			TextEditor editor;
 
 			DocumentContext DocumentContext {
->>>>>>> 22dfba59
 				get;
 				set;
 			}
 
-<<<<<<< HEAD
-			public CompilationUnitDataProvider (MonoDevelop.Ide.Gui.Document document)
-=======
 			public CompilationUnitDataProvider (TextEditor editor, DocumentContext documentContext)
->>>>>>> 22dfba59
 			{
 				this.editor = editor;
 				this.DocumentContext = documentContext;
@@ -489,13 +462,13 @@
 			return amb.GetEntityMarkup (node);
 		}
 
-<<<<<<< HEAD
+
 		async void UpdatePath (object sender, Mono.TextEditor.DocumentLocationEventArgs e)
 		{
 			var analysisDocument = Document.AnalysisDocument;
 			if (analysisDocument == null)
 				return;
-			var caretOffset = Document.Editor.Caret.Offset;
+			var caretOffset = Editor.CaretOffset;
 			var unit = await analysisDocument.GetSyntaxTreeAsync ();
 			if (unit == null)
 				return;
@@ -503,42 +476,16 @@
 			
 			var loc = Document.Editor.Caret.Location;
 			var compExt = Document.GetContent<CSharpCompletionTextEditorExtension> ();
-=======
-		void UpdatePath (object sender, EventArgs e)
-		{
-			var parsedDocument = DocumentContext.ParsedDocument;
-			if (parsedDocument == null || parsedDocument.ParsedFile == null)
-				return;
-			amb = new AstAmbience (DocumentContext.GetFormattingOptions ());
-			
-			var unit = parsedDocument.GetAst<SyntaxTree> ();
-			if (unit == null)
-				return;
-
-			var loc = Editor.CaretLocation;
-			var compExt = DocumentContext.GetContent<CSharpCompletionTextEditorExtension> ();
-			var caretOffset = Editor.CaretOffset;
->>>>>>> 22dfba59
+
 			var segType = compExt.GetTypeAt (caretOffset);
 
 			var root = unit.GetRoot ();
 			var token = root.FindNode (TextSpan.FromBounds (caretOffset, caretOffset));
 
-<<<<<<< HEAD
 			var curMember = token.AncestorsAndSelf ().FirstOrDefault (m => m is MemberDeclarationSyntax && !(m is NamespaceDeclarationSyntax));
 			var curType = token.AncestorsAndSelf ().FirstOrDefault (m => m is TypeDeclarationSyntax || m is DelegateDeclarationSyntax);
 
 			var curProject = ownerProjects.Count > 1 ? Document.Project : null;
-=======
-			var curProject = ownerProjects.Count > 1 ? DocumentContext.Project : null;
-
-			var segMember = compExt.GetMemberAt (caretOffset);
-			if (segMember != null) {
-				loc = segMember.Region.Begin;
-			} else {
-				loc = Editor.CaretLocation;
-			}
->>>>>>> 22dfba59
 
 			if (curType == curMember || curType is DelegateDeclarationSyntax)
 				curMember = null;
