// 
// CSharpBindingCompilerManager.cs
//  
// Author:
//       Mike Krüger <mkrueger@novell.com>
// 
// Copyright (c) 2009 Novell, Inc (http://www.novell.com)
// 
// Permission is hereby granted, free of charge, to any person obtaining a copy
// of this software and associated documentation files (the "Software"), to deal
// in the Software without restriction, including without limitation the rights
// to use, copy, modify, merge, publish, distribute, sublicense, and/or sell
// copies of the Software, and to permit persons to whom the Software is
// furnished to do so, subject to the following conditions:
// 
// The above copyright notice and this permission notice shall be included in
// all copies or substantial portions of the Software.
// 
// THE SOFTWARE IS PROVIDED "AS IS", WITHOUT WARRANTY OF ANY KIND, EXPRESS OR
// IMPLIED, INCLUDING BUT NOT LIMITED TO THE WARRANTIES OF MERCHANTABILITY,
// FITNESS FOR A PARTICULAR PURPOSE AND NONINFRINGEMENT. IN NO EVENT SHALL THE
// AUTHORS OR COPYRIGHT HOLDERS BE LIABLE FOR ANY CLAIM, DAMAGES OR OTHER
// LIABILITY, WHETHER IN AN ACTION OF CONTRACT, TORT OR OTHERWISE, ARISING FROM,
// OUT OF OR IN CONNECTION WITH THE SOFTWARE OR THE USE OR OTHER DEALINGS IN
// THE SOFTWARE.

using System;
using System.IO;
using System.Diagnostics;
using System.Collections;
using System.Collections.Generic;
using System.Reflection;
using System.Resources;
using System.Xml;
using System.CodeDom.Compiler;
using System.Threading;
using Microsoft.CSharp;

using MonoDevelop.Projects;
using MonoDevelop.Core;
using MonoDevelop.Core.Instrumentation;

using MonoDevelop.CSharp.Parser;
using ICSharpCode.NRefactory.CSharp;
using MonoDevelop.CSharp.Formatting;
using MonoDevelop.CSharp.Project;

namespace MonoDevelop.CSharp
{
	public class CSharpLanguageBinding : IDotNetLanguageBinding
	{
		CSharpCodeProvider provider;
		
		// Keep the platforms combo of CodeGenerationPanelWidget in sync with this list
		public static IList<string> SupportedPlatforms = new string[] { "anycpu", "x86", "x64", "itanium" };
	
		public string Language {
			get {
				return "C#";
			}
		}
		
		public string ProjectStockIcon {
			get { 
				return "md-csharp-project";
			}
		}
		
		
		public bool IsSourceCodeFile (FilePath fileName)
		{
<<<<<<< HEAD
			return string.Compare (fileName.Extension, ".cs", StringComparison.OrdinalIgnoreCase) == 0;
=======
			return StringComparer.OrdinalIgnoreCase.Equals (Path.GetExtension (fileName), ".cs");
>>>>>>> 3130a24e
		}
		
		public BuildResult Compile (ProjectItemCollection projectItems, DotNetProjectConfiguration configuration, ConfigurationSelector configSelector, IProgressMonitor monitor)
		{
			return CSharpBindingCompilerManager.Compile (projectItems, configuration, configSelector, monitor);
		}
		
		public ConfigurationParameters CreateCompilationParameters (XmlElement projectOptions)
		{
			CSharpCompilerParameters pars = new CSharpCompilerParameters ();
			if (projectOptions != null) {
				string platform = projectOptions.GetAttribute ("Platform");
				if (SupportedPlatforms.Contains (platform))
					pars.PlatformTarget = platform;
				string debugAtt = projectOptions.GetAttribute ("DefineDebug");
				if (string.Compare ("True", debugAtt, true) == 0)
					pars.AddDefineSymbol ("DEBUG");
			}
			return pars;
		}
	
		public ProjectParameters CreateProjectParameters (XmlElement projectOptions)
		{
			return new CSharpProjectParameters ();
		}
		
		public string SingleLineCommentTag { get { return "//"; } }
		public string BlockCommentStartTag { get { return "/*"; } }
		public string BlockCommentEndTag { get { return "*/"; } }
		
		public CodeDomProvider GetCodeDomProvider ()
		{
			if (provider == null)
				provider = new CSharpEnhancedCodeProvider ();
			return provider;
		}
		
		public FilePath GetFileName (FilePath baseName)
		{
			return baseName + ".cs";
		}
		
//		public IParser Parser {
//			get { 
//				return null; 
//			}
//		}
//		
//		CSharpRefactorer refactorer = new CSharpRefactorer ();
//		public IRefactorer Refactorer {
//			get { 
//				return refactorer; 
//			}
//		}
		
		public ClrVersion[] GetSupportedClrVersions ()
		{
			return new ClrVersion[] { 
				ClrVersion.Net_1_1, 
				ClrVersion.Net_2_0, 
				ClrVersion.Clr_2_1,
				ClrVersion.Net_4_0
			};
		}
	}
	
	internal static class Counters
	{
		public static Counter ResolveTime = InstrumentationService.CreateCounter ("Resolve Time", "Timing");
	}
}<|MERGE_RESOLUTION|>--- conflicted
+++ resolved
@@ -69,11 +69,7 @@
 		
 		public bool IsSourceCodeFile (FilePath fileName)
 		{
-<<<<<<< HEAD
-			return string.Compare (fileName.Extension, ".cs", StringComparison.OrdinalIgnoreCase) == 0;
-=======
 			return StringComparer.OrdinalIgnoreCase.Equals (Path.GetExtension (fileName), ".cs");
->>>>>>> 3130a24e
 		}
 		
 		public BuildResult Compile (ProjectItemCollection projectItems, DotNetProjectConfiguration configuration, ConfigurationSelector configSelector, IProgressMonitor monitor)
