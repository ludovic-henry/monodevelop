// LanguageItemTooltipProvider.cs
//
// Author:
//   Lluis Sanchez Gual <lluis@novell.com>
//
// Copyright (c) 2008 Novell, Inc (http://www.novell.com)
//
// Permission is hereby granted, free of charge, to any person obtaining a copy
// of this software and associated documentation files (the "Software"), to deal
// in the Software without restriction, including without limitation the rights
// to use, copy, modify, merge, publish, distribute, sublicense, and/or sell
// copies of the Software, and to permit persons to whom the Software is
// furnished to do so, subject to the following conditions:
//
// The above copyright notice and this permission notice shall be included in
// all copies or substantial portions of the Software.
//
// THE SOFTWARE IS PROVIDED "AS IS", WITHOUT WARRANTY OF ANY KIND, EXPRESS OR
// IMPLIED, INCLUDING BUT NOT LIMITED TO THE WARRANTIES OF MERCHANTABILITY,
// FITNESS FOR A PARTICULAR PURPOSE AND NONINFRINGEMENT. IN NO EVENT SHALL THE
// AUTHORS OR COPYRIGHT HOLDERS BE LIABLE FOR ANY CLAIM, DAMAGES OR OTHER
// LIABILITY, WHETHER IN AN ACTION OF CONTRACT, TORT OR OTHERWISE, ARISING FROM,
// OUT OF OR IN CONNECTION WITH THE SOFTWARE OR THE USE OR OTHER DEALINGS IN
// THE SOFTWARE.
//
//
using System;
using MonoDevelop.Ide.TypeSystem;
using MonoDevelop.Ide;
using MonoDevelop.CSharp;
using MonoDevelop.Core;
using MonoDevelop.Ide.CodeCompletion;
using MonoDevelop.CSharp.Completion;
using MonoDevelop.Components;
using Microsoft.CodeAnalysis;
using Microsoft.CodeAnalysis.CSharp.Syntax;
using Microsoft.CodeAnalysis.CSharp;
using MonoDevelop.Projects;
using Mono.Cecil.Cil;
using MonoDevelop.Ide.Editor;
using MonoDevelop.Core.Text;
using Gtk;
using System.Threading;
using System.Threading.Tasks;

namespace MonoDevelop.SourceEditor
{
	class LanguageItemTooltipProvider: TooltipProvider, IDisposable
	{
		#region ITooltipProvider implementation 
		public override async Task<TooltipItem> GetItem (TextEditor editor, DocumentContext ctx, int offset, CancellationToken token = default(CancellationToken))
		{
			if (ctx == null)
				return null;
			var analysisDocument = ctx.ParsedDocument;
			if (analysisDocument == null)
				return null;
			var unit = analysisDocument.GetAst<SemanticModel> ();
			if (unit == null)
				return null;
			
			var root = unit.SyntaxTree.GetRoot (token);
			SyntaxToken syntaxToken;
			try {
				syntaxToken = root.FindToken (offset);
			} catch (ArgumentOutOfRangeException) {
				return null;
			}
			if (!syntaxToken.Span.IntersectsWith (offset))
				return null;
			var symbolInfo = unit.GetSymbolInfo (syntaxToken.Parent, token);
			var symbol = symbolInfo.Symbol ?? unit.GetDeclaredSymbol (syntaxToken.Parent, token);
			var tooltipInformation = await CreateTooltip (symbol, syntaxToken, editor, ctx, offset);
			if (tooltipInformation == null || string.IsNullOrEmpty (tooltipInformation.SignatureMarkup))
				return null;
			return new TooltipItem (tooltipInformation, syntaxToken.Span.Start, syntaxToken.Span.Length);
		}
		
		static TooltipInformationWindow lastWindow = null;

		static void DestroyLastTooltipWindow ()
		{
			if (lastWindow != null) {
				lastWindow.Destroy ();
				lastWindow = null;
			}
		}

		#region IDisposable implementation

		public override void Dispose ()
		{
			if (IsDisposed)
				return;
			DestroyLastTooltipWindow ();
			base.Dispose ();
		}

		#endregion


		public override Control CreateTooltipWindow (TextEditor editor, DocumentContext ctx, TooltipItem item, int offset, Xwt.ModifierKeys modifierState)
		{
			var doc = ctx;
			if (doc == null)
				return null;

			var result = new TooltipInformationWindow ();
			result.ShowArrow = true;
			result.AddOverload ((TooltipInformation)item.Item);
			result.RepositionWindow ();
			return result;
		}

<<<<<<< HEAD
		async Task<TooltipInformation> CreateTooltip (ISymbol symbol, SyntaxToken token, TextEditor editor, DocumentContext doc, int offset)
=======
		TooltipInformation CreateTooltip (ToolTipData data, TextEditor editor, DocumentContext doc, int offset, Xwt.ModifierKeys modifierState)
>>>>>>> 0b649194
		{
			try {
				TooltipInformation result;
				var sig = new SignatureMarkupCreator (doc, offset);
				sig.BreakLineAfterReturnType = false;
				
				var typeOfExpression = token.Parent as TypeOfExpressionSyntax;
				if (typeOfExpression != null && symbol is ITypeSymbol)
					return sig.GetTypeOfTooltip (typeOfExpression, (ITypeSymbol)symbol);

				result = sig.GetKeywordTooltip (token); 
				if (result != null)
					return result;
				
				if (symbol != null) {
					result = await RoslynSymbolCompletionData.CreateTooltipInformation (CancellationToken.None, editor, doc, symbol, false, true);
				}
				
				return result;
			} catch (Exception e) {
				LoggingService.LogError ("Error while creating tooltip.", e);
				return null;
			}
		}

		public override void GetRequiredPosition (TextEditor editor, Control tipWindow, out int requiredWidth, out double xalign)
		{
			var win = (TooltipInformationWindow)tipWindow;
			requiredWidth = win.Allocation.Width;
			xalign = 0.5;
		}

		#endregion 

	}
}<|MERGE_RESOLUTION|>--- conflicted
+++ resolved
@@ -112,11 +112,7 @@
 			return result;
 		}
 
-<<<<<<< HEAD
 		async Task<TooltipInformation> CreateTooltip (ISymbol symbol, SyntaxToken token, TextEditor editor, DocumentContext doc, int offset)
-=======
-		TooltipInformation CreateTooltip (ToolTipData data, TextEditor editor, DocumentContext doc, int offset, Xwt.ModifierKeys modifierState)
->>>>>>> 0b649194
 		{
 			try {
 				TooltipInformation result;
