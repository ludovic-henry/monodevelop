--- conflicted
+++ resolved
@@ -196,22 +196,14 @@
 			var widget = new TestCompletionWidget (ext.Editor, ext.DocumentContext);
 			listWindow.CompletionWidget = widget;
 			listWindow.CodeCompletionContext = widget.CurrentCodeCompletionContext;
-<<<<<<< HEAD
 			//TODO: Roslyn port!
-//			var t = ext.DocumentContext.Compilation.FindType (new FullTypeName (type)); 
-//			var foundMember = t.GetMembers (m => m.Name == member).First ();
-//			var data = new MemberCompletionData (ext, foundMember, OutputFlags.ClassBrowserEntries);
-//			data.DisplayFlags |= ICSharpCode.NRefactory.Completion.DisplayFlags.NamedArgument;
-//			KeyActions ka = KeyActions.Process;
-//			data.InsertCompletionText (listWindow, ref ka, key, (char)key, Gdk.ModifierType.None, true, false); 
-=======
-			var t = ext.DocumentContext.Compilation.FindType (new FullTypeName (type)); 
+/*			var t = ext.DocumentContext.Compilation.FindType (new FullTypeName (type)); 
 			var foundMember = t.GetMembers (m => m.Name == member).First ();
 			var data = new MemberCompletionData (ext, foundMember, OutputFlags.ClassBrowserEntries);
 			data.DisplayFlags |= ICSharpCode.NRefactory.Completion.DisplayFlags.NamedArgument;
 			KeyActions ka = KeyActions.Process;
 			data.InsertCompletionText (listWindow, ref ka, KeyDescriptor.FromGtk (key, (char)key, Gdk.ModifierType.None), true, false); 
->>>>>>> 0c61371d
+			*/
 			return widget.CompletedWord;
 		}
 
