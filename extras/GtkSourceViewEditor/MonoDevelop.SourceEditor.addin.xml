<Addin id          = "SourceEditor"
       namespace   = "MonoDevelop"
       name        = "Text Editor"
       author      = "Ben Maurer, Lluis Sanchez, Todd Berman, Michael Hutchinson"
       copyright   = ""
       url         = ""
       description = "Provides a text editor for the MonoDevelop IDE based on GtkSourceView 2"
       category    = "MonoDevelop Core"
<<<<<<< HEAD
       version     = "4.0">
	
=======
       version     = "3.1.0">

>>>>>>> 044fb884
	<Runtime>
		<Import assembly="MonoDevelop.SourceEditor.dll"/>
	</Runtime>

	<Dependencies>
<<<<<<< HEAD
	    <Addin id="Core" version="4.0"/>
		<Addin id="Ide" version="4.0"/>
=======
	    <Addin id="Core" version="3.1.0"/>
		<Addin id="Ide" version="3.1.0"/>
>>>>>>> 044fb884
	</Dependencies>

	<!-- Extension points -->
	
	<ExtensionPoint path = "/MonoDevelop/SourceEditor/ContextMenu/Editor" name = "Editor context menu">
		<Description>Context menu for the editor.</Description>
		<ExtensionNodeSet id="MonoDevelop.Components.Commands.ItemSet" />
	</ExtensionPoint>
	
	<ExtensionPoint path = "/MonoDevelop/SourceEditor/EditActions" name = "Custom edit actions">
		<Description>Custom edit actions for the editor.</Description>
		<ExtensionNode name="EditAction" type="MonoDevelop.SourceEditor.Codons.EditActionCodon"/>
	</ExtensionPoint>
	
	<ExtensionPoint path = "/MonoDevelop/SourceEditor/Formatters" name = "Formatters">
		<Description>Custom edit actions for the editor.</Description>
		<ExtensionNode name="Class" />
	</ExtensionPoint>
	
	
	<!-- Extensions -->

	<Extension path = "/MonoDevelop/Ide/Commands/TextEditor">
		<Command id = "MonoDevelop.SourceEditor.EditorCommands.HighlightingTypeList"
				type = "array|radio"
				_label = "" />
		<Command id = "MonoDevelop.SourceEditor.EditorCommands.ShowBufferOptions"
				_label = "Buffer Options"
				icon = "md-properties-icon" />
	</Extension>

	<Extension path = "/MonoDevelop/SourceEditor/ContextMenu/Editor">
		<CommandItem id = "MonoDevelop.Ide.Commands.RefactoryCommands.CurrentRefactoryOperations" />
		<CommandItem id = "MonoDevelop.Ide.Commands.HelpCommands.Help" />
		<CommandItem id = "MonoDevelop.Ide.Commands.FileCommands.Save" />
		<CommandItem id = "MonoDevelop.Ide.Commands.FileCommands.SaveAs" />
		<CommandItem id = "MonoDevelop.Ide.Commands.FileCommands.CloseFile" />
		<SeparatorItem id = "Separator1" />
		<CommandItem id = "MonoDevelop.Ide.Commands.EditCommands.ToggleCodeComment" />
		<CommandItem id = "MonoDevelop.Ide.Commands.EditCommands.IndentSelection" />
		<CommandItem id = "MonoDevelop.Ide.Commands.EditCommands.UnIndentSelection" />
		<ItemSet id = "Advanced" _label = "_Advanced">
			<CommandItem id = "MonoDevelop.Ide.Commands.EditCommands.UppercaseSelection" />
			<CommandItem id = "MonoDevelop.Ide.Commands.EditCommands.LowercaseSelection" />
		</ItemSet>
	</Extension>
	
	<Extension path = "/MonoDevelop/Ide/GlobalOptionsDialog">
		<Section id = "GtkSourceViewTextEditor" _label = "GtkSourceView Text Editor">
			<Section id = "General" insertbefore="Formatting" _label = "General" icon="md-text-editor" fill="true" class = "MonoDevelop.SourceEditor.Gui.OptionPanels.GeneralTextEditorPanel"/>
			<Section id = "Markers" _label = "Markers and Rulers" class = "MonoDevelop.SourceEditor.Gui.OptionPanels.MarkersTextEditorPanel"/>
			<Section id = "Behavior" _label = "Behavior" class = "MonoDevelop.SourceEditor.Gui.OptionPanels.BehaviorTextEditorPanel"/>
		</Section>
	</Extension>
	
	<Extension path = "/MonoDevelop/SourceEditor/EditActions" extension-nodes="EditAction" description="Custom edit actions.">
		<!-- these are the default editor actions -->
		<EditAction id = "Tab" class = "MonoDevelop.SourceEditor.Actions.Tab" keys = "Tab"/>
		<EditAction id = "Return" class = "MonoDevelop.SourceEditor.Actions.Return" keys = "Return"/>
	</Extension>

	<Extension path = "/MonoDevelop/Ide/DisplayBindings">
		<DisplayBinding id    = "NewText" insertafter="DefaultDisplayBinding"
		       supportedformats = "Text Files,Source Files"
		       class = "MonoDevelop.SourceEditor.Gui.SourceEditorDisplayBinding" />
	</Extension>
	
</Addin><|MERGE_RESOLUTION|>--- conflicted
+++ resolved
@@ -6,25 +6,15 @@
        url         = ""
        description = "Provides a text editor for the MonoDevelop IDE based on GtkSourceView 2"
        category    = "MonoDevelop Core"
-<<<<<<< HEAD
        version     = "4.0">
 	
-=======
-       version     = "3.1.0">
-
->>>>>>> 044fb884
 	<Runtime>
 		<Import assembly="MonoDevelop.SourceEditor.dll"/>
 	</Runtime>
 
 	<Dependencies>
-<<<<<<< HEAD
 	    <Addin id="Core" version="4.0"/>
-		<Addin id="Ide" version="4.0"/>
-=======
-	    <Addin id="Core" version="3.1.0"/>
-		<Addin id="Ide" version="3.1.0"/>
->>>>>>> 044fb884
+	    <Addin id="Ide" version="4.0"/>
 	</Dependencies>
 
 	<!-- Extension points -->
