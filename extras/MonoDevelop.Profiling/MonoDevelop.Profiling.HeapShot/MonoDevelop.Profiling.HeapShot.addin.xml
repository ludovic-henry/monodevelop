--- conflicted
+++ resolved
@@ -1,53 +1,43 @@
-<Addin  id          = "Profiling.HeapShot"
-        namespace   = "MonoDevelop"
-	name        = "HeapShot Profiler Add-in"
-	author      = "Ben Motmans, Lluis Sanchez Gual"
-	copyright   = "MIT X11"
-	url         = "http://www.monodevelop.com"
-	description = "HeapShot Profiler Add-in"
-	category    = "Profiling"
-<<<<<<< HEAD
-	version     = "4.0">
-=======
-	version     = "3.0.5">
->>>>>>> 215df589
-
-	<Runtime>
-		<Import assembly="MonoDevelop.Profiling.HeapShot.dll"/>
-	</Runtime>
-
-	<Dependencies>
-<<<<<<< HEAD
-		<Addin id="Core" version="4.0"/>
-		<Addin id="Ide" version="4.0"/>
-		<Addin id="Profiling" version="4.0"/>
-=======
-		<Addin id="Core" version="3.0.5"/>
-		<Addin id="Ide" version="3.0.5"/>
-		<Addin id="Profiling" version="3.0.5"/>
->>>>>>> 215df589
-	</Dependencies>
-
-	<ExtensionPoint path = "/MonoDevelop/Profiling/ContextMenu/ProfilingPad/HeapShotProfilingSnapshotNode" name = "HeapShot snapshot node context menu">
-		<Description>HeapShot snapshot node context menu.</Description>
-		<ExtensionNodeSet id="MonoDevelop.Components.Commands.ItemSet"/>
-	</ExtensionPoint>
-
-	<Extension path = "/MonoDevelop/Profiling/Profilers">
-		<Profiler class="MonoDevelop.Profiling.HeapShot.HeapShotProfiler" />
-	</Extension>
-
-	<Extension path = "/MonoDevelop/Profiling/FileFilters">
-		<FileFilter id = "OMAP" insertbefore = "AllFiles" _label = "HeapShot Snapshots" extensions = "*.omap"/>
-	</Extension>
-
-	<Extension path = "/MonoDevelop/Ide/Pads/MonoDevelop.Profiling.ProfilingPad">
-		<NodeBuilder id = "HeapShotProfilingSnapshotNodeBuilder" class = "MonoDevelop.Profiling.HeapShot.HeapShotProfilingSnapshotNodeBuilder"/>
-	</Extension>
-
-	<Extension path = "/MonoDevelop/Profiling/ContextMenu/ProfilingPad/HeapShotProfilingSnapshotNode">
-		<CommandItem id = "MonoDevelop.Ide.Commands.EditCommands.Rename"/>
-		<SeparatorItem id = "DeleteSeparator" />
-		<CommandItem id = "MonoDevelop.Ide.Commands.EditCommands.Delete" />
-	</Extension>
-</Addin>
+<Addin  id          = "Profiling.HeapShot"
+        namespace   = "MonoDevelop"
+	name        = "HeapShot Profiler Add-in"
+	author      = "Ben Motmans, Lluis Sanchez Gual"
+	copyright   = "MIT X11"
+	url         = "http://www.monodevelop.com"
+	description = "HeapShot Profiler Add-in"
+	category    = "Profiling"
+	version     = "4.0">
+
+	<Runtime>
+		<Import assembly="MonoDevelop.Profiling.HeapShot.dll"/>
+	</Runtime>
+
+	<Dependencies>
+		<Addin id="Core" version="4.0"/>
+		<Addin id="Ide" version="4.0"/>
+		<Addin id="Profiling" version="4.0"/>
+	</Dependencies>
+
+	<ExtensionPoint path = "/MonoDevelop/Profiling/ContextMenu/ProfilingPad/HeapShotProfilingSnapshotNode" name = "HeapShot snapshot node context menu">
+		<Description>HeapShot snapshot node context menu.</Description>
+		<ExtensionNodeSet id="MonoDevelop.Components.Commands.ItemSet"/>
+	</ExtensionPoint>
+
+	<Extension path = "/MonoDevelop/Profiling/Profilers">
+		<Profiler class="MonoDevelop.Profiling.HeapShot.HeapShotProfiler" />
+	</Extension>
+
+	<Extension path = "/MonoDevelop/Profiling/FileFilters">
+		<FileFilter id = "OMAP" insertbefore = "AllFiles" _label = "HeapShot Snapshots" extensions = "*.omap"/>
+	</Extension>
+
+	<Extension path = "/MonoDevelop/Ide/Pads/MonoDevelop.Profiling.ProfilingPad">
+		<NodeBuilder id = "HeapShotProfilingSnapshotNodeBuilder" class = "MonoDevelop.Profiling.HeapShot.HeapShotProfilingSnapshotNodeBuilder"/>
+	</Extension>
+
+	<Extension path = "/MonoDevelop/Profiling/ContextMenu/ProfilingPad/HeapShotProfilingSnapshotNode">
+		<CommandItem id = "MonoDevelop.Ide.Commands.EditCommands.Rename"/>
+		<SeparatorItem id = "DeleteSeparator" />
+		<CommandItem id = "MonoDevelop.Ide.Commands.EditCommands.Delete" />
+	</Extension>
+</Addin>