--- conflicted
+++ resolved
@@ -27,12 +27,12 @@
 using System;
 using System.Linq;
 using Gtk;
-using MonoDevelop.Ide.Projects;
+using MonoDevelop.Projects.Gui.Dialogs;
+using MonoDevelop.Core.Gui.Components;
 using MonoDevelop.Core;
 using MonoDevelop.Projects;
 using System.Text;
 using System.Collections.Generic;
-using MonoDevelop.Ide.Gui.Dialogs;
 
 namespace MonoDevelop.IPhone.Gui
 {
@@ -88,13 +88,8 @@
 			linkCombo.AppendText ("Link SDK assemblies only"); //MtouchLinkMode.SdkOnly
 			linkCombo.AppendText ("Link all assemblies"); //MtouchLinkMode.All
 			
-<<<<<<< HEAD
-			foreach (var dir in IPhoneFramework.GetInstalledSdkVersions ())
-				sdkComboEntry.AppendText (dir);
-=======
 			foreach (var v in IPhoneFramework.InstalledSdkVersions)
 				sdkComboEntry.AppendText (v.ToString ());
->>>>>>> f271b22b
 			
 			store = new ListStore (typeof (string), typeof (bool));
 			i18nTreeView.Model = store;
