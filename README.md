--- conflicted
+++ resolved
@@ -1,18 +1,4 @@
-<<<<<<< HEAD
-**Roslyn/Editor Branch**
-
-To build this branch, you will need the following:
-
- * Ensure that you use Mono version `master` Mono `b82016bf299af327c943f0e7f1fe2faa0ea3cc3e` or newer.
- 
-Just build as usual.
-
-
-**MonoDevelop** is a full-featured integrated development environment (IDE) for mono
-using Gtk#.
-=======
 **MonoDevelop** is a full-featured integrated development environment (IDE) for mono using Gtk#.
->>>>>>> d0db9f92
 
 See http://www.monodevelop.com for more info.  
 
